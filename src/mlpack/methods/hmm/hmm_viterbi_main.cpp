--- conflicted
+++ resolved
@@ -18,17 +18,10 @@
     "(--input_file), using the Viterbi algorithm.  The computed state sequence "
     "is saved to the specified output file (--output_file).");
 
-<<<<<<< HEAD
 PARAM_STRING_IN_REQ("input_file", "File containing observations,", "i");
 PARAM_STRING_IN_REQ("model_file", "File containing HMM.", "m");
 PARAM_STRING_OUT("output_file", "File to save predicted state sequence to.",
     "o");
-=======
-PARAM_STRING_REQ("input_file", "File containing observations,", "i");
-PARAM_STRING_REQ("model_file", "File containing HMM.", "m");
-PARAM_STRING("output_file", "File to save predicted state sequence to.",
-    "o", "");
->>>>>>> e434aee1
 
 using namespace mlpack;
 using namespace mlpack::hmm;
@@ -70,17 +63,8 @@
     hmm.Predict(dataSeq, sequence);
 
     // Save output.
-<<<<<<< HEAD
-    const string outputFile = CLI::GetParam<string>("output_file");
-    if (outputFile != "")
-      data::Save(outputFile, sequence, true);
-    else
-      Log::Warn << "--output_file not specified; no output will be saved."
-          << endl;
-=======
     if (CLI::HasParam("output_file"))
       data::Save(outputFile, sequence, true);
->>>>>>> e434aee1
   }
 };
 
