--- conflicted
+++ resolved
@@ -32,16 +32,9 @@
     "second column corresponds to the greater index of the edge; and the third "
     "column corresponds to the distance between the two points.");
 
-<<<<<<< HEAD
 PARAM_STRING_IN_REQ("input_file", "Data input file.", "i");
 PARAM_STRING_OUT("output_file", "Data output file.  Stored as an edge list.",
     "o");
-=======
-PARAM_STRING_REQ("input_file", "Data input file.", "i");
-
-PARAM_STRING("output_file", "Data output file.  Stored as an edge list.",
-    "o", "");
->>>>>>> e434aee1
 PARAM_FLAG("naive", "Compute the MST using O(n^2) naive algorithm.", "n");
 PARAM_INT_IN("leaf_size", "Leaf size in the kd-tree.  One-element leaves give "
     "the empirically best performance, but at the cost of greater memory "
@@ -57,20 +50,12 @@
 {
   CLI::ParseCommandLine(argc, argv);
 
-<<<<<<< HEAD
+  const string inputFile = CLI::GetParam<string>("input_file");
+  const string outputFile = CLI::GetParam<string>("output_file");
+
   if (!CLI::HasParam("output_file"))
     Log::Warn << "--output_file is not specified, so no output will be saved!"
         << endl;
-
-  const string dataFilename = CLI::GetParam<string>("input_file");
-=======
-  const string inputFile = CLI::GetParam<string>("input_file");
-  const string outputFile= CLI::GetParam<string>("output_file");
-
-  if (CLI::HasParam("output_file"))
-    Log::Warn << "--output_file (-o) is not specified; no results will be "
-        << "saved!" << endl;
->>>>>>> e434aee1
 
   arma::mat dataPoints;
   data::Load(inputFile, dataPoints, true);
@@ -85,14 +70,8 @@
     arma::mat naiveResults;
     naive.ComputeMST(naiveResults);
 
-<<<<<<< HEAD
-    const string outputFilename = CLI::GetParam<string>("output_file");
-    if (outputFilename != "")
-      data::Save(outputFilename, naiveResults, true);
-=======
     if (CLI::HasParam("output_file"))
       data::Save(outputFile, naiveResults, true);
->>>>>>> e434aee1
   }
   else
   {
@@ -144,14 +123,7 @@
       unmappedResults(2, i) = results(2, i);
     }
 
-<<<<<<< HEAD
-    // Output the results.
-    const string outputFilename = CLI::GetParam<string>("output_file");
-    if (outputFilename != "")
-      data::Save(outputFilename, unmappedResults, true);
-=======
     if (CLI::HasParam("output_file"))
       data::Save(outputFile, unmappedResults, true);
->>>>>>> e434aee1
   }
 }