/**
 * @file logistic_regression_function.cpp
 * @author Sumedh Ghaisas
 *
 * Implementation of the LogisticRegressionFunction class.
 *
 * mlpack is free software; you may redistribute it and/or modify it under the
 * terms of the 3-clause BSD license.  You should have received a copy of the
 * 3-clause BSD license along with mlpack.  If not, see
 * http://www.opensource.org/licenses/BSD-3-Clause for more information.
 */
#ifndef MLPACK_METHODS_LOGISTIC_REGRESSION_FUNCTION_IMPL_HPP
#define MLPACK_METHODS_LOGISTIC_REGRESSION_FUNCTION_IMPL_HPP

// In case it hasn't been included yet.
#include "logistic_regression_function.hpp"

namespace mlpack {
namespace regression {

template<typename MatType>
LogisticRegressionFunction<MatType>::LogisticRegressionFunction(
    const MatType& predictors,
    const arma::Row<size_t>& responses,
    const double lambda) :
    // We promise to be well-behaved... the elements won't be modified.
    predictors(math::MakeAlias(const_cast<MatType&>(predictors), false)),
    responses(math::MakeAlias(const_cast<arma::Row<size_t>&>(responses),
        false)),
    lambda(lambda)
{
  initialPoint = arma::rowvec(predictors.n_rows + 1, arma::fill::zeros);

  // Sanity check.
  if (responses.n_elem != predictors.n_cols)
  {
    Log::Fatal << "LogisticRegressionFunction::LogisticRegressionFunction(): "
        << "predictors matrix has " << predictors.n_cols << " points, but "
        << "responses vector has " << responses.n_elem << " elements (should be"
        << " " << predictors.n_cols << ")!" << std::endl;
  }
}

template<typename MatType>
LogisticRegressionFunction<MatType>::LogisticRegressionFunction(
    const MatType& predictors,
    const arma::Row<size_t>& responses,
    const arma::vec& initialPoint,
    const double lambda) :
    initialPoint(initialPoint),
    // We promise to be well-behaved... the elements won't be modified.
    predictors(math::MakeAlias(const_cast<MatType&>(predictors), false)),
    responses(math::MakeAlias(const_cast<arma::Row<size_t>&>(responses),
        false)),
    lambda(lambda)
{
  // To check if initialPoint is compatible with predictors.
  if (initialPoint.n_rows != (predictors.n_rows + 1) ||
      initialPoint.n_cols != 1)
    this->initialPoint = arma::rowvec(predictors.n_rows + 1, arma::fill::zeros);
}
/**
* Shuffle the order of points. This may be called by the optimizer.
* @param parameters Vector of logistic regression parameters.
*/
/*arma::mat LogisticRegressionFunction<MatType>::Shuffle(const arma::mat& parameters)
{
  return arma::shuffle(parameters);
}*/

/**
 * Shuffle the datapoints.
 */
template<typename MatType>
void LogisticRegressionFunction<MatType>::Shuffle()
{
  MatType newPredictors;
  arma::Row<size_t> newResponses;

  math::ShuffleData(predictors, responses, newPredictors, newResponses);

  // If we are an alias, make sure we don't write to the original data.
  math::ClearAlias(predictors);
  math::ClearAlias(responses);

  // Take ownership of the new data.
  predictors = std::move(newPredictors);
  responses = std::move(newResponses);
}

/**
 * Evaluate the logistic regression objective function given the estimated
 * parameters.
 */
template<typename MatType>
double LogisticRegressionFunction<MatType>::Evaluate(
    const arma::mat& parameters) const
{
  // The objective function is the log-likelihood function (w is the parameters
  // vector for the model; y is the responses; x is the predictors; sig() is the
  // sigmoid function):
  //   f(w) = sum(y log(sig(w'x)) + (1 - y) log(sig(1 - w'x))).
  // We want to minimize this function.  L2-regularization is just lambda
  // multiplied by the squared l2-norm of the parameters then divided by two.

  // For the regularization, we ignore the first term, which is the intercept
  // term and take every term except the last one in the decision variable.
  const double regularization = 0.5 * lambda *
      arma::dot(parameters.tail_cols(parameters.n_elem - 1),
      parameters.tail_cols(parameters.n_elem - 1));

  // Calculate vectors of sigmoids.  The intercept term is parameters(0, 0) and
  // does not need to be multiplied by any of the predictors.
  const arma::rowvec exponents = parameters(0, 0) +
    parameters.tail_cols(parameters.n_elem - 1) * predictors;
  const arma::rowvec sigmoid = 1.0 / (1.0 + arma::exp(-exponents));

  // Assemble full objective function.  Often the objective function and the
  // regularization as given are divided by the number of features, but this
  // doesn't actually affect the optimization result, so we'll just ignore those
  // terms for computational efficiency.
  double result = 0.0;
  for (size_t i = 0; i < responses.n_elem; ++i)
  {
    if (responses[i] == 1)
      result += log(sigmoid[i]);
    else
      result += log(1.0 - sigmoid[i]);
  }

  // Invert the result, because it's a minimization.
  return -result + regularization;
}

/**
 * Evaluate the logistic regression objective function given the estimated
 * parameters for a given batch from a given point.
 */
/*
template<typename MatType>
double LogisticRegressionFunction<MatType>::Evaluate(
                  const arma::mat& parameters,
                  const size_t begin,
                  const size_t batchSize) const
{
  // Calculating the regularization term.
  const double regularization = lambda *
      (batchSize / (2.0 * predictors.n_cols)) *
      arma::dot(parameters.tail_cols(parameters.n_elem - 1),
                parameters.tail_cols(parameters.n_elem - 1));

  // Calculating the hypothesis that has to be passed to the sigmoid function.
  const arma::rowvec exponents = parameters(0, 0) +
      parameters.tail_cols(parameters.n_elem - 1) *
      predictors.cols(begin, begin + batchSize - 1);
  // Calculating the sigmoid function values.
  const arma::rowvec sigmoid = 1.0 / (1.0 + arma::exp(-exponents));

  // Iterating for the given batch size from a given point
  double result = 0.0;
  for (size_t i = 0; i < batchSize; ++i)
  {
    if (responses[i + begin] == 1)
      result += log(sigmoid[i]);
    else
      result += log(1.0 - sigmoid[i]);
  }

  // Invert the result, because it's a minimization.
  return -result + regularization;
}
*/
/**
 * Evaluate the logistic regression objective function given the estimated
 * parameters for a given batch from a given point.
 */
template<typename MatType>
double LogisticRegressionFunction<MatType>::Evaluate(
                  const arma::mat& parameters,
                  const size_t begin,
                  const size_t batchSize) const
{
  //parameters = Shuffle(parameters);
  // Calculating the regularization term.
  const double regularization = 0.5 * lambda *
      arma::dot(parameters.tail_cols(parameters.n_elem - 1),
      parameters.tail_cols(parameters.n_elem - 1));

  // Calculating the hypothesis that has to be passed to the sigmoid function.
  /*const arma::mat exponents = parameters(0, 0) + arma::dot(
      predictors.cols(begin, begin + batchSize)*
      parameters.tail_cols(parameters.n_elem - 1).t());*/
  const arma::rowvec exponents = parameters(0, 0) +
      parameters.tail_cols(parameters.n_elem - 1) *
      predictors.cols(begin, begin + batchSize - 1);
  // Calculating the sigmoid function values.
  const arma::mat sigmoid =1.0 / (1.0 + arma::exp(-exponents));

  // Iterating for the given batch size from a given point
  double result = 0.0;
  for (size_t i = begin; i < begin + batchSize; ++i)
  {
    if (responses[i] == 1)
      result += log(sigmoid[i]);
    else
      result += log(1.0 - sigmoid[i]);
  }

  // Invert the result, because it's a minimization.
  return -result + regularization;
}

//! Evaluate the gradient of the logistic regression objective function.
template<typename MatType>
void LogisticRegressionFunction<MatType>::Gradient(
    const arma::mat& parameters,
    arma::mat& gradient) const
{
  // Regularization term.
  arma::mat regularization;
  regularization = lambda * parameters.tail_cols(parameters.n_elem - 1);

  const arma::rowvec sigmoids = (1 / (1 + arma::exp(-parameters(0, 0)
      - parameters.tail_cols(parameters.n_elem - 1) * predictors)));

  gradient.set_size(arma::size(parameters));
  gradient[0] = -arma::accu(responses - sigmoids);
  gradient.tail_cols(parameters.n_elem - 1) = (sigmoids - responses) *
      predictors.t() + regularization;
}

<<<<<<< HEAD
/**
 * Evaluate the individual gradients of the logistic regression objective
 * function with respect to individual points.  This is useful for optimizers
 * that use a separable objective function, such as SGD.
 */
/*template <typename MatType>
template <typename GradType>
=======
//! Evaluate the gradient of the logistic regression objective function for a
//! given batch size.
template<typename MatType>
template<typename GradType>
>>>>>>> 34d5e274
void LogisticRegressionFunction<MatType>::Gradient(
                const arma::mat& parameters,
                const size_t begin,
                GradType& gradient,
                const size_t batchSize) const
{
  // Regularization term.
  arma::mat regularization;
  regularization = lambda * parameters.tail_cols(parameters.n_elem - 1)
      / predictors.n_cols * batchSize;

  const arma::rowvec exponents = parameters(0, 0) +
      parameters.tail_cols(parameters.n_elem - 1) *
      predictors.cols(begin, begin + batchSize - 1);
  // Calculating the sigmoid function values.
  const arma::rowvec sigmoids = 1.0 / (1.0 + arma::exp(-exponents));

  gradient.set_size(parameters.n_rows, parameters.n_cols);
  gradient[0] = -arma::accu(responses.subvec(begin, begin + batchSize - 1) -
      sigmoids);
  gradient.tail_cols(parameters.n_elem - 1) =
      arma::sum((responses.subvec(begin, begin + batchSize - 1) - sigmoids) *
      -predictors.cols(begin, begin + batchSize - 1).t(), 0) + regularization;
}
*/
//! Evaluate the gradient of the logistic regression
//  objective function for a given batch size.
template<typename MatType>
void LogisticRegressionFunction<MatType>::Gradient(
                const arma::mat& parameters,
                const size_t begin,
                arma::mat& gradient,
                const size_t batchSize) const
{
  // Regularization term.
  arma::mat regularization;
  regularization = lambda * parameters.col(0).subvec(begin, begin + batchSize);

  const arma::rowvec sigmoids = (1 / (1 + arma::exp(-parameters(0, 0)
      - parameters.col(0).subvec(begin, begin + batchSize).t() * predictors)));

  gradient.set_size(parameters.n_elem);
  gradient[0] = -arma::accu(responses - sigmoids);
  gradient.col(0).subvec(begin, batchSize - 1) = -predictors.cols(begin,
      begin + batchSize) *(responses -
      sigmoids).t() + regularization;
}

/**
 * Evaluate the partial gradient of the logistic regression objective
 * function with respect to the individual features in the parameter.
 */
template <typename MatType>
void LogisticRegressionFunction<MatType>::PartialGradient(
    const arma::mat& parameters,
    const size_t j,
    arma::sp_mat& gradient) const
{
  const arma::rowvec diffs = responses - (1 / (1 + arma::exp(-parameters(0, 0)
      - parameters.tail_cols(parameters.n_elem - 1) * predictors)));

  gradient.set_size(arma::size(parameters));

  if (j == 0)
  {
    gradient[j] = -arma::accu(diffs);
  }
  else
  {
    gradient[j] = arma::dot(-predictors.row(j - 1), diffs) + lambda *
      parameters(0, j);
  }
}

} // namespace regression
} // namespace mlpack

#endif<|MERGE_RESOLUTION|>--- conflicted
+++ resolved
@@ -136,13 +136,13 @@
  * Evaluate the logistic regression objective function given the estimated
  * parameters for a given batch from a given point.
  */
-/*
 template<typename MatType>
 double LogisticRegressionFunction<MatType>::Evaluate(
                   const arma::mat& parameters,
                   const size_t begin,
                   const size_t batchSize) const
 {
+  //parameters = Shuffle(parameters);
   // Calculating the regularization term.
   const double regularization = lambda *
       (batchSize / (2.0 * predictors.n_cols)) *
@@ -153,6 +153,7 @@
   const arma::rowvec exponents = parameters(0, 0) +
       parameters.tail_cols(parameters.n_elem - 1) *
       predictors.cols(begin, begin + batchSize - 1);
+
   // Calculating the sigmoid function values.
   const arma::rowvec sigmoid = 1.0 / (1.0 + arma::exp(-exponents));
 
@@ -169,46 +170,6 @@
   // Invert the result, because it's a minimization.
   return -result + regularization;
 }
-*/
-/**
- * Evaluate the logistic regression objective function given the estimated
- * parameters for a given batch from a given point.
- */
-template<typename MatType>
-double LogisticRegressionFunction<MatType>::Evaluate(
-                  const arma::mat& parameters,
-                  const size_t begin,
-                  const size_t batchSize) const
-{
-  //parameters = Shuffle(parameters);
-  // Calculating the regularization term.
-  const double regularization = 0.5 * lambda *
-      arma::dot(parameters.tail_cols(parameters.n_elem - 1),
-      parameters.tail_cols(parameters.n_elem - 1));
-
-  // Calculating the hypothesis that has to be passed to the sigmoid function.
-  /*const arma::mat exponents = parameters(0, 0) + arma::dot(
-      predictors.cols(begin, begin + batchSize)*
-      parameters.tail_cols(parameters.n_elem - 1).t());*/
-  const arma::rowvec exponents = parameters(0, 0) +
-      parameters.tail_cols(parameters.n_elem - 1) *
-      predictors.cols(begin, begin + batchSize - 1);
-  // Calculating the sigmoid function values.
-  const arma::mat sigmoid =1.0 / (1.0 + arma::exp(-exponents));
-
-  // Iterating for the given batch size from a given point
-  double result = 0.0;
-  for (size_t i = begin; i < begin + batchSize; ++i)
-  {
-    if (responses[i] == 1)
-      result += log(sigmoid[i]);
-    else
-      result += log(1.0 - sigmoid[i]);
-  }
-
-  // Invert the result, because it's a minimization.
-  return -result + regularization;
-}
 
 //! Evaluate the gradient of the logistic regression objective function.
 template<typename MatType>
@@ -229,20 +190,10 @@
       predictors.t() + regularization;
 }
 
-<<<<<<< HEAD
-/**
- * Evaluate the individual gradients of the logistic regression objective
- * function with respect to individual points.  This is useful for optimizers
- * that use a separable objective function, such as SGD.
- */
-/*template <typename MatType>
-template <typename GradType>
-=======
 //! Evaluate the gradient of the logistic regression objective function for a
 //! given batch size.
 template<typename MatType>
 template<typename GradType>
->>>>>>> 34d5e274
 void LogisticRegressionFunction<MatType>::Gradient(
                 const arma::mat& parameters,
                 const size_t begin,
@@ -267,29 +218,6 @@
       arma::sum((responses.subvec(begin, begin + batchSize - 1) - sigmoids) *
       -predictors.cols(begin, begin + batchSize - 1).t(), 0) + regularization;
 }
-*/
-//! Evaluate the gradient of the logistic regression
-//  objective function for a given batch size.
-template<typename MatType>
-void LogisticRegressionFunction<MatType>::Gradient(
-                const arma::mat& parameters,
-                const size_t begin,
-                arma::mat& gradient,
-                const size_t batchSize) const
-{
-  // Regularization term.
-  arma::mat regularization;
-  regularization = lambda * parameters.col(0).subvec(begin, begin + batchSize);
-
-  const arma::rowvec sigmoids = (1 / (1 + arma::exp(-parameters(0, 0)
-      - parameters.col(0).subvec(begin, begin + batchSize).t() * predictors)));
-
-  gradient.set_size(parameters.n_elem);
-  gradient[0] = -arma::accu(responses - sigmoids);
-  gradient.col(0).subvec(begin, batchSize - 1) = -predictors.cols(begin,
-      begin + batchSize) *(responses -
-      sigmoids).t() + regularization;
-}
 
 /**
  * Evaluate the partial gradient of the logistic regression objective
