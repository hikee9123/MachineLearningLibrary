--- conflicted
+++ resolved
@@ -34,11 +34,8 @@
   void operator()(LayerType* layer) const;
 
  private:
-<<<<<<< HEAD
   size_t size;
 
-=======
->>>>>>> ff698a0f
   //! Execute the ResetCell() function for a module which implements
   //! the ResetCell() function.
   template<typename T>
