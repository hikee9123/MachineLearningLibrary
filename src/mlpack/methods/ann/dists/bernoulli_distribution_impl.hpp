--- conflicted
+++ resolved
@@ -51,13 +51,8 @@
 {
   DataType sample = arma::randu<DataType>
       (probability.n_rows, probability.n_cols);
-<<<<<<< HEAD
-  for (omp_size_t i = 0; i < sample.n_elem; i++)
-=======
-
-  for (size_t i = 0; i < sample.n_elem; ++i)
->>>>>>> 9f99197b
-      sample(i) = sample(i) < probability(i);
+  for (omp_size_t i = 0; i < sample.n_elem; ++i)
+    sample(i) = sample(i) < probability(i);
 
   return sample;
 }
