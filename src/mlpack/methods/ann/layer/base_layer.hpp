/**
 * @file base_layer.hpp
 * @author Marcus Edel
 *
 * Definition of the BaseLayer class, which attaches various functions to the
 * embedding layer.
 *
 * mlpack is free software; you may redistribute it and/or modify it under the
 * terms of the 3-clause BSD license.  You should have received a copy of the
 * 3-clause BSD license along with mlpack.  If not, see
 * http://www.opensource.org/licenses/BSD-3-Clause for more information.
 */
#ifndef MLPACK_METHODS_ANN_LAYER_BASE_LAYER_HPP
#define MLPACK_METHODS_ANN_LAYER_BASE_LAYER_HPP

#include <mlpack/prereqs.hpp>
#include <mlpack/methods/ann/activation_functions/logistic_function.hpp>
#include <mlpack/methods/ann/activation_functions/identity_function.hpp>
#include <mlpack/methods/ann/activation_functions/rectifier_function.hpp>
#include <mlpack/methods/ann/activation_functions/tanh_function.hpp>
#include <mlpack/methods/ann/activation_functions/softplus_function.hpp>
#include <mlpack/methods/ann/activation_functions/hard_sigmoid_function.hpp>
#include <mlpack/methods/ann/activation_functions/swish_function.hpp>
#include <mlpack/methods/ann/activation_functions/mish_function.hpp>
#include <mlpack/methods/ann/activation_functions/lisht_function.hpp>
#include <mlpack/methods/ann/activation_functions/gelu_function.hpp>
#include <mlpack/methods/ann/activation_functions/elish_function.hpp>

namespace mlpack {
namespace ann /** Artificial Neural Network. */ {

/**
 * Implementation of the base layer. The base layer works as a metaclass which
 * attaches various functions to the embedding layer.
 *
 * A few convenience typedefs are given:
 *
 *  - SigmoidLayer
 *  - IdentityLayer
 *  - ReLULayer
 *  - TanHLayer
 *  - SoftplusLayer
<<<<<<< HEAD
=======
 *  - HardSigmoidLayer
 *  - SwishLayer
 *  - MishLayer
 *  - LiSHTLayer
 *  - GELULayer
 *  - ELiSHLayer
>>>>>>> 30683786
 *
 * @tparam ActivationFunction Activation function used for the embedding layer.
 * @tparam InputDataType Type of the input data (arma::colvec, arma::mat,
 *         arma::sp_mat or arma::cube).
 * @tparam OutputDataType Type of the output data (arma::colvec, arma::mat,
 *         arma::sp_mat or arma::cube).
 */
template <
    class ActivationFunction = LogisticFunction,
    typename InputDataType = arma::mat,
    typename OutputDataType = arma::mat
>
class BaseLayer
{
 public:
  /**
   * Create the BaseLayer object.
   */
  BaseLayer()
  {
    // Nothing to do here.
  }

  /**
   * Ordinary feed forward pass of a neural network, evaluating the function
   * f(x) by propagating the activity forward through f.
   *
   * @param input Input data used for evaluating the specified function.
   * @param output Resulting output activation.
   */
  template<typename InputType, typename OutputType>
  void Forward(const InputType& input, OutputType& output)
  {
    ActivationFunction::Fn(input, output);
  }

  /**
   * Ordinary feed backward pass of a neural network, calculating the function
   * f(x) by propagating x backwards trough f. Using the results from the feed
   * forward pass.
   *
   * @param input The propagated input activation.
   * @param gy The backpropagated error.
   * @param g The calculated gradient.
   */
  template<typename eT>
  void Backward(const arma::Mat<eT>& input,
                const arma::Mat<eT>& gy,
                arma::Mat<eT>& g)
  {
    arma::Mat<eT> derivative;
    ActivationFunction::Deriv(input, derivative);
    g = gy % derivative;
  }

  //! Get the output parameter.
  OutputDataType const& OutputParameter() const { return outputParameter; }
  //! Modify the output parameter.
  OutputDataType& OutputParameter() { return outputParameter; }

  //! Get the delta.
  OutputDataType const& Delta() const { return delta; }
  //! Modify the delta.
  OutputDataType& Delta() { return delta; }

  /**
   * Serialize the layer.
   */
  template<typename Archive>
  void serialize(Archive& /* ar */, const unsigned int /* version */)
  {
    /* Nothing to do here */
  }

 private:
  //! Locally-stored delta object.
  OutputDataType delta;

  //! Locally-stored output parameter object.
  OutputDataType outputParameter;
}; // class BaseLayer

// Convenience typedefs.

/**
 * Standard Sigmoid-Layer using the logistic activation function.
 */
template <
    class ActivationFunction = LogisticFunction,
    typename InputDataType = arma::mat,
    typename OutputDataType = arma::mat
>
using SigmoidLayer = BaseLayer<
    ActivationFunction, InputDataType, OutputDataType>;

/**
 * Standard Identity-Layer using the identity activation function.
 */
template <
    class ActivationFunction = IdentityFunction,
    typename InputDataType = arma::mat,
    typename OutputDataType = arma::mat
>
using IdentityLayer = BaseLayer<
    ActivationFunction, InputDataType, OutputDataType>;

/**
 * Standard rectified linear unit non-linearity layer.
 */
template <
    class ActivationFunction = RectifierFunction,
    typename InputDataType = arma::mat,
    typename OutputDataType = arma::mat
>
using ReLULayer = BaseLayer<
    ActivationFunction, InputDataType, OutputDataType>;

/**
 * Standard hyperbolic tangent layer.
 */
template <
    class ActivationFunction = TanhFunction,
    typename InputDataType = arma::mat,
    typename OutputDataType = arma::mat
>
using TanHLayer = BaseLayer<
    ActivationFunction, InputDataType, OutputDataType>;

/**
 * Standard Softplus-Layer using the Softplus activation function.
 */
template <
    class ActivationFunction = SoftplusFunction,
    typename InputDataType = arma::mat,
    typename OutputDataType = arma::mat
>
using SoftPlusLayer = BaseLayer<
    ActivationFunction, InputDataType, OutputDataType>;

/**
 * Standard HardSigmoid-Layer using the HardSigmoid activation function.
 */
template <
    class ActivationFunction = HardSigmoidFunction,
    typename InputDataType = arma::mat,
    typename OutputDataType = arma::mat
>
using HardSigmoidLayer = BaseLayer<
    ActivationFunction, InputDataType, OutputDataType>;

/**
 * Standard Swish-Layer using the Swish activation function.
 */
template <
    class ActivationFunction = SwishFunction,
    typename InputDataType = arma::mat,
    typename OutputDataType = arma::mat
>
using SwishFunctionLayer = BaseLayer<
    ActivationFunction, InputDataType, OutputDataType>;

/**
 * Standard Mish-Layer using the Mish activation function.
 */
template <
    class ActivationFunction = MishFunction,
    typename InputDataType = arma::mat,
    typename OutputDataType = arma::mat
>
using MishFunctionLayer = BaseLayer<
    ActivationFunction, InputDataType, OutputDataType>;

/**
 * Standard LiSHT-Layer using the LiSHT activation function.
 */
template <
    class ActivationFunction = LiSHTFunction,
    typename InputDataType = arma::mat,
    typename OutputDataType = arma::mat
>
using LiSHTFunctionLayer = BaseLayer<
    ActivationFunction, InputDataType, OutputDataType>;

/**
 * Standard GELU-Layer using the GELU activation function.
 */
template <
    class ActivationFunction = GELUFunction,
    typename InputDataType = arma::mat,
    typename OutputDataType = arma::mat
>
using GELUFunctionLayer = BaseLayer<
    ActivationFunction, InputDataType, OutputDataType>;
/**
 * Standard SoftPlus layer.
 *
 * Softplus is a smooth approximation (differentiable) of Rectifier Linear
 * Unit (ReLU).
 *
 * For more information on SoftPlus function see @see softplus_function.hpp
 */
template <
    typename InputDataType = arma::mat,
    typename OutputDataType = arma::mat
>
using SoftplusLayer = BaseLayer<
    SoftplusFunction, InputDataType, OutputDataType>;

/**
 * Standard SoftPlus layer.
 *
 * Softplus is a smooth approximation (differentiable) of Rectifier Linear
 * Unit (ReLU).
 *
 * For more information on SoftPlus function see @see softplus_function.hpp
 */
template <
    typename InputDataType = arma::mat,
    typename OutputDataType = arma::mat
>
using SoftplusLayer = BaseLayer<
    SoftplusFunction, InputDataType, OutputDataType>;

/**
 * Standard ELiSH-Layer using the ELiSH activation function.
 */
template <
    class ActivationFunction = ElishFunction,
    typename InputDataType = arma::mat,
    typename OutputDataType = arma::mat
>
using ElishFunctionLayer = BaseLayer<
    ActivationFunction, InputDataType, OutputDataType>;

} // namespace ann
} // namespace mlpack

#endif<|MERGE_RESOLUTION|>--- conflicted
+++ resolved
@@ -40,15 +40,12 @@
  *  - ReLULayer
  *  - TanHLayer
  *  - SoftplusLayer
-<<<<<<< HEAD
-=======
  *  - HardSigmoidLayer
  *  - SwishLayer
  *  - MishLayer
  *  - LiSHTLayer
  *  - GELULayer
  *  - ELiSHLayer
->>>>>>> 30683786
  *
  * @tparam ActivationFunction Activation function used for the embedding layer.
  * @tparam InputDataType Type of the input data (arma::colvec, arma::mat,
