/**
 * @file layer_types.hpp
 * @author Marcus Edel
 *
 * This provides a list of all modules that can be used to construct a model.
 *
 * mlpack is free software; you may redistribute it and/or modify it under the
 * terms of the 3-clause BSD license.  You should have received a copy of the
 * 3-clause BSD license along with mlpack.  If not, see
 * http://www.opensource.org/licenses/BSD-3-Clause for more information.
 */
#ifndef MLPACK_METHODS_ANN_LAYER_LAYER_TYPES_HPP
#define MLPACK_METHODS_ANN_LAYER_LAYER_TYPES_HPP

#include <boost/variant.hpp>

// Layer modules.
#include <mlpack/methods/ann/layer/add.hpp>
#include <mlpack/methods/ann/layer/base_layer.hpp>
#include <mlpack/methods/ann/layer/constant.hpp>
#include <mlpack/methods/ann/layer/cross_entropy_error.hpp>
#include <mlpack/methods/ann/layer/dropout.hpp>
#include <mlpack/methods/ann/layer/elu.hpp>
#include <mlpack/methods/ann/layer/hard_tanh.hpp>
#include <mlpack/methods/ann/layer/join.hpp>
#include <mlpack/methods/ann/layer/leaky_relu.hpp>
#include <mlpack/methods/ann/layer/log_softmax.hpp>
#include <mlpack/methods/ann/layer/lookup.hpp>
#include <mlpack/methods/ann/layer/mean_squared_error.hpp>
#include <mlpack/methods/ann/layer/multiply_constant.hpp>
#include <mlpack/methods/ann/layer/negative_log_likelihood.hpp>
#include <mlpack/methods/ann/layer/max_pooling.hpp>
#include <mlpack/methods/ann/layer/mean_pooling.hpp>
#include <mlpack/methods/ann/layer/parametric_relu.hpp>
#include <mlpack/methods/ann/layer/reinforce_normal.hpp>
#include <mlpack/methods/ann/layer/sigmoid_cross_entropy_error.hpp>
#include <mlpack/methods/ann/layer/select.hpp>

// Initializations.
#include <mlpack/methods/ann/init_rules/random_init.hpp>

// Convolution modules.
#include <mlpack/methods/ann/convolution_rules/border_modes.hpp>
#include <mlpack/methods/ann/convolution_rules/naive_convolution.hpp>
#include <mlpack/methods/ann/convolution_rules/fft_convolution.hpp>

namespace mlpack {
namespace ann {

template<typename InputDataType, typename OutputDataType> class DropConnect;
template<typename InputDataType, typename OutputDataType> class Glimpse;
template<typename InputDataType, typename OutputDataType> class Linear;
template<typename InputDataType, typename OutputDataType> class LinearNoBias;
template<typename InputDataType, typename OutputDataType> class LSTM;
template<typename InputDataType, typename OutputDataType> class GRU;
template<typename InputDataType, typename OutputDataType> class FastLSTM;
template<typename InputDataType, typename OutputDataType> class VRClassReward;
template<typename InputDataType, typename OutputDataType> class MemoryHead;
template<typename InputDataType, typename OutputDataType>
class NeuralTuringMachine;

template<
  typename OutputLayerType,
  typename InitializationRuleType
>
class FFN;

template<typename InputDataType,
         typename OutputDataType,
         typename... CustomLayers
>
class AddMerge;

template<typename InputDataType,
         typename OutputDataType,
         typename... CustomLayers
>
class Sequential;

template<typename InputDataType,
         typename OutputDataType,
         typename... CustomLayers
>
class Recurrent;

template<typename InputDataType,
         typename OutputDataType,
         typename... CustomLayers
>
class Concat;

template<
    typename OutputLayerType,
    typename InputDataType,
    typename OutputDataType
>
class ConcatPerformance;

template<
    typename ForwardConvolutionRule,
    typename BackwardConvolutionRule,
    typename GradientConvolutionRule,
    typename InputDataType,
    typename OutputDataType
>
class Convolution;

template<
    typename InputDataType,
    typename OutputDataType
>
class RecurrentAttention;

template <typename... CustomLayers>
using LayerTypes = boost::variant<
    Add<arma::mat, arma::mat>*,
    AddMerge<arma::mat, arma::mat>*,
    BaseLayer<LogisticFunction, arma::mat, arma::mat>*,
    BaseLayer<IdentityFunction, arma::mat, arma::mat>*,
    BaseLayer<TanhFunction, arma::mat, arma::mat>*,
    BaseLayer<RectifierFunction, arma::mat, arma::mat>*,
    BaseLayer<SoftplusFunction, arma::mat, arma::mat>*,
    Concat<arma::mat, arma::mat>*,
    ConcatPerformance<NegativeLogLikelihood<arma::mat, arma::mat>,
                      arma::mat, arma::mat>*,
    Constant<arma::mat, arma::mat>*,
    Convolution<NaiveConvolution<ValidConvolution>,
                NaiveConvolution<FullConvolution>,
                NaiveConvolution<ValidConvolution>, arma::mat, arma::mat>*,
    CrossEntropyError<arma::mat, arma::mat>*,
    DropConnect<arma::mat, arma::mat>*,
    Dropout<arma::mat, arma::mat>*,
    ELU<arma::mat, arma::mat>*,
    FFN<NegativeLogLikelihood<>, RandomInitialization>*,
    Glimpse<arma::mat, arma::mat>*,
    HardTanH<arma::mat, arma::mat>*,
    Join<arma::mat, arma::mat>*,
    LeakyReLU<arma::mat, arma::mat>*,
    Linear<arma::mat, arma::mat>*,
    LinearNoBias<arma::mat, arma::mat>*,
    LogSoftMax<arma::mat, arma::mat>*,
    Lookup<arma::mat, arma::mat>*,
    LSTM<arma::mat, arma::mat>*,
    GRU<arma::mat, arma::mat>*,
<<<<<<< HEAD
    FastLSTM<arma::mat, arma::mat>*,
=======
    MemoryHead<arma::mat, arma::mat>*,
>>>>>>> ff698a0f
    MaxPooling<arma::mat, arma::mat>*,
    MeanPooling<arma::mat, arma::mat>*,
    MeanSquaredError<arma::mat, arma::mat>*,
    MultiplyConstant<arma::mat, arma::mat>*,
    NegativeLogLikelihood<arma::mat, arma::mat>*,
    NeuralTuringMachine<arma::mat, arma::mat>*,
    PReLU<arma::mat, arma::mat>*,
    Recurrent<arma::mat, arma::mat>*,
    RecurrentAttention<arma::mat, arma::mat>*,
    ReinforceNormal<arma::mat, arma::mat>*,
    SigmoidCrossEntropyError<arma::mat, arma::mat>*,
    Select<arma::mat, arma::mat>*,
    Sequential<arma::mat, arma::mat>*,
    VRClassReward<arma::mat, arma::mat>*,
    CustomLayers*...
>;

} // namespace ann
} // namespace mlpack

#endif<|MERGE_RESOLUTION|>--- conflicted
+++ resolved
@@ -142,11 +142,8 @@
     Lookup<arma::mat, arma::mat>*,
     LSTM<arma::mat, arma::mat>*,
     GRU<arma::mat, arma::mat>*,
-<<<<<<< HEAD
     FastLSTM<arma::mat, arma::mat>*,
-=======
     MemoryHead<arma::mat, arma::mat>*,
->>>>>>> ff698a0f
     MaxPooling<arma::mat, arma::mat>*,
     MeanPooling<arma::mat, arma::mat>*,
     MeanSquaredError<arma::mat, arma::mat>*,
