/**
 * @file methods/ann/layer/layer_types.hpp
 * @author Marcus Edel
 *
 * This provides a list of all modules that can be used to construct a model.
 *
 * mlpack is free software; you may redistribute it and/or modify it under the
 * terms of the 3-clause BSD license.  You should have received a copy of the
 * 3-clause BSD license along with mlpack.  If not, see
 * http://www.opensource.org/licenses/BSD-3-Clause for more information.
 */
#ifndef MLPACK_METHODS_ANN_LAYER_LAYER_TYPES_HPP
#define MLPACK_METHODS_ANN_LAYER_LAYER_TYPES_HPP

#include <boost/variant.hpp>

// Layer modules.
#include <mlpack/methods/ann/layer/add.hpp>
#include <mlpack/methods/ann/layer/alpha_dropout.hpp>
#include <mlpack/methods/ann/layer/base_layer.hpp>
#include <mlpack/methods/ann/layer/batch_norm.hpp>
#include <mlpack/methods/ann/layer/bicubic_interpolation.hpp>
#include <mlpack/methods/ann/layer/bilinear_interpolation.hpp>
#include <mlpack/methods/ann/layer/channel_shuffle.hpp>
#include <mlpack/methods/ann/layer/constant.hpp>
#include <mlpack/methods/ann/layer/concatenate.hpp>
#include <mlpack/methods/ann/layer/dropout.hpp>
#include <mlpack/methods/ann/layer/elu.hpp>
#include <mlpack/methods/ann/layer/hard_tanh.hpp>
#include <mlpack/methods/ann/layer/instance_norm.hpp>
#include <mlpack/methods/ann/layer/group_norm.hpp>
#include <mlpack/methods/ann/layer/join.hpp>
#include <mlpack/methods/ann/layer/layer_norm.hpp>
#include <mlpack/methods/ann/layer/leaky_relu.hpp>
#include <mlpack/methods/ann/layer/c_relu.hpp>
#include <mlpack/methods/ann/layer/flexible_relu.hpp>
#include <mlpack/methods/ann/layer/linear_no_bias.hpp>
#include <mlpack/methods/ann/layer/linear3d.hpp>
#include <mlpack/methods/ann/layer/log_softmax.hpp>
#include <mlpack/methods/ann/layer/lookup.hpp>
#include <mlpack/methods/ann/layer/multihead_attention.hpp>
#include <mlpack/methods/ann/layer/multiply_constant.hpp>
#include <mlpack/methods/ann/layer/max_pooling.hpp>
#include <mlpack/methods/ann/layer/mean_pooling.hpp>
#include <mlpack/methods/ann/layer/lp_pooling.hpp>
#include <mlpack/methods/ann/layer/nearest_interpolation.hpp>
#include <mlpack/methods/ann/layer/noisylinear.hpp>
#include <mlpack/methods/ann/layer/adaptive_max_pooling.hpp>
#include <mlpack/methods/ann/layer/adaptive_mean_pooling.hpp>
#include <mlpack/methods/ann/layer/parametric_relu.hpp>
#include <mlpack/methods/ann/layer/pixel_shuffle.hpp>
#include <mlpack/methods/ann/layer/positional_encoding.hpp>
#include <mlpack/methods/ann/layer/reinforce_normal.hpp>
#include <mlpack/methods/ann/layer/relu6.hpp>
#include <mlpack/methods/ann/layer/reparametrization.hpp>
#include <mlpack/methods/ann/layer/select.hpp>
#include <mlpack/methods/ann/layer/softmax.hpp>
#include <mlpack/methods/ann/layer/spatial_dropout.hpp>
#include <mlpack/methods/ann/layer/subview.hpp>
#include <mlpack/methods/ann/layer/virtual_batch_norm.hpp>
#include <mlpack/methods/ann/layer/hardshrink.hpp>
#include <mlpack/methods/ann/layer/celu.hpp>
#include <mlpack/methods/ann/layer/isrlu.hpp>
#include <mlpack/methods/ann/layer/softshrink.hpp>
#include <mlpack/methods/ann/layer/radial_basis_function.hpp>
#include <mlpack/methods/ann/layer/randomized_relu.hpp>

// Convolution modules.
#include <mlpack/methods/ann/convolution_rules/border_modes.hpp>
#include <mlpack/methods/ann/convolution_rules/naive_convolution.hpp>
#include <mlpack/methods/ann/convolution_rules/fft_convolution.hpp>

// Regularizers.
#include <mlpack/methods/ann/regularizer/no_regularizer.hpp>

// Loss function modules.
#include <mlpack/methods/ann/loss_functions/negative_log_likelihood.hpp>

namespace mlpack {
namespace ann {

template<typename InputDataType, typename OutputDataType> class BatchNorm;
template<typename InputDataType, typename OutputDataType> class DropConnect;
template<typename InputDataType, typename OutputDataType> class Glimpse;
template<typename InputDataType, typename OutputDataType> class LayerNorm;
template<typename InputDataType, typename OutputDataType> class LSTM;
template<typename InputDataType, typename OutputDataType> class GRU;
template<typename InputDataType, typename OutputDataType> class FastLSTM;
template<typename InputDataType, typename OutputDataType> class VRClassReward;
template<typename InputDataType, typename OutputDataType> class Concatenate;
template<typename InputDataType, typename OutputDataType> class Padding;
template<typename InputDataType, typename OutputDataType> class ReLU6;

template<typename InputDataType,
         typename OutputDataType,
         typename RegularizerType>
class Linear;

template<typename InputDataType,
         typename OutputDataType,
         typename Activation>
class RBF;

template<typename InputDataType,
         typename OutputDataType,
         typename RegularizerType>
class LinearNoBias;

template<typename InputDataType,
         typename OutputDataType>
class NoisyLinear;

template<typename InputDataType,
         typename OutputDataType,
         typename RegularizerType>
class Linear3D;

template<typename InputDataType,
         typename OutputDataType
>
class VirtualBatchNorm;

template<typename InputDataType,
         typename OutputDataType
>
class MiniBatchDiscrimination;

template <typename InputDataType,
          typename OutputDataType,
          typename RegularizerType>
class MultiheadAttention;

template<typename InputDataType,
         typename OutputDataType
>
class Reparametrization;

template<typename InputDataType,
         typename OutputDataType,
         typename... CustomLayers
>
class AddMerge;

template<typename InputDataType,
         typename OutputDataType,
         bool residual,
         typename... CustomLayers
>
class Sequential;

template<typename InputDataType,
         typename OutputDataType,
         typename... CustomLayers
>
class Highway;

template<typename InputDataType,
         typename OutputDataType,
         typename... CustomLayers
>
class Recurrent;

template<typename InputDataType,
         typename OutputDataType,
         typename... CustomLayers
>
class Concat;

template<
    typename OutputLayerType,
    typename InputDataType,
    typename OutputDataType
>
class ConcatPerformance;

template<
    typename ForwardConvolutionRule,
    typename BackwardConvolutionRule,
    typename GradientConvolutionRule,
    typename InputDataType,
    typename OutputDataType
>
class Convolution;

template<
    typename ForwardConvolutionRule,
    typename BackwardConvolutionRule,
    typename GradientConvolutionRule,
    typename InputDataType,
    typename OutputDataType
>
class TransposedConvolution;

template<
    typename ForwardConvolutionRule,
    typename BackwardConvolutionRule,
    typename GradientConvolutionRule,
    typename InputDataType,
    typename OutputDataType
>
class AtrousConvolution;

template<
    typename InputDataType,
    typename OutputDataType
>
class RecurrentAttention;

template<typename InputDataType,
         typename OutputDataType,
         typename... CustomLayers
>
class MultiplyMerge;

template <typename InputDataType,
          typename OutputDataType,
          typename... CustomLayers
>
class WeightNorm;

template <typename InputDataType,
          typename OutputDataType
>
class AdaptiveMaxPooling;

template <typename InputDataType,
          typename OutputDataType
>
class AdaptiveMeanPooling;

using MoreTypes = boost::variant<
        FlexibleReLU<arma::mat, arma::mat>*,
        Linear3D<arma::mat, arma::mat, NoRegularizer>*,
        LpPooling<arma::mat, arma::mat>*,
        PixelShuffle<arma::mat, arma::mat>*,
        ChannelShuffle<arma::mat, arma::mat>*,
        Glimpse<arma::mat, arma::mat>*,
        Highway<arma::mat, arma::mat>*,
        MultiheadAttention<arma::mat, arma::mat, NoRegularizer>*,
        Recurrent<arma::mat, arma::mat>*,
        RecurrentAttention<arma::mat, arma::mat>*,
        ReinforceNormal<arma::mat, arma::mat>*,
        ReLU6<arma::mat, arma::mat>*,
        Reparametrization<arma::mat, arma::mat>*,
        Select<arma::mat, arma::mat>*,
        SpatialDropout<arma::mat, arma::mat>*,
        Subview<arma::mat, arma::mat>*,
        VRClassReward<arma::mat, arma::mat>*,
        VirtualBatchNorm<arma::mat, arma::mat>*,
        RBF<arma::mat, arma::mat, GaussianFunction>*,
        BaseLayer<GaussianFunction, arma::mat, arma::mat>*,
        PositionalEncoding<arma::mat, arma::mat>*,
        ISRLU<arma::mat, arma::mat>*,
        BicubicInterpolation<arma::mat, arma::mat>*,
        NearestInterpolation<arma::mat, arma::mat>*,
        GroupNorm<arma::mat, arma::mat>*,
<<<<<<< HEAD
        RReLU<arma::mat, arma::mat>*
=======
        InstanceNorm<arma::mat, arma::mat>*
>>>>>>> cf190e11
>;

template <typename... CustomLayers>
using LayerTypes = boost::variant<
    AdaptiveMaxPooling<arma::mat, arma::mat>*,
    AdaptiveMeanPooling<arma::mat, arma::mat>*,
    Add<arma::mat, arma::mat>*,
    AddMerge<arma::mat, arma::mat>*,
    AlphaDropout<arma::mat, arma::mat>*,
    AtrousConvolution<NaiveConvolution<ValidConvolution>,
                      NaiveConvolution<FullConvolution>,
                      NaiveConvolution<ValidConvolution>,
                      arma::mat, arma::mat>*,
    BaseLayer<LogisticFunction, arma::mat, arma::mat>*,
    BaseLayer<IdentityFunction, arma::mat, arma::mat>*,
    BaseLayer<TanhFunction, arma::mat, arma::mat>*,
    BaseLayer<SoftplusFunction, arma::mat, arma::mat>*,
    BaseLayer<RectifierFunction, arma::mat, arma::mat>*,
    BatchNorm<arma::mat, arma::mat>*,
    BilinearInterpolation<arma::mat, arma::mat>*,
    CELU<arma::mat, arma::mat>*,
    Concat<arma::mat, arma::mat>*,
    Concatenate<arma::mat, arma::mat>*,
    ConcatPerformance<NegativeLogLikelihood<arma::mat, arma::mat>,
                      arma::mat, arma::mat>*,
    Constant<arma::mat, arma::mat>*,
    Convolution<NaiveConvolution<ValidConvolution>,
                NaiveConvolution<FullConvolution>,
                NaiveConvolution<ValidConvolution>, arma::mat, arma::mat>*,
    CReLU<arma::mat, arma::mat>*,
    DropConnect<arma::mat, arma::mat>*,
    Dropout<arma::mat, arma::mat>*,
    ELU<arma::mat, arma::mat>*,
    FastLSTM<arma::mat, arma::mat>*,
    GRU<arma::mat, arma::mat>*,
    HardTanH<arma::mat, arma::mat>*,
    Join<arma::mat, arma::mat>*,
    LayerNorm<arma::mat, arma::mat>*,
    LeakyReLU<arma::mat, arma::mat>*,
    Linear<arma::mat, arma::mat, NoRegularizer>*,
    LinearNoBias<arma::mat, arma::mat, NoRegularizer>*,
    LogSoftMax<arma::mat, arma::mat>*,
    Lookup<arma::mat, arma::mat>*,
    LSTM<arma::mat, arma::mat>*,
    MaxPooling<arma::mat, arma::mat>*,
    MeanPooling<arma::mat, arma::mat>*,
    MiniBatchDiscrimination<arma::mat, arma::mat>*,
    MultiplyConstant<arma::mat, arma::mat>*,
    MultiplyMerge<arma::mat, arma::mat>*,
    NegativeLogLikelihood<arma::mat, arma::mat>*,
    NoisyLinear<arma::mat, arma::mat>*,
    Padding<arma::mat, arma::mat>*,
    PReLU<arma::mat, arma::mat>*,
    Sequential<arma::mat, arma::mat, false>*,
    Sequential<arma::mat, arma::mat, true>*,
    Softmax<arma::mat, arma::mat>*,
    TransposedConvolution<NaiveConvolution<ValidConvolution>,
            NaiveConvolution<ValidConvolution>,
            NaiveConvolution<ValidConvolution>, arma::mat, arma::mat>*,
    WeightNorm<arma::mat, arma::mat>*,
    MoreTypes,
    CustomLayers*...
>;

} // namespace ann
} // namespace mlpack

#endif<|MERGE_RESOLUTION|>--- conflicted
+++ resolved
@@ -254,11 +254,8 @@
         BicubicInterpolation<arma::mat, arma::mat>*,
         NearestInterpolation<arma::mat, arma::mat>*,
         GroupNorm<arma::mat, arma::mat>*,
-<<<<<<< HEAD
-        RReLU<arma::mat, arma::mat>*
-=======
+        RReLU<arma::mat, arma::mat>*,
         InstanceNorm<arma::mat, arma::mat>*
->>>>>>> cf190e11
 >;
 
 template <typename... CustomLayers>
