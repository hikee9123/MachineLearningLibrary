--- conflicted
+++ resolved
@@ -94,17 +94,14 @@
   c_relu_impl.hpp
   weight_norm.hpp
   weight_norm_impl.hpp
-<<<<<<< HEAD
-  isru.hpp
-  isru_impl.hpp
-=======
   hardshrink.hpp
   hardshrink_impl.hpp
   celu.hpp
   celu_impl.hpp
   softshrink.hpp
   softshrink_impl.hpp
->>>>>>> 3ce835cb
+  isru.hpp
+  isru_impl.hpp
 )
 
 # Add directory name to sources.
