--- conflicted
+++ resolved
@@ -42,11 +42,7 @@
 {
   DataType derivative;
   derivative.set_size(arma::size(input));
-<<<<<<< HEAD
-  for (omp_size_t i = 0; i < input.n_elem; i++)
-=======
-  for (size_t i = 0; i < input.n_elem; ++i)
->>>>>>> 9f99197b
+  for (omp_size_t i = 0; i < input.n_elem; ++i)
     derivative(i) = (input(i) >= 0) ? 1 : alpha;
 
   g = gy % derivative;
