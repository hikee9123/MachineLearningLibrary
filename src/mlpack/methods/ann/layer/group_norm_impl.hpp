/**
 * @file methods/ann/layer/group_norm_impl.hpp
 * @author Abhinav Anand
 *
 * Implementation of the Group Normalization class.
 *
 * mlpack is free software; you may redistribute it and/or modify it under the
 * terms of the 3-clause BSD license.  You should have received a copy of the
 * 3-clause BSD license along with mlpack.  If not, see
 * http://www.opensource.org/licenses/BSD-3-Clause for more information.
 */

#ifndef MLPACK_METHODS_ANN_LAYER_GROUPNORM_IMPL_HPP
#define MLPACK_METHODS_ANN_LAYER_GROUPNORM_IMPL_HPP

// In case it is not included.
#include "group_norm.hpp"

namespace mlpack {
namespace ann { /** Artificial Neural Network. */


template<typename InputDataType, typename OutputDataType>
GroupNorm<InputDataType, OutputDataType>::GroupNorm() :
    channelSize(0),
    size(0),
    groupCount(1),
    eps(1e-8),
    loading(false)
{
  // Nothing to do here.
}

template <typename InputDataType, typename OutputDataType>
GroupNorm<InputDataType, OutputDataType>::GroupNorm(
    const size_t channelSize, const size_t size, const size_t groupCount, const double eps) :
    channelSize(channelSize),
    size(size),
    groupCount(groupCount),
    eps(eps),
    loading(false)
{
  if (size % groupCount != 0)
  {
    Log::Fatal << "Total input units must be divisible by groupCount!" << std::endl;
  }

  weights.set_size(size * 2 + 1, 1);
}

template<typename InputDataType, typename OutputDataType>
void GroupNorm<InputDataType, OutputDataType>::Reset()
{
  gamma = arma::mat(weights.memptr(), size, 1, false, false);
  beta = arma::mat(weights.memptr() + gamma.n_elem, size, 1, false, false);

  if (!loading)
  {
    gamma.fill(1.0);
    beta.fill(0.0);
  }

  loading = false;
}

template<typename InputDataType, typename OutputDataType>
template<typename eT>
void GroupNorm<InputDataType, OutputDataType>::Forward(
    const arma::Mat<eT>& input, arma::Mat<eT>& output)
{
  assert(input.n_rows % channelSize == 0);
  assert(input.n_rows % size == 0);
  arma::mat reshapedInput(const_cast<arma::Mat<eT>&>(input).memptr(),
    input.n_rows * groupCount / size, input.n_cols * size / groupCount, false, false);

  if (output.is_empty())
    output.zeros(input.n_rows, input.n_cols);

  arma::mat reshapedOutput((output).memptr(),
    input.n_rows * groupCount / size, input.n_cols * size / groupCount, false, false);

  mean = arma::mean(reshapedInput, 0);
  variance = arma::var(reshapedInput, 1, 0);

  // Normalize the input.
  reshapedOutput = reshapedInput.each_row() - mean;
  inputMean = reshapedOutput;
  reshapedOutput.each_row() /= arma::sqrt(variance + eps);

  // Reused in the backward and gradient step.
  normalized = output;

  arma::mat expandedGamma, expandedBeta;
  expandedGamma.set_size(output.n_rows, 1);
  expandedBeta.set_size(output.n_rows, 1);
  for (size_t r = 0; r < output.n_rows; ++r)
  {
    expandedGamma(r) = gamma(r % size);
    expandedBeta(r) = beta(r % size);
  }

  // Scale and shift the output.
  output.each_col() %= expandedGamma;
  output.each_col() += expandedBeta;
}

template<typename InputDataType, typename OutputDataType>
template<typename eT>
void GroupNorm<InputDataType, OutputDataType>::Backward(
    const arma::Mat<eT>& input, const arma::Mat<eT>& gy, arma::Mat<eT>& g)
{
  arma::mat inputReshaped(const_cast<arma::Mat<eT>&>(input).memptr(),
    size / groupCount, groupCount * input.n_cols, false, false);
  arma::mat gReshaped((g).memptr(),
    size / groupCount, groupCount * g.n_cols, false, false);

  arma::mat expandedGamma;
  expandedGamma.set_size(input.n_rows, 1);
<<<<<<< HEAD
  for (int r = 0; r < input.n_rows; ++r)
=======
  for (size_t r = 0; r < input.n_rows; ++r)
>>>>>>> 46390e39
  {
    expandedGamma(r) = gamma(r % size);
  }

  // dl / dxhat.
  const arma::mat norm = gy.each_col() % expandedGamma;

  arma::mat normReshaped(const_cast<arma::Mat<eT>&>(norm).memptr(),
    size / groupCount, groupCount * gy.n_cols, false, false);


  const arma::mat stdInv = 1.0 / arma::sqrt(variance + eps);

  // sum dl / dxhat * (x - mu) * -0.5 * stdInv^3.
  const arma::mat var = arma::sum(normReshaped % inputMean, 0) %
      arma::pow(stdInv, 3.0) * -0.5;

  // dl / dxhat * 1 / stdInv + variance * 2 * (x - mu) / m +
  // dl / dmu * 1 / m.
  gReshaped = (normReshaped.each_row() % stdInv) + (inputMean.each_row() %
      var * 2 / inputReshaped.n_rows);

  // sum (dl / dxhat * -1 / stdInv) + variance *
  // (sum -2 * (x - mu)) / m.
  gReshaped.each_row() += arma::sum(normReshaped.each_row() % -stdInv, 0) / inputReshaped.n_rows;
}

template<typename InputDataType, typename OutputDataType>
template<typename eT>
void GroupNorm<InputDataType, OutputDataType>::Gradient(
    const arma::Mat<eT>& /* input */,
    const arma::Mat<eT>& error,
    arma::Mat<eT>& gradient)
{
  gradient.set_size(size + size, 1);

  // Step 5: dl / dy * xhat.
  gradient.submat(0, 0, gamma.n_elem - 1, 0) = arma::sum(normalized % error, 1);

  // Step 6: dl / dy.
  gradient.submat(gamma.n_elem, 0, gradient.n_elem - 1, 0) =
      arma::sum(error, 1);
}

template<typename InputDataType, typename OutputDataType>
template<typename Archive>
void GroupNorm<InputDataType, OutputDataType>::serialize(
    Archive& ar, const uint32_t /* version */)
{
  ar(CEREAL_NVP(size));
  ar(CEREAL_NVP(groupCount));

  if (cereal::is_loading<Archive>())
  {
    weights.set_size(size * 2 + 1, 1);
    loading = true;
  }

  ar(CEREAL_NVP(eps));
  ar(CEREAL_NVP(gamma));
  ar(CEREAL_NVP(beta));
}

} // namespace ann
} // namespace mlpack

#endif<|MERGE_RESOLUTION|>--- conflicted
+++ resolved
@@ -116,11 +116,7 @@
 
   arma::mat expandedGamma;
   expandedGamma.set_size(input.n_rows, 1);
-<<<<<<< HEAD
-  for (int r = 0; r < input.n_rows; ++r)
-=======
   for (size_t r = 0; r < input.n_rows; ++r)
->>>>>>> 46390e39
   {
     expandedGamma(r) = gamma(r % size);
   }
