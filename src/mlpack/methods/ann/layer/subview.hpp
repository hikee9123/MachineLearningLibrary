/**
 * @file methods/ann/layer/subview.hpp
 * @author Haritha Nair
 *
 * Definition of the Subview class, which modifies the input as necessary.
 *
 * mlpack is free software; you may redistribute it and/or modify it under the
 * terms of the 3-clause BSD license.  You should have received a copy of the
 * 3-clause BSD license along with mlpack.  If not, see
 * http://www.opensource.org/licenses/BSD-3-Clause for more information.
 */
#ifndef MLPACK_METHODS_ANN_LAYER_SUBVIEW_HPP
#define MLPACK_METHODS_ANN_LAYER_SUBVIEW_HPP

#include <mlpack/prereqs.hpp>
#include <mlpack/methods/ann/activation_functions/identity_function.hpp>

namespace mlpack {
namespace ann {

/**
 * Implementation of the subview layer. The subview layer modifies the input to
 * a submatrix of required size.
 *
 * @tparam InputDataType Type of the input data (arma::colvec, arma::mat,
 *         arma::sp_mat or arma::cube).
 * @tparam OutputDataType Type of the output data (arma::colvec, arma::mat,
 *         arma::sp_mat or arma::cube).
 */
template <
    typename InputDataType = arma::mat,
    typename OutputDataType = arma::mat
>
class Subview
{
 public:
  /**
   * Create the Subview layer object using the specified range of input to
   * accept.
   *
   * @param inSize Width of sample.
   * @param beginRow Starting row index.
   * @param endRow Ending row index.
   * @param beginCol Starting column index.
   * @param endCol Ending column index.
   */
  Subview(const size_t inSize = 1,
          const size_t beginRow = 0,
          const size_t endRow = 0,
          const size_t beginCol = 0,
          const size_t endCol = 0) :
      inSize(inSize),
      beginRow(beginRow),
      endRow(endRow),
      beginCol(beginCol),
      endCol(endCol)
  {
    /* Nothing to do here */
  }

  /**
   * Ordinary feed forward pass of a neural network, evaluating the function
   * f(x) by propagating the activity forward through f.
   *
   * @param input Input data used for evaluating the specified function.
   * @param output Resulting output activation.
   */
  template<typename InputType, typename OutputType>
  void Forward(const InputType& input, OutputType& output)
  {
    size_t batchSize = input.n_cols / inSize;

    // Check if subview parameters are within the indices of input sample.
    endRow = ((endRow < input.n_rows) && (endRow >= beginRow))?
        endRow : (input.n_rows - 1);
    endCol = ((endCol < inSize) && (endCol >= beginCol)) ?
        endCol : (inSize - 1);

    output.set_size(
        (endRow - beginRow + 1) * (endCol - beginCol + 1), batchSize);

    size_t batchBegin = beginCol;
    size_t batchEnd = endCol;

    // Check whether the input is already in desired form.
    if ((input.n_rows != ((endRow - beginRow + 1) *
        (endCol - beginCol + 1))) || (input.n_cols != batchSize))
    {
<<<<<<< HEAD
      #pragma omp parallel for
      for (omp_size_t i = 0; i < batchSize; i++)
=======
      for (size_t i = 0; i < batchSize; ++i)
>>>>>>> 9f99197b
      {
        output.col(i) = arma::vectorise(input.submat(
                                                     beginRow, batchBegin,
                                                     endRow, batchEnd));

        // Move to next batch.
        batchBegin += inSize;
        batchEnd += inSize;
      }
    }
    else
    {
      output = input;
    }
  }

  /**
   * Ordinary feed backward pass of a neural network, calculating the function
   * f(x) by propagating x backwards trough f. Using the results from the feed
   * forward pass.
   *
   * @param * (input) The propagated input activation.
   * @param gy The backpropagated error.
   * @param g The calculated gradient.
   */
  template<typename eT>
  void Backward(const arma::Mat<eT>& /* input */,
                const arma::Mat<eT>& gy,
                arma::Mat<eT>& g)
  {
    g = gy;
  }

  //! Get the output parameter.
  OutputDataType const& OutputParameter() const { return outputParameter; }
  //! Modify the output parameter.
  OutputDataType& OutputParameter() { return outputParameter; }

  //! Get the delta.
  OutputDataType const& Delta() const { return delta; }
  //! Modify the delta.
  OutputDataType& Delta() { return delta; }

  //! Get the width of each sample.
  size_t InSize() const { return inSize; }

  //! Get the starting row index of subview vector or matrix.
  size_t const& BeginRow() const { return beginRow; }
  //! Modify the width of each sample.
  size_t& BeginRow() { return beginRow; }

  //! Get the ending row index of subview vector or matrix.
  size_t const& EndRow() const { return endRow; }
  //! Modify the width of each sample.
  size_t& EndRow() { return endRow; }

  //! Get the width of each sample.
  size_t const& BeginCol() const { return beginCol; }
  //! Modify the width of each sample.
  size_t& BeginCol() { return beginCol; }

  //! Get the ending column index of subview vector or matrix.
  size_t const& EndCol() const { return endCol; }
  //! Modify the width of each sample.
  size_t& EndCol() { return endCol; }

  /**
   * Serialize the layer.
   */
  template<typename Archive>
  void serialize(Archive& ar, const uint32_t /* version */)
  {
    ar(CEREAL_NVP(inSize));
    ar(CEREAL_NVP(beginRow));
    ar(CEREAL_NVP(endRow));
    ar(CEREAL_NVP(beginCol));
    ar(CEREAL_NVP(endCol));
  }

 private:
  //! Width of each sample.
  size_t inSize;

  //! Starting row index of subview vector or matrix.
  size_t beginRow;

  //! Ending row index of subview vector or matrix.
  size_t endRow;

  //! Starting column index of subview vector or matrix.
  size_t beginCol;

  //! Ending column index of subview vector or matrix.
  size_t endCol;

  //! Locally-stored delta object.
  OutputDataType delta;

  //! Locally-stored output parameter object.
  OutputDataType outputParameter;
}; // class Subview

} // namespace ann
} // namespace mlpack

#endif<|MERGE_RESOLUTION|>--- conflicted
+++ resolved
@@ -86,12 +86,8 @@
     if ((input.n_rows != ((endRow - beginRow + 1) *
         (endCol - beginCol + 1))) || (input.n_cols != batchSize))
     {
-<<<<<<< HEAD
       #pragma omp parallel for
-      for (omp_size_t i = 0; i < batchSize; i++)
-=======
-      for (size_t i = 0; i < batchSize; ++i)
->>>>>>> 9f99197b
+      for (omp_size_t i = 0; i < batchSize; ++i)
       {
         output.col(i) = arma::vectorise(input.submat(
                                                      beginRow, batchBegin,
