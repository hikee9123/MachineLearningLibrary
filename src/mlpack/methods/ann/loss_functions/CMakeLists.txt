# Define the files we need to compile
# Anything not in this list will not be compiled into mlpack.
set(SOURCES
  cross_entropy_error.hpp
  cross_entropy_error_impl.hpp
  dice_loss.hpp
  dice_loss_impl.hpp
  earth_mover_distance.hpp
  earth_mover_distance_impl.hpp
  huber_loss.hpp
  huber_loss_impl.hpp
  kl_divergence.hpp
  kl_divergence_impl.hpp
  mean_bias_error.hpp
  mean_bias_error_impl.hpp
  mean_squared_error.hpp
  mean_squared_error_impl.hpp
  mean_squared_logarithmic_error.hpp
  mean_squared_logarithmic_error_impl.hpp
  negative_log_likelihood.hpp
  negative_log_likelihood_impl.hpp
  log_cosh_loss.hpp
  log_cosh_loss_impl.hpp
  reconstruction_loss.hpp
  reconstruction_loss_impl.hpp
  sigmoid_cross_entropy_error.hpp
  sigmoid_cross_entropy_error_impl.hpp
<<<<<<< HEAD
  hinge_embedding_loss.hpp
  hinge_embedding_loss_impl.hpp
=======
  empty_loss.hpp
  empty_loss_impl.hpp
>>>>>>> 2e55d2a4
)

# Add directory name to sources.
set(DIR_SRCS)
foreach(file ${SOURCES})
    set(DIR_SRCS ${DIR_SRCS} ${CMAKE_CURRENT_SOURCE_DIR}/${file})
endforeach()
# Append sources (with directory name) to list of all mlpack sources (used at
# the parent scope).
set(MLPACK_SRCS ${MLPACK_SRCS} ${DIR_SRCS} PARENT_SCOPE)<|MERGE_RESOLUTION|>--- conflicted
+++ resolved
@@ -25,13 +25,10 @@
   reconstruction_loss_impl.hpp
   sigmoid_cross_entropy_error.hpp
   sigmoid_cross_entropy_error_impl.hpp
-<<<<<<< HEAD
   hinge_embedding_loss.hpp
   hinge_embedding_loss_impl.hpp
-=======
   empty_loss.hpp
   empty_loss_impl.hpp
->>>>>>> 2e55d2a4
 )
 
 # Add directory name to sources.
