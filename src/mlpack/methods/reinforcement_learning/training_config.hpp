/**
 * @file methods/reinforcement_learning/training_config.hpp
 * @author Shangtong Zhang
 *
 * This file is the implementation of TrainingConfig class,
 * which contains hyper-parameters for training RL agent.
 *
 * mlpack is free software; you may redistribute it and/or modify it under the
 * terms of the 3-clause BSD license.  You should have received a copy of the
 * 3-clause BSD license along with mlpack.  If not, see
 * http://www.opensource.org/licenses/BSD-3-Clause for more information.
 */
#ifndef MLPACK_METHODS_RL_TRAINING_CONFIG_HPP
#define MLPACK_METHODS_RL_TRAINING_CONFIG_HPP

namespace mlpack {
namespace rl {

class TrainingConfig
{
 public:
  TrainingConfig() :
      numWorkers(1),
      updateInterval(1),
      targetNetworkSyncInterval(100),
      stepLimit(200),
      explorationSteps(1),
      stepSize(0.01),
      discount(0.99),
      gradientLimit(40),
      doubleQLearning(false),
<<<<<<< HEAD
      noisyQLearning(false)
=======
      targetNetworkSyncInterval(100),
      stepSize(0.01),
      discount(0.9),
      epsilon(0.2),
      actorUpdateStep(1)
>>>>>>> d2c16b36
  { /* Nothing to do here. */ }

  TrainingConfig(
      size_t numWorkers,
      size_t updateInterval,
      size_t targetNetworkSyncInterval,
      size_t stepLimit,
      size_t explorationSteps,
      double stepSize,
      double discount,
      double gradientLimit,
      bool doubleQLearning,
      bool noisyQLearning) :
      numWorkers(numWorkers),
      updateInterval(updateInterval),
      targetNetworkSyncInterval(targetNetworkSyncInterval),
      stepLimit(stepLimit),
      explorationSteps(explorationSteps),
      stepSize(stepSize),
      discount(discount),
      gradientLimit(gradientLimit),
      doubleQLearning(doubleQLearning),
<<<<<<< HEAD
      noisyQLearning(noisyQLearning)
=======
      epsilon(0.2),
      actorUpdateStep(1)
>>>>>>> d2c16b36
  { /* Nothing to do here. */ }

  //! Get the amount of workers.
  size_t NumWorkers() const { return numWorkers; }
  //! Modify the amount of workers.
  size_t& NumWorkers() { return numWorkers; }

  //! Get the update interval.
  size_t UpdateInterval() const { return updateInterval; }
  //! Modify the update interval.
  size_t& UpdateInterval() { return updateInterval; }

  //! Get the interval for syncing target network.
  size_t TargetNetworkSyncInterval() const
  { return targetNetworkSyncInterval; }
  //! Modify the interval for syncing target network.
  size_t& TargetNetworkSyncInterval() { return targetNetworkSyncInterval; }

  //! Get the maximum steps of each episode.
  size_t StepLimit() const { return stepLimit; }
  /**
   * Modify the maximum steps of each episode.
   * Setting it to 0 means no limit.
   */
  size_t& StepLimit() { return stepLimit; }

  //! Get the exploration steps.
  size_t ExplorationSteps() const { return explorationSteps; }
  //! Modify the exploration steps.
  size_t& ExplorationSteps() { return explorationSteps; }

  //! Get the step size of the optimizer.
  double StepSize() const { return stepSize; }
  //! Modify the step size of the optimizer.
  double& StepSize() { return stepSize; }

  //! Get the discount rate for future reward.
  double Discount() const { return discount; }
  //! Modify the discount rate for future reward.
  double& Discount() { return discount; }

  //! Get the limit of update gradient.
  double GradientLimit() const { return gradientLimit; }
  //! Modify the limit of update gradient.
  double& GradientLimit() { return gradientLimit; }

  //! Get the indicator of double q-learning.
  bool DoubleQLearning() const { return doubleQLearning; }
  //! Modify the indicator of double q-learning.
  bool& DoubleQLearning() { return doubleQLearning; }

<<<<<<< HEAD
  //! Get the indicator of noisy q-learning.
  bool NoisyQLearning() const { return noisyQLearning; }
  //! Modify the indicator of double q-learning.
  bool& NoisyQLearning() { return noisyQLearning; }
=======
  //! Get the discount rate for future reward.
  double Epsilon() const { return epsilon; }
  //! Modify the discount rate for future reward.
  double& Epsilon() { return epsilon; }

  //! Get the Actor Network Update Step.
  size_t ActorUpdateStep() const { return actorUpdateStep; }
  //! Modify the Actor Network Update Step.
  size_t& ActorUpdateStep() { return actorUpdateStep; }
>>>>>>> d2c16b36

 private:
  /**
   * Locally-stored number of workers.
   * This is valid only for async RL agent.
   */
  size_t numWorkers;

  /**
   * Locally-stored update interval.
   * Update interval is similar to batch size,
   * however the update is done one by one.
   * This is valid only for async RL agent.
   */
  size_t updateInterval;

  /**
   * Locally-stored interval for syncing target network.
   * This is valid for both async RL agent and q-learning agent.
   */
  size_t targetNetworkSyncInterval;

  /**
   * Locally-stored step limit of each episode.
   * This is valid for both async RL agent and q-learning agent.
   */
  size_t stepLimit;

  /**
   * Locally-stored exploration steps before learning.
   * The agent won't start learn until those steps have passed.
   * This is valid only for q-learning agent.
   */
  size_t explorationSteps;

  /**
   * Locally-stored step size of optimizer.
   * This is valid for both async RL agent and q-learning agent.
   */
  double stepSize;

  /**
   * Locally-stored discount rate for future reward.
   * This is valid for both async RL agent and q-learning agent.
   */
  double discount;

  /**
   * Locally-stored gradient limit.
   * This is valid only for async RL agent.
   */
  double gradientLimit;

  /**
   * Locally-stored indicator for double q-learning.
   * This is valid only for q-learning agent.
   */
  bool doubleQLearning;

  /**
<<<<<<< HEAD
   * Locally-stored indicator for noisy q-learning.
   * This is valid only for q-learning agent.
   */
  bool noisyQLearning;
=======
   * the discount rate for future reward.
   */
  double epsilon;

  /**
   * the number step of updating the actor network.
   */
  size_t actorUpdateStep;
>>>>>>> d2c16b36
};

} // namespace rl
} // namespace mlpack

#endif<|MERGE_RESOLUTION|>--- conflicted
+++ resolved
@@ -29,15 +29,9 @@
       discount(0.99),
       gradientLimit(40),
       doubleQLearning(false),
-<<<<<<< HEAD
-      noisyQLearning(false)
-=======
-      targetNetworkSyncInterval(100),
-      stepSize(0.01),
-      discount(0.9),
+      noisyQLearning(false),
       epsilon(0.2),
       actorUpdateStep(1)
->>>>>>> d2c16b36
   { /* Nothing to do here. */ }
 
   TrainingConfig(
@@ -60,12 +54,9 @@
       discount(discount),
       gradientLimit(gradientLimit),
       doubleQLearning(doubleQLearning),
-<<<<<<< HEAD
-      noisyQLearning(noisyQLearning)
-=======
+      noisyQLearning(noisyQLearning),
       epsilon(0.2),
       actorUpdateStep(1)
->>>>>>> d2c16b36
   { /* Nothing to do here. */ }
 
   //! Get the amount of workers.
@@ -117,12 +108,11 @@
   //! Modify the indicator of double q-learning.
   bool& DoubleQLearning() { return doubleQLearning; }
 
-<<<<<<< HEAD
   //! Get the indicator of noisy q-learning.
   bool NoisyQLearning() const { return noisyQLearning; }
   //! Modify the indicator of double q-learning.
   bool& NoisyQLearning() { return noisyQLearning; }
-=======
+
   //! Get the discount rate for future reward.
   double Epsilon() const { return epsilon; }
   //! Modify the discount rate for future reward.
@@ -132,7 +122,6 @@
   size_t ActorUpdateStep() const { return actorUpdateStep; }
   //! Modify the Actor Network Update Step.
   size_t& ActorUpdateStep() { return actorUpdateStep; }
->>>>>>> d2c16b36
 
  private:
   /**
@@ -193,12 +182,12 @@
   bool doubleQLearning;
 
   /**
-<<<<<<< HEAD
    * Locally-stored indicator for noisy q-learning.
    * This is valid only for q-learning agent.
    */
   bool noisyQLearning;
-=======
+
+  /**
    * the discount rate for future reward.
    */
   double epsilon;
@@ -207,7 +196,6 @@
    * the number step of updating the actor network.
    */
   size_t actorUpdateStep;
->>>>>>> d2c16b36
 };
 
 } // namespace rl
