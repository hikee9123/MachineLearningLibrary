/**
 * @file methods/reinforcement_learning/replay/random_replay.hpp
 * @author Shangtong Zhang
 *
 * This file is an implementation of random experience replay.
 *
 * mlpack is free software; you may redistribute it and/or modify it under the
 * terms of the 3-clause BSD license.  You should have received a copy of the
 * 3-clause BSD license along with mlpack.  If not, see
 * http://www.opensource.org/licenses/BSD-3-Clause for more information.
 */
#ifndef MLPACK_METHODS_RL_REPLAY_RANDOM_REPLAY_HPP
#define MLPACK_METHODS_RL_REPLAY_RANDOM_REPLAY_HPP

#include <mlpack/prereqs.hpp>
#include <cassert>

namespace mlpack {
namespace rl {

/**
 * Implementation of random experience replay.
 *
 * At each time step, interactions between the agent and the
 * environment will be saved to a memory buffer. When necessary,
 * we can simply sample previous experiences from the buffer to
 * train the agent. Typically this would be a random sample and
 * the memory will be a First-In-First-Out buffer.
 *
 * For more information, see the following.
 *
 * @code
 * @phdthesis{lin1993reinforcement,
 *  title  = {Reinforcement learning for robots using neural networks},
 *  author = {Lin, Long-Ji},
 *  year   = {1993},
 *  school = {Fujitsu Laboratories Ltd}
 * }
 * @endcode
 *
 * @tparam EnvironmentType Desired task.
 */
template <typename EnvironmentType>
class RandomReplay
{
 public:
  //! Convenient typedef for action.
  using ActionType = typename EnvironmentType::Action;

  //! Convenient typedef for state.
  using StateType = typename EnvironmentType::State;

  struct Transition
  {
    StateType state;
    ActionType action;
    double reward;
    StateType nextState;
    bool isEnd;
  };

  RandomReplay():
      batchSize(0),
      capacity(0),
      position(0),
      full(false),
      nSteps(0)
  { /* Nothing to do here. */ }

  /**
   * Construct an instance of random experience replay class.
   *
   * @param batchSize Number of examples returned at each sample.
   * @param capacity Total memory size in terms of number of examples.
   * @param nSteps Number of steps to look in the future.
   * @param dimension The dimension of an encoded state.
   */
  RandomReplay(const size_t batchSize,
               const size_t capacity,
               const size_t nSteps = 1,
               const size_t dimension = StateType::dimension) :
      batchSize(batchSize),
      capacity(capacity),
      position(0),
      full(false),
      nSteps(nSteps),
      states(dimension, capacity),
      actions(capacity),
      rewards(capacity),
      nextStates(dimension, capacity),
      isTerminal(capacity)
  { /* Nothing to do here. */ }

  /**
   * Store the given experience.
   *
   * @param state Given state.
   * @param action Given action.
   * @param reward Given reward.
   * @param nextState Given next state.
   * @param isEnd Whether next state is terminal state.
   * @param discount The discount parameter.
   */
  void Store(StateType state,
             ActionType action,
             double reward,
             StateType nextState,
             bool isEnd,
             const double& discount)
  {
    nStepBuffer.push_back({state, action, reward, nextState, isEnd});

    // Single step transition is not ready.
    if (nStepBuffer.size() < nSteps)
      return;

    // To keep the queue size fixed to nSteps.
    if (nStepBuffer.size() > nSteps)
      nStepBuffer.pop_front();

    // Before moving ahead, lets confirm if our fixed size buffer works.
    assert(nStepBuffer.size() == nSteps);

    // Make a n-step transition.
    GetNStepInfo(reward, nextState, isEnd, discount);

    state = nStepBuffer.front().state;
    action = nStepBuffer.front().action;

    states.col(position) = state.Encode();
    actions[position] = action;
    rewards(position) = reward;
    nextStates.col(position) = nextState.Encode();
    isTerminal(position) = isEnd;
    position++;
    if (position == capacity)
    {
      full = true;
      position = 0;
    }
  }

  /**
   * Get the reward, next state and terminal boolean for nth step.
   *
   * @param reward Given reward.
   * @param nextState Given next state.
   * @param isEnd Whether next state is terminal state.
   * @param discount The discount parameter.
   */
  void GetNStepInfo(double& reward,
                    StateType& nextState,
                    bool& isEnd,
                    const double& discount)
  {
    reward = nStepBuffer.back().reward;
    nextState = nStepBuffer.back().nextState;
    isEnd = nStepBuffer.back().isEnd;

    // Should start from the second last transition in buffer.
    for (int i = nStepBuffer.size() - 2; i >= 0; i--)
    {
      bool iE = nStepBuffer[i].isEnd;
      reward = nStepBuffer[i].reward + discount * reward * (1 - iE);
      if (iE)
      {
        nextState = nStepBuffer[i].nextState;
        isEnd = iE;
      }
    }
  }

  /**
   * Sample some experiences.
   *
   * @param sampledStates Sampled encoded states.
   * @param sampledActions Sampled actions.
   * @param sampledRewards Sampled rewards.
   * @param sampledNextStates Sampled encoded next states.
   * @param isTerminal Indicate whether corresponding next state is terminal
   *        state.
   */
  void Sample(arma::mat& sampledStates,
              std::vector<ActionType>& sampledActions,
              arma::colvec& sampledRewards,
              arma::mat& sampledNextStates,
              arma::icolvec& isTerminal)
  {
    size_t upperBound = full ? capacity : position;
    arma::uvec sampledIndices = arma::randi<arma::uvec>(
        batchSize, arma::distr_param(0, upperBound - 1));

    sampledStates = states.cols(sampledIndices);
    for (size_t t = 0; t < sampledIndices.n_rows; t ++)
<<<<<<< HEAD
      sampledActions.push_back(actions[sampledIndices[t]]);
=======
    {
      sampledActions.push_back(actions[sampledIndices[t]]);
    }
>>>>>>> d2c16b36
    sampledRewards = rewards.elem(sampledIndices);
    sampledNextStates = nextStates.cols(sampledIndices);
    isTerminal = this->isTerminal.elem(sampledIndices);
  }

  /**
   * Get the number of transitions in the memory.
   *
   * @return Actual used memory size
   */
  const size_t& Size()
  {
    return full ? capacity : position;
  }

  /**
   * Update the priorities of transitions and Update the gradients.
   *
   * @param * (target) The learned value
   * @param * (sampledActions) Agent's sampled action
   * @param * (nextActionValues) Agent's next action
   * @param * (gradients) The model's gradients
   */
<<<<<<< HEAD
  void Update(arma::mat /* target */,
              std::vector<ActionType> /* sampledActions */,
              arma::mat /* nextActionValues */,
=======
  void Update(const arma::mat& /* target */,
              const std::vector<ActionType>& /* sampledActions */,
              const arma::mat& /* nextActionValues */,
>>>>>>> d2c16b36
              arma::mat& /* gradients */)
  {
    /* Do nothing for random replay. */
  }

<<<<<<< HEAD
  //! Get the number of steps for n-step agent.
  const size_t& NSteps() const { return nSteps; }
=======
  /**
   * Clear all the transaction in the buffer.
   */
  void Clear()
  {
    full = false;
    position = 0;
  }
>>>>>>> d2c16b36

 private:
  //! Locally-stored number of examples of each sample.
  size_t batchSize;

  //! Locally-stored total memory limit.
  size_t capacity;

  //! Indicate the position to store new transition.
  size_t position;

  //! Locally-stored indicator that whether the memory is full or not
  bool full;

  //! Locally-stored number of steps to look into the future.
  size_t nSteps;

  //! Locally-stored buffer containing n consecutive steps.
  std::deque<Transition> nStepBuffer;

  //! Locally-stored encoded previous states.
  arma::mat states;

  //! Locally-stored previous actions.
  std::vector<ActionType> actions;

  //! Locally-stored previous rewards.
  arma::colvec rewards;

  //! Locally-stored encoded previous next states.
  arma::mat nextStates;

  //! Locally-stored termination information of previous experience.
  arma::icolvec isTerminal;
};

} // namespace rl
} // namespace mlpack

#endif<|MERGE_RESOLUTION|>--- conflicted
+++ resolved
@@ -192,13 +192,7 @@
 
     sampledStates = states.cols(sampledIndices);
     for (size_t t = 0; t < sampledIndices.n_rows; t ++)
-<<<<<<< HEAD
       sampledActions.push_back(actions[sampledIndices[t]]);
-=======
-    {
-      sampledActions.push_back(actions[sampledIndices[t]]);
-    }
->>>>>>> d2c16b36
     sampledRewards = rewards.elem(sampledIndices);
     sampledNextStates = nextStates.cols(sampledIndices);
     isTerminal = this->isTerminal.elem(sampledIndices);
@@ -222,24 +216,16 @@
    * @param * (nextActionValues) Agent's next action
    * @param * (gradients) The model's gradients
    */
-<<<<<<< HEAD
   void Update(arma::mat /* target */,
               std::vector<ActionType> /* sampledActions */,
               arma::mat /* nextActionValues */,
-=======
-  void Update(const arma::mat& /* target */,
-              const std::vector<ActionType>& /* sampledActions */,
-              const arma::mat& /* nextActionValues */,
->>>>>>> d2c16b36
               arma::mat& /* gradients */)
   {
     /* Do nothing for random replay. */
   }
 
-<<<<<<< HEAD
   //! Get the number of steps for n-step agent.
   const size_t& NSteps() const { return nSteps; }
-=======
   /**
    * Clear all the transaction in the buffer.
    */
@@ -248,7 +234,6 @@
     full = false;
     position = 0;
   }
->>>>>>> d2c16b36
 
  private:
   //! Locally-stored number of examples of each sample.
