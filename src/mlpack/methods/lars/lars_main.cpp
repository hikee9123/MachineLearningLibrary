/**
 * @file methods/lars/lars_main.cpp
 * @author Nishant Mehta
 *
 * Executable for LARS.
 *
 * mlpack is free software; you may redistribute it and/or modify it under the
 * terms of the 3-clause BSD license.  You should have received a copy of the
 * 3-clause BSD license along with mlpack.  If not, see
 * http://www.opensource.org/licenses/BSD-3-Clause for more information.
 */
#include <mlpack/prereqs.hpp>
#include <mlpack/core/util/io.hpp>
#include <mlpack/core/util/mlpack_main.hpp>

#include "lars.hpp"

using namespace arma;
using namespace std;
using namespace mlpack;
using namespace mlpack::regression;
using namespace mlpack::util;

// Program Name.
BINDING_NAME("LARS");

// Short description.
BINDING_SHORT_DESC(
    "An implementation of Least Angle Regression (Stagewise/laSso), also known"
    " as LARS.  This can train a LARS/LASSO/Elastic Net model and use that "
    "model or a pre-trained model to output regression predictions for a test "
    "set.");

// Long description.
BINDING_LONG_DESC(
    "An implementation of LARS: Least Angle Regression (Stagewise/laSso).  "
    "This is a stage-wise homotopy-based algorithm for L1-regularized linear "
    "regression (LASSO) and L1+L2-regularized linear regression (Elastic Net)."
    "\n\n"
    "This program is able to train a LARS/LASSO/Elastic Net model or load a "
    "model from file, output regression predictions for a test set, and save "
    "the trained model to a file.  The LARS algorithm is described in more "
    "detail below:"
    "\n\n"
    "Let X be a matrix where each row is a point and each column is a "
    "dimension, and let y be a vector of targets."
    "\n\n"
    "The Elastic Net problem is to solve"
    "\n\n"
    "  min_beta 0.5 || X * beta - y ||_2^2 + lambda_1 ||beta||_1 +\n"
    "      0.5 lambda_2 ||beta||_2^2"
    "\n\n"
    "If lambda1 > 0 and lambda2 = 0, the problem is the LASSO.\n"
    "If lambda1 > 0 and lambda2 > 0, the problem is the Elastic Net.\n"
    "If lambda1 = 0 and lambda2 > 0, the problem is ridge regression.\n"
    "If lambda1 = 0 and lambda2 = 0, the problem is unregularized linear "
    "regression."
    "\n\n"
    "For efficiency reasons, it is not recommended to use this algorithm with"
    " " + PRINT_PARAM_STRING("lambda1") + " = 0.  In that case, use the "
    "'linear_regression' program, which implements both unregularized linear "
    "regression and ridge regression."
    "\n\n"
    "To train a LARS/LASSO/Elastic Net model, the " +
    PRINT_PARAM_STRING("input") + " and " + PRINT_PARAM_STRING("responses") +
    " parameters must be given.  The " + PRINT_PARAM_STRING("lambda1") +
    ", " + PRINT_PARAM_STRING("lambda2") + ", and " +
    PRINT_PARAM_STRING("use_cholesky") + " parameters control the training "
    "options.  A trained model can be saved with the " +
    PRINT_PARAM_STRING("output_model") + ".  If no training is desired at all,"
    " a model can be passed via the " + PRINT_PARAM_STRING("input_model") +
    " parameter."
    "\n\n"
    "The program can also provide predictions for test data using either the "
    "trained model or the given input model.  Test points can be specified with"
    " the " + PRINT_PARAM_STRING("test") + " parameter.  Predicted responses "
    "to the test points can be saved with the " +
<<<<<<< HEAD
    PRINT_PARAM_STRING("output_predictions") + " output parameter.",
    // Example.
=======
    PRINT_PARAM_STRING("output_predictions") + " output parameter.");

// Example.
BINDING_EXAMPLE(
>>>>>>> e5d138a3
    "For example, the following command trains a model on the data " +
    PRINT_DATASET("data") + " and responses " + PRINT_DATASET("responses") +
    " with lambda1 set to 0.4 and lambda2 set to 0 (so, LASSO is being "
    "solved), and then the model is saved to " + PRINT_MODEL("lasso_model") +
    ":"
    "\n\n" +
    PRINT_CALL("lars", "input", "data", "responses", "responses", "lambda1",
        0.4, "lambda2", 0.0, "output_model", "lasso_model") +
    "\n\n"
    "The following command uses the " + PRINT_MODEL("lasso_model") + " to "
    "provide predicted responses for the data " + PRINT_DATASET("test") + " "
    "and save those responses to " + PRINT_DATASET("test_predictions") + ": "
    "\n\n" +
    PRINT_CALL("lars", "input_model", "lasso_model", "test", "test",
        "output_predictions", "test_predictions"));

// See also...
BINDING_SEE_ALSO("@linear_regression", "#linear_regression");
BINDING_SEE_ALSO("Least angle regression (pdf)",
        "http://mlpack.org/papers/lars.pdf");
BINDING_SEE_ALSO("mlpack::regression::LARS C++ class documentation",
        "@doxygen/classmlpack_1_1regression_1_1LARS.html");

PARAM_TMATRIX_IN("input", "Matrix of covariates (X).", "i");
PARAM_MATRIX_IN("responses", "Matrix of responses/observations (y).", "r");

PARAM_MODEL_IN(LARS, "input_model", "Trained LARS model to use.", "m");
PARAM_MODEL_OUT(LARS, "output_model", "Output LARS model.", "M");

PARAM_TMATRIX_IN("test", "Matrix containing points to regress on (test "
    "points).", "t");

PARAM_TMATRIX_OUT("output_predictions", "If --test_file is specified, this "
    "file is where the predicted responses will be saved.", "o");

PARAM_DOUBLE_IN("lambda1", "Regularization parameter for l1-norm penalty.", "l",
    0);
PARAM_DOUBLE_IN("lambda2", "Regularization parameter for l2-norm penalty.", "L",
    0);
PARAM_FLAG("use_cholesky", "Use Cholesky decomposition during computation "
    "rather than explicitly computing the full Gram matrix.", "c");

static void mlpackMain()
{
  double lambda1 = IO::GetParam<double>("lambda1");
  double lambda2 = IO::GetParam<double>("lambda2");
  bool useCholesky = IO::HasParam("use_cholesky");

  // Check parameters -- make sure everything given makes sense.
  RequireOnlyOnePassed({ "input", "input_model" }, true);
  if (IO::HasParam("input"))
  {
    RequireOnlyOnePassed({ "responses" }, true, "if input data is specified, "
        "responses must also be specified");
  }
  ReportIgnoredParam({{ "input", false }}, "responses");

  RequireAtLeastOnePassed({ "output_predictions", "output_model" }, false,
      "no results will be saved");
  ReportIgnoredParam({{ "test", true }}, "output_predictions");

  LARS* lars;
  if (IO::HasParam("input"))
  {
    // Initialize the object.
    lars = new LARS(useCholesky, lambda1, lambda2);

    // Load covariates.  We can avoid LARS transposing our data by choosing to
    // not transpose this data (that's why we used PARAM_TMATRIX_IN).
    mat matX = std::move(IO::GetParam<arma::mat>("input"));

    // Load responses.  The responses should be a one-dimensional vector, and it
    // seems more likely that these will be stored with one response per line
    // (one per row).  So we should not transpose upon loading.
    mat matY = std::move(IO::GetParam<arma::mat>("responses"));

    // Make sure y is oriented the right way.
    if (matY.n_cols == 1)
      matY = trans(matY);
    if (matY.n_rows > 1)
      Log::Fatal << "Only one column or row allowed in responses file!" << endl;

    if (matY.n_elem != matX.n_rows)
      Log::Fatal << "Number of responses must be equal to number of rows of X!"
          << endl;

    vec beta;
    arma::rowvec y = std::move(matY);
    lars->Train(matX, y, beta, false /* do not transpose */);
  }
  else // We must have --input_model_file.
  {
    lars = IO::GetParam<LARS*>("input_model");
  }

  if (IO::HasParam("test"))
  {
    Log::Info << "Regressing on test points." << endl;

    // Load test points.
    mat testPoints = std::move(IO::GetParam<arma::mat>("test"));

    // Make sure the dimensionality is right.  We haven't transposed, so, we
    // check n_cols not n_rows.
    if (testPoints.n_cols != lars->BetaPath().back().n_elem)
      Log::Fatal << "Dimensionality of test set (" << testPoints.n_cols << ") "
          << "is not equal to the dimensionality of the model ("
          << lars->BetaPath().back().n_elem << ")!" << endl;

    arma::rowvec predictions;
    lars->Predict(testPoints.t(), predictions, false);

    // Save test predictions (one per line).
    IO::GetParam<arma::mat>("output_predictions") = predictions.t();
  }

  IO::GetParam<LARS*>("output_model") = lars;
}<|MERGE_RESOLUTION|>--- conflicted
+++ resolved
@@ -75,15 +75,10 @@
     "trained model or the given input model.  Test points can be specified with"
     " the " + PRINT_PARAM_STRING("test") + " parameter.  Predicted responses "
     "to the test points can be saved with the " +
-<<<<<<< HEAD
-    PRINT_PARAM_STRING("output_predictions") + " output parameter.",
-    // Example.
-=======
     PRINT_PARAM_STRING("output_predictions") + " output parameter.");
 
 // Example.
 BINDING_EXAMPLE(
->>>>>>> e5d138a3
     "For example, the following command trains a model on the data " +
     PRINT_DATASET("data") + " and responses " + PRINT_DATASET("responses") +
     " with lambda1 set to 0.4 and lambda2 set to 0 (so, LASSO is being "
