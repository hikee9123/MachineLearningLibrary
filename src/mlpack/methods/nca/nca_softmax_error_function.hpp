/**
 * @file nca_softmax_error_function.hpp
 * @author Ryan Curtin
 *
 * Implementation of the stochastic neighbor assignment probability error
 * function (the "softmax error").
 *
 * mlpack is free software; you may redistribute it and/or modify it under the
 * terms of the 3-clause BSD license.  You should have received a copy of the
 * 3-clause BSD license along with mlpack.  If not, see
 * http://www.opensource.org/licenses/BSD-3-Clause for more information.
 */
#ifndef MLPACK_METHODS_NCA_NCA_SOFTMAX_ERROR_FUNCTION_HPP
#define MLPACK_METHODS_NCA_NCA_SOFTMAX_ERROR_FUNCTION_HPP

#include <mlpack/prereqs.hpp>
#include <mlpack/core/metrics/lmetric.hpp>

namespace mlpack {
namespace nca {

/**
 * The "softmax" stochastic neighbor assignment probability function.
 *
 * The actual function is
 *
 * p_ij = (exp(-|| A x_i - A x_j || ^ 2)) /
 *     (sum_{k != i} (exp(-|| A x_i - A x_k || ^ 2)))
 *
 * where x_n represents a point and A is the current scaling matrix.
 *
 * This class is more flexible than the original paper, allowing an arbitrary
 * metric function to be used in place of || A x_i - A x_j ||^2, meaning that
 * the squared Euclidean distance is not the only allowed metric for NCA.
 * However, that is probably the best way to use this class.
 *
 * In addition to the standard Evaluate() and Gradient() functions which mlpack
 * optimizers use, overloads of Evaluate() and Gradient() are given which only
 * operate on one point in the dataset.  This is useful for optimizers like
 * stochastic gradient descent (see mlpack::optimization::SGD).
 */
template<typename MetricType = metric::SquaredEuclideanDistance>
class SoftmaxErrorFunction
{
 public:
  /**
   * Initialize with the given kernel; useful when the kernel has some state to
   * store, which is set elsewhere.  If no kernel is given, an empty kernel is
   * used; this way, you can call the constructor with no arguments.  A
   * reference to the dataset we will be optimizing over is also required.
   *
   * @param dataset Matrix containing the dataset.
   * @param labels Vector of class labels for each point in the dataset.
   * @param kernel Instantiated kernel (optional).
   */
  SoftmaxErrorFunction(const arma::mat& dataset,
                       const arma::Row<size_t>& labels,
                       MetricType metric = MetricType());

  /**
<<<<<<< HEAD
  * Shuffle the order of points. This may be called by the optimizer.
  * @param covariance Covariance matrix of Mahalanobis distance.
  */
  //arma::mat Shuffle(const arma::mat& covariance);
=======
   * Shuffle the dataset.
   */
  void Shuffle();
>>>>>>> 34d5e274

  /**
   * Evaluate the softmax function for the given covariance matrix.  This is the
   * non-separable implementation, where the objective function is not
   * decomposed into the sum of several objective functions.
   *
   * @param covariance Covariance matrix of Mahalanobis distance.
   */
  double Evaluate(const arma::mat& covariance);

  /**
   * Evaluate the softmax objective function for the given covariance matrix on
   * the given batch size from a given inital point of the dataset.
   * This is the separable implementation, where the objective 
   * function is decomposed into the sum of many objective
   * functions, and here, only one of those constituent objective functions is
   * returned.
   *
   * @param covariance Covariance matrix of Mahalanobis distance.
   * @param begin Index of the initial point to use for objective function.
   * @param batchSize Number of points to use for objective function.
   */
<<<<<<< HEAD
  //double Evaluate(const arma::mat& covariance, const size_t i);

  /**
   * Evaluate the softmax objective function for the given covariance matrix on
   * the given batch size from a given inital point of the dataset.
   * This is the separable implementation, where the objective 
   * function is decomposed into the sum of many objective
   * functions, and here, only one of those constituent objective functions is
   * returned.
   *
   * @param covariance Covariance matrix of Mahalanobis distance.
   * @param begin Index of the initial point to use for objective function.
   * @param batchSize Number of points to use for objective function.
   */
  double Evaluate(const arma::mat& covariance,
                  const size_t begin,
                  const size_t batchSize = 1);

=======
  double Evaluate(const arma::mat& covariance,
                  const size_t begin,
                  const size_t batchSize);
>>>>>>> 34d5e274

  /**
   * Evaluate the gradient of the softmax function for the given covariance
   * matrix.  This is the non-separable implementation, where the objective
   * function is not decomposed into the sum of several objective functions.
   *
   * @param covariance Covariance matrix of Mahalanobis distance.
   * @param gradient Matrix to store the calculated gradient in.
   */
  void Gradient(const arma::mat& covariance, arma::mat& gradient);

  /**
   * Evaluate the gradient of the softmax function for the given covariance
   * matrix on the given batch size, from a given initial point of the dataset.
   * This is the separable implementation, where the objective function is
   * decomposed into the sum of many objective functions, and here,
   * only one of those constituent objective functions is returned.
   * The type of the gradient parameter is a template
   * argument to allow the computation of a sparse gradient.
   *
   * @tparam GradType The type of the gradient out-param.
   * @param covariance Covariance matrix of Mahalanobis distance.
   * @param begin Index of the initial point to use for objective function.
   * @param batchSize Number of points to use for objective function.
   * @param gradient Matrix to store the calculated gradient in.
   */
/*  template <typename GradType>
  void Gradient(const arma::mat& covariance,
<<<<<<< HEAD
                const size_t i,
                GradType& gradient);
*/
  /**
   * Evaluate the gradient of the softmax function for the given covariance
   * matrix on the given batch size, from a given initial point of the dataset.
   * This is the separable implementation, where the objective function is
   * decomposed into the sum of many objective functions, and here,
   * only one of those constituent objective functions is returned.
   * The type of the gradient parameter is a template
   * argument to allow the computation of a sparse gradient.
   *
   * @tparam GradType The type of the gradient out-param.
   * @param covariance Covariance matrix of Mahalanobis distance.
   * @param begin Index of the initial point to use for objective function.
   * @param batchSize Number of points to use for objective function.
   * @param gradient Matrix to store the calculated gradient in.
   */
  template <typename GradType>
  void Gradient(const arma::mat& covariance,
                const size_t begin,
                GradType& gradient,
                const size_t batchSize = 1);
=======
                const size_t begin,
                GradType& gradient,
                const size_t batchSize);
>>>>>>> 34d5e274

  /**
   * Get the initial point.
   */
  const arma::mat GetInitialPoint() const;

  /**
   * Get the number of functions the objective function can be decomposed into.
   * This is just the number of points in the dataset.
   */
  size_t NumFunctions() const { return dataset.n_cols; }

 private:
  //! The dataset.  This is an alias until Shuffle() is called.
  arma::mat dataset;
  //! Labels for each point in the dataset.  This is an alias until Shuffle() is
  //! called.
  arma::Row<size_t> labels;

  //! The instantiated metric.
  MetricType metric;

  //! Last coordinates.  Used for the non-separable Evaluate() and Gradient().
  arma::mat lastCoordinates;
  //! Stretched dataset.  Kept internal to avoid memory reallocations.
  arma::mat stretchedDataset;
  //! Holds calculated p_i, for the non-separable Evaluate() and Gradient().
  arma::vec p;
  //! Holds denominators for calculation of p_ij, for the non-separable
  //! Evaluate() and Gradient().
  arma::vec denominators;

  //! False if nothing has ever been precalculated (only at construction time).
  bool precalculated;

  /**
   * Precalculate the denominators and numerators that will make up the p_ij,
   * but only if the coordinates matrix is different than the last coordinates
   * the Precalculate() method was run with.  This method is only called by the
   * non-separable Evaluate() and Gradient().
   *
   * This will update last_coordinates_ and stretched_dataset_, and also
   * calculate the p_i and denominators_ which are used in the calculation of
   * p_i or p_ij.  The calculation will be O((n * (n + 1)) / 2), which is not
   * great.
   *
   * @param coordinates Coordinates matrix to use for precalculation.
   */
  void Precalculate(const arma::mat& coordinates);
};

} // namespace nca
} // namespace mlpack

// Include implementation.
#include "nca_softmax_error_function_impl.hpp"

#endif<|MERGE_RESOLUTION|>--- conflicted
+++ resolved
@@ -58,16 +58,9 @@
                        MetricType metric = MetricType());
 
   /**
-<<<<<<< HEAD
-  * Shuffle the order of points. This may be called by the optimizer.
-  * @param covariance Covariance matrix of Mahalanobis distance.
-  */
-  //arma::mat Shuffle(const arma::mat& covariance);
-=======
    * Shuffle the dataset.
    */
   void Shuffle();
->>>>>>> 34d5e274
 
   /**
    * Evaluate the softmax function for the given covariance matrix.  This is the
@@ -90,30 +83,9 @@
    * @param begin Index of the initial point to use for objective function.
    * @param batchSize Number of points to use for objective function.
    */
-<<<<<<< HEAD
-  //double Evaluate(const arma::mat& covariance, const size_t i);
-
-  /**
-   * Evaluate the softmax objective function for the given covariance matrix on
-   * the given batch size from a given inital point of the dataset.
-   * This is the separable implementation, where the objective 
-   * function is decomposed into the sum of many objective
-   * functions, and here, only one of those constituent objective functions is
-   * returned.
-   *
-   * @param covariance Covariance matrix of Mahalanobis distance.
-   * @param begin Index of the initial point to use for objective function.
-   * @param batchSize Number of points to use for objective function.
-   */
   double Evaluate(const arma::mat& covariance,
                   const size_t begin,
                   const size_t batchSize = 1);
-
-=======
-  double Evaluate(const arma::mat& covariance,
-                  const size_t begin,
-                  const size_t batchSize);
->>>>>>> 34d5e274
 
   /**
    * Evaluate the gradient of the softmax function for the given covariance
@@ -140,37 +112,11 @@
    * @param batchSize Number of points to use for objective function.
    * @param gradient Matrix to store the calculated gradient in.
    */
-/*  template <typename GradType>
-  void Gradient(const arma::mat& covariance,
-<<<<<<< HEAD
-                const size_t i,
-                GradType& gradient);
-*/
-  /**
-   * Evaluate the gradient of the softmax function for the given covariance
-   * matrix on the given batch size, from a given initial point of the dataset.
-   * This is the separable implementation, where the objective function is
-   * decomposed into the sum of many objective functions, and here,
-   * only one of those constituent objective functions is returned.
-   * The type of the gradient parameter is a template
-   * argument to allow the computation of a sparse gradient.
-   *
-   * @tparam GradType The type of the gradient out-param.
-   * @param covariance Covariance matrix of Mahalanobis distance.
-   * @param begin Index of the initial point to use for objective function.
-   * @param batchSize Number of points to use for objective function.
-   * @param gradient Matrix to store the calculated gradient in.
-   */
   template <typename GradType>
   void Gradient(const arma::mat& covariance,
                 const size_t begin,
                 GradType& gradient,
                 const size_t batchSize = 1);
-=======
-                const size_t begin,
-                GradType& gradient,
-                const size_t batchSize);
->>>>>>> 34d5e274
 
   /**
    * Get the initial point.
@@ -183,7 +129,7 @@
    */
   size_t NumFunctions() const { return dataset.n_cols; }
 
- private:
+  private:
   //! The dataset.  This is an alias until Shuffle() is called.
   arma::mat dataset;
   //! Labels for each point in the dataset.  This is an alias until Shuffle() is
