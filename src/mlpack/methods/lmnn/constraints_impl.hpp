/**
 * @file constraints_impl.hpp
 * @author Manish Kumar
 *
 * Implementation of the Constraints class.
 *
 * mlpack is free software; you may redistribute it and/or modify it under the
 * terms of the 3-clause BSD license.  You should have received a copy of the
 * 3-clause BSD license along with mlpack.  If not, see
 * http://www.opensource.org/licenses/BSD-3-Clause for more information.
 */
#ifndef MLPACK_METHODS_LMNN_CONSTRAINTS_IMPL_HPP
#define MLPACK_METHODS_LMNN_CONSTRAINTS_IMPL_HPP

// In case it hasn't been included already.
#include "constraints.hpp"

namespace mlpack {
namespace lmnn {

template<typename MetricType>
Constraints<MetricType>::Constraints(
    const arma::mat& /* dataset */,
    const arma::Row<size_t>& labels,
    const size_t k) :
    k(k),
    tree(NULL),
    precalculated(false),
    runFirstSearch(false)
{
  // Ensure a valid k is passed.
  size_t minCount = arma::min(arma::histc(labels, arma::unique(labels)));

  if (minCount < k + 1)
  {
    Log::Fatal << "Constraints::Constraints(): One of the class contains only "
        << minCount << " instances, but value of k is " << k << "  "
        << "(k should be < " << minCount << ")!" << std::endl;
  }
}

<<<<<<< HEAD
template<typename MetricType>
Constraints<MetricType>::~Constraints()
=======
template<typename MetricType>
inline void Constraints<MetricType>::ReorderResults(
                                            const arma::mat& distances,
                                            arma::Mat<size_t>& neighbors,
                                            const arma::vec& norms)
{
  // Shortcut...
  if (neighbors.n_rows == 1)
    return;

  // Just a simple loop over the results---we want to make sure that the
  // largest-norm point with identical distance has the last location.
  for (size_t i = 0; i < neighbors.n_cols; i++)
  {
    for (size_t start = 0; start < neighbors.n_rows - 1; start++)
    {
      size_t end = start + 1;
      while (distances(start, i) == distances(end, i) &&
          end < neighbors.n_rows)
      {
        end++;
        if (end == neighbors.n_rows)
          break;
      }

      if (start != end)
      {
        // We must sort these elements by norm.
        arma::Col<size_t> newNeighbors =
            neighbors.col(i).subvec(start, end - 1);
        arma::uvec indices = arma::conv_to<arma::uvec>::from(newNeighbors);

        arma::uvec order = arma::sort_index(norms.elem(indices));
        neighbors.col(i).subvec(start, end - 1) =
            newNeighbors.elem(order);
      }
    }
  }
}

// Calculates k similar labeled nearest neighbors.
template<typename MetricType>
void Constraints<MetricType>::TargetNeighbors(arma::Mat<size_t>& outputMatrix,
                                              const arma::mat& dataset,
                                              const arma::Row<size_t>& labels,
                                              const arma::vec& norms)
>>>>>>> 2be49aea
{
  delete tree;
}

// Helper function to set hasImpostors and hasTrueNeighbors for a tree node.
template<typename TreeType>
void SetLMNNStat(TreeType& node,
                 const arma::Row<size_t>& labels,
                 const size_t numClasses)
{
  // If we are the root, copy the dataset.
  if (node.Parent() == NULL)
    node.Stat().OrigDataset() = new arma::mat(node.Dataset());

  // Set the size of the vectors.
  node.Stat().HasImpostors().resize(numClasses, false);
  node.Stat().HasTrueNeighbors().resize(numClasses, false);

  // We first need the results of any children.
  for (size_t i = 0; i < node.NumChildren(); ++i)
  {
    TreeType& child = node.Child(i);
    SetLMNNStat(child, labels, numClasses);

<<<<<<< HEAD
    for (size_t c = 0; c < numClasses; ++c)
    {
      node.Stat().HasImpostors()[c] =
          (node.Stat().HasImpostors()[c] | child.Stat().HasImpostors()[c]);
      node.Stat().HasTrueNeighbors()[c] = (node.Stat().HasTrueNeighbors()[c] |
          child.Stat().HasTrueNeighbors()[c]);
    }
  }

  // Now compute the results of any points.
  if (node.NumPoints() > 0)
  {
    arma::Col<size_t> counts(numClasses, arma::fill::zeros);
    for (size_t i = 0; i < node.NumPoints(); ++i)
      counts[labels[node.Point(i)]]++;
=======
    // Re-order neighbors on the basis of increasing norm in case
    // of ties among distances.
    ReorderResults(distances, neighbors, norms);

    // Re-map neighbors to their index.
    for (size_t j = 0; j < neighbors.n_elem; j++)
      neighbors(j) = indexSame[i].at(neighbors(j));
>>>>>>> 2be49aea

    // Now, with the counts, we can determine whether impostors and true
    // neighbors are present.
    for (size_t c = 0; c < numClasses; ++c)
    {
      if (counts[c] > 0) // There is at least one true neighbor present.
        node.Stat().HasTrueNeighbors()[c] = true;
      if (counts[c] < node.NumPoints()) // There must be at least one impostor.
        node.Stat().HasImpostors()[c] = true;
    }
  }
}

// Calculates k similar labeled nearest neighbors.
template<typename MetricType>
<<<<<<< HEAD
void Constraints<MetricType>::TargetsAndImpostors(
    const arma::mat& dataset,
    const arma::Row<size_t>& labels,
    const size_t neighborsK,
    const size_t impostorsK,
    const arma::vec& norms,
    arma::Mat<size_t>& neighbors,
    arma::Mat<size_t>& impostors)
=======
void Constraints<MetricType>::TargetNeighbors(arma::Mat<size_t>& outputMatrix,
                                              const arma::mat& dataset,
                                              const arma::Row<size_t>& labels,
                                              const arma::vec& norms,
                                              const size_t begin,
                                              const size_t batchSize)
>>>>>>> 2be49aea
{
  // Perform pre-calculation. If neccesary.
  Precalculate(labels);

  // These will be returned but not used.
  arma::mat neighborDistances, impostorDistances;

  // For now let's always do dual-tree search.
  // So, build a tree on the reference data.
  Timer::Start("tree_building");
  tree = new TreeType(dataset, oldFromNew, newFromOld);
  sortedLabels.set_size(labels.n_elem);
  sortedNorms.set_size(labels.n_elem);
  for (size_t i = 0; i < labels.n_elem; ++i)
  {
    sortedLabels[newFromOld[i]] = labels[i];
    sortedNorms[newFromOld[i]] = norms[i];
  }

  // Set the statistics correctly.
  SetLMNNStat(*tree, sortedLabels, uniqueLabels.n_cols);
  Timer::Stop("tree_building");

  MetricType metric = tree->Metric(); // No way to get an lvalue...
  LMNNTargetsAndImpostorsRules<MetricType, TreeType> rules(tree->Dataset(),
      sortedLabels, oldFromNew, tree->Dataset(), sortedLabels, oldFromNew,
      neighborsK, impostorsK, uniqueLabels.n_cols, metric);

  typename TreeType::template DualTreeTraverser<
      LMNNTargetsAndImpostorsRules<MetricType, TreeType>> traverser(rules);

  // Now perform the dual-tree traversal.
  Timer::Start("computing_targets_and_impostors");
  traverser.Traverse(*tree, *tree);

<<<<<<< HEAD
  // Next, process the results.  The unmapping is done inside the rules.
  rules.GetResults(neighbors, neighborDistances, impostors, impostorDistances);
  Timer::Stop("computing_targets_and_impostors");
=======
    // Re-order neighbors on the basis of increasing norm in case
    // of ties among distances.
    ReorderResults(distances, neighbors, norms);

    // Re-map neighbors to their index.
    for (size_t j = 0; j < neighbors.n_elem; j++)
      neighbors(j) = indexSame[i].at(neighbors(j));
>>>>>>> 2be49aea

  runFirstSearch = true;
}

// Calculates k differently labeled nearest neighbors.
template<typename MetricType>
void Constraints<MetricType>::Impostors(arma::Mat<size_t>& outputMatrix,
                                        const arma::mat& dataset,
                                        const arma::Row<size_t>& labels,
<<<<<<< HEAD
                                        const arma::mat& transformation,
                                        const double transformationDiff)
=======
                                        const arma::vec& norms)
>>>>>>> 2be49aea
{
  // Perform pre-calculation. If neccesary.
  Precalculate(labels);

  // Compute all the impostors.
  arma::mat distances;
<<<<<<< HEAD
  ComputeImpostors(dataset, labels, dataset, labels, transformation,
      transformationDiff, outputMatrix, distances);
=======

  for (size_t i = 0; i < uniqueLabels.n_cols; i++)
  {
    // Perform KNN search with differently labeled points as reference
    // set and  same class points as query set.
    knn.Train(dataset.cols(indexDiff[i]));
    knn.Search(dataset.cols(indexSame[i]), k, neighbors, distances);

    // Re-order neighbors on the basis of increasing norm in case
    // of ties among distances.
    ReorderResults(distances, neighbors, norms);

    // Re-map neighbors to their index.
    for (size_t j = 0; j < neighbors.n_elem; j++)
      neighbors(j) = indexDiff[i].at(neighbors(j));

    // Store impostors.
    outputMatrix.cols(indexSame[i]) = neighbors;
  }
>>>>>>> 2be49aea
}

// Calculates k differently labeled nearest neighbors. The function
// writes back calculated neighbors & distances to passed matrices.
template<typename MetricType>
void Constraints<MetricType>::Impostors(arma::Mat<size_t>& outputNeighbors,
                                        arma::mat& outputDistance,
                                        const arma::mat& dataset,
                                        const arma::Row<size_t>& labels,
<<<<<<< HEAD
                                        const arma::mat& transformation,
                                        const double transformationDiff)
=======
                                        const arma::vec& norms)
>>>>>>> 2be49aea
{
  // Perform pre-calculation. If neccesary.
  Precalculate(labels);

<<<<<<< HEAD
  // Compute all the impostors.
  ComputeImpostors(dataset, labels, dataset, labels, transformation,
      transformationDiff, outputNeighbors, outputDistance);
=======
  // KNN instance.
  KNN knn;

  arma::Mat<size_t> neighbors;
  arma::mat distances;

  for (size_t i = 0; i < uniqueLabels.n_cols; i++)
  {
    // Perform KNN search with differently labeled points as reference
    // set and  same class points as query set.
    knn.Train(dataset.cols(indexDiff[i]));
    knn.Search(dataset.cols(indexSame[i]), k, neighbors, distances);

    // Re-order neighbors on the basis of increasing norm in case
    // of ties among distances.
    ReorderResults(distances, neighbors, norms);

    // Re-map neighbors to their index.
    for (size_t j = 0; j < neighbors.n_elem; j++)
      neighbors(j) = indexDiff[i].at(neighbors(j));

    // Store impostors.
    outputNeighbors.cols(indexSame[i]) = neighbors;
    outputDistance.cols(indexSame[i]) = distances;
  }
>>>>>>> 2be49aea
}

// Calculates k differently labeled nearest neighbors on a
// batch of data points.
template<typename MetricType>
void Constraints<MetricType>::Impostors(arma::Mat<size_t>& outputMatrix,
                                        const arma::mat& dataset,
                                        const arma::Row<size_t>& labels,
                                        const arma::vec& norms,
                                        const size_t begin,
                                        const size_t batchSize,
                                        const arma::mat& transformation,
                                        const double transformationDiff)
{
  // Perform pre-calculation. If neccesary.
  Precalculate(labels);

  arma::mat subDataset = dataset.cols(begin, begin + batchSize - 1);
  arma::Row<size_t> sublabels = labels.cols(begin, begin + batchSize - 1);

  // Compute the impostors of the batch.
  arma::mat distances;
<<<<<<< HEAD
  arma::Mat<size_t> suboutput;
  ComputeImpostors(dataset, labels, subDataset, sublabels, transformation,
      suboutput, distances, transformationDiff);
  outputMatrix.cols(begin, begin + batchSize - 1) = suboutput;
=======

  // Vectors to store indices.
  arma::uvec subIndexSame;

  for (size_t i = 0; i < uniqueLabels.n_cols; i++)
  {
    // Calculate impostors.
    subIndexSame = arma::find(sublabels == uniqueLabels[i]);

    // Perform KNN search with differently labeled points as reference
    // set and same class points as query set.
    knn.Train(dataset.cols(indexDiff[i]));
    knn.Search(subDataset.cols(subIndexSame), k, neighbors, distances);

    // Re-order neighbors on the basis of increasing norm in case
    // of ties among distances.
    ReorderResults(distances, neighbors, norms);

    // Re-map neighbors to their index.
    for (size_t j = 0; j < neighbors.n_elem; j++)
      neighbors(j) = indexDiff[i].at(neighbors(j));

    // Store impostors.
    outputMatrix.cols(begin + subIndexSame) = neighbors;
  }
>>>>>>> 2be49aea
}

// Calculates k differently labeled nearest neighbors & distances on a
// batch of data points.
template<typename MetricType>
void Constraints<MetricType>::Impostors(arma::Mat<size_t>& outputNeighbors,
                                        arma::mat& outputDistance,
                                        const arma::mat& dataset,
                                        const arma::Row<size_t>& labels,
                                        const arma::vec& norms,
                                        const size_t begin,
                                        const size_t batchSize,
                                        const arma::mat& transformation,
                                        const double transformationDiff)
{
  // Perform pre-calculation. If neccesary.
  Precalculate(labels);

  arma::mat subDataset = dataset.cols(begin, begin + batchSize - 1);
  arma::Row<size_t> sublabels = labels.cols(begin, begin + batchSize - 1);

  // Compute the impostors of the batch.
  arma::Mat<size_t> subneighbors;
  arma::mat subdistances;
  ComputeImpostors(dataset, labels, subDataset, sublabels, transformation,
        transformationDiff, subneighbors, subdistances);
  outputNeighbors.cols(begin, begin + batchSize - 1) = subneighbors;
  outputDistance.cols(begin, begin + batchSize - 1) = subdistances;
}

template<typename MetricType>
inline void Constraints<MetricType>::Precalculate(
                                         const arma::Row<size_t>& labels)
{
  // Make sure the calculation is necessary.
  if (precalculated)
    return;

  uniqueLabels = arma::unique(labels);

  indexSame.resize(uniqueLabels.n_elem);
  indexDiff.resize(uniqueLabels.n_elem);

  for (size_t i = 0; i < uniqueLabels.n_elem; i++)
  {
    // Store same and diff indices.
    indexSame[i] = arma::find(labels == uniqueLabels[i]);
    indexDiff[i] = arma::find(labels != uniqueLabels[i]);
  }

  precalculated = true;
}

<<<<<<< HEAD
// We assume the dataset held in the tree has already been stretched.
template<typename TreeType>
inline void UpdateTree(TreeType& node, const arma::mat& transformation)
{
  node.Bound().Clear();
  if (node.NumChildren() == 0)
  {
    node.Bound() |= node.Dataset().cols(node.Point(0), node.Point(0) +
        node.NumPoints() - 1);
  }

  // Recurse into the children.
  if (node.NumChildren() > 0)
  {
    UpdateTree(node.Child(0), transformation);
    UpdateTree(node.Child(1), transformation);

    node.Bound() |= node.Left()->Bound();
    node.Bound() |= node.Right()->Bound();
  }

  // Technically this is loose but it is what the BinarySpaceTree already does.
  node.FurthestDescendantDistance() = 0.5 * node.Bound().Diameter();

  if (node.NumChildren() > 0)
  {
    // Recompute the parent distance for the left and right child.
    arma::vec center, leftCenter, rightCenter;
    node.Center(center);
    node.Child(0).Center(leftCenter);
    node.Child(1).Center(rightCenter);
    const double leftParentDistance = node.Metric().Evaluate(center,
        leftCenter);
    const double rightParentDistance = node.Metric().Evaluate(center,
        rightCenter);
    node.Child(0).ParentDistance() = leftParentDistance;
    node.Child(1).ParentDistance() = rightParentDistance;
=======
    // Re-order neighbors on the basis of increasing norm in case
    // of ties among distances.
    ReorderResults(distances, neighbors, norms);

    // Re-map neighbors to their index.
    for (size_t j = 0; j < neighbors.n_elem; j++)
      neighbors(j) = indexDiff[i].at(neighbors(j));

    // Store impostors.
    outputNeighbors.cols(begin + subIndexSame) = neighbors;
    outputDistance.cols(begin + subIndexSame) = distances;
  }
}

// Calculates k differently labeled nearest neighbors & distances over some
// data points.
template<typename MetricType>
void Constraints<MetricType>::Impostors(arma::Mat<size_t>& outputNeighbors,
                                        arma::mat& outputDistance,
                                        const arma::mat& dataset,
                                        const arma::Row<size_t>& labels,
                                        const arma::vec& norms,
                                        const arma::uvec& points,
                                        const size_t numPoints)
{
  // Perform pre-calculation. If neccesary.
  Precalculate(labels);

  // KNN instance.
  KNN knn;

  arma::Mat<size_t> neighbors;
  arma::mat distances;

  // Vectors to store indices.
  arma::uvec subIndexSame;

  for (size_t i = 0; i < uniqueLabels.n_cols; i++)
  {
    // Calculate impostors.
    subIndexSame = arma::find(labels.cols(points.head(numPoints)) ==
        uniqueLabels[i]);

    // Perform KNN search with differently labeled points as reference
    // set and same class points as query set.
    knn.Train(dataset.cols(indexDiff[i]));
    knn.Search(dataset.cols(points.elem(subIndexSame)),
        k, neighbors, distances);

    // Re-order neighbors on the basis of increasing norm in case
    // of ties among distances.
    ReorderResults(distances, neighbors, norms);

    // Re-map neighbors to their index.
    for (size_t j = 0; j < neighbors.n_elem; j++)
      neighbors(j) = indexDiff[i].at(neighbors(j));

    // Store impostors.
    outputNeighbors.cols(points.elem(subIndexSame)) = neighbors;
    outputDistance.cols(points.elem(subIndexSame)) = distances;
>>>>>>> 2be49aea
  }
}

template<typename MetricType>
<<<<<<< HEAD
void Constraints<MetricType>::UpdateTreeStat(
    TreeType& node,
    const arma::Mat<size_t>& lastNeighbors,
    const arma::mat& lastDistances,
    const double transformationDiff)
=======
void Constraints<MetricType>::Triplets(arma::Mat<size_t>& outputMatrix,
                                       const arma::mat& dataset,
                                       const arma::Row<size_t>& labels,
                                       const arma::vec& norms)
>>>>>>> 2be49aea
{
  for (size_t i = 0; i < node.NumChildren(); ++i)
  {
    UpdateTreeStat(node.Child(i), lastNeighbors, lastDistances,
        transformationDiff);
  }

  // Now, manually compute the bound for search.  We know that the k'th
  // nearest neighbor next iteration can't be further away than this
  // iteration's distance plus a bound.
  if (!runFirstSearch)
  {
    double relaxedBound = 0.0;
    for (size_t i = 0; i < node.NumPoints(); ++i)
    {
      const size_t index = node.Point(i);
      const size_t k = lastDistances.n_rows - 1;
      const size_t neighbor = lastNeighbors(k, index);

<<<<<<< HEAD
      const double pointBound = lastDistances(k, oldFromNew[index]) +
          transformationDiff * (sortedNorms[index] +
          sortedNorms[newFromOld[neighbor]]);

      relaxedBound = std::max(relaxedBound, pointBound);
    }
=======
  arma::Mat<size_t> impostors(k, dataset.n_cols);
  Impostors(impostors, dataset, labels, norms);

  arma::Mat<size_t> targetNeighbors(k, dataset.n_cols);;
  TargetNeighbors(targetNeighbors, dataset, labels, norms);
>>>>>>> 2be49aea

    for (size_t i = 0; i < node.NumChildren(); ++i)
      relaxedBound = std::max(relaxedBound, node.Child(i).Stat().Bound());

    node.Stat().Bound() = relaxedBound;
  }
  else
  {
    node.Stat().Bound() = DBL_MAX;
  }
}

// Note the inputs here can just be the reference set.
template<typename MetricType>
void Constraints<MetricType>::ComputeImpostors(
    const arma::mat& referenceSet,
    const arma::Row<size_t>& /* referenceLabels */,
    const arma::mat& querySet,
    const arma::Row<size_t>& queryLabels,
    const arma::mat& transformation,
    const double transformationDiff,
    arma::Mat<size_t>& neighbors,
    arma::mat& distances)
{
  // Hopefully these are already filled with last iteration's distances.
  arma::Mat<size_t> lastNeighbors = std::move(neighbors);
  arma::mat lastDistances = std::move(distances);

  // Handle the SGD case differently, where the query set is not equal to the
  // reference set.
  if (querySet.n_cols != referenceSet.n_cols)
  {
    // We'll do single-tree search instead.
    // TODO: convert from dual-tree.
    std::vector<size_t> queryOldFromNew, queryNewFromOld;
    TreeType queryTree(querySet, queryOldFromNew, queryNewFromOld);
    arma::Row<size_t> sortedQueryLabels(queryLabels.n_elem);
    for (size_t i = 0; i < queryLabels.n_elem; ++i)
      sortedQueryLabels[queryNewFromOld[i]] = queryLabels[i];

    MetricType metric = tree->Metric(); // No way to get an lvalue...
    LMNNImpostorsRules<MetricType, TreeType> rules(tree->Dataset(),
        sortedLabels, oldFromNew, queryTree.Dataset(), sortedQueryLabels,
        queryOldFromNew, k, uniqueLabels.n_cols, metric);

    typename TreeType::template DualTreeTraverser<LMNNImpostorsRules<MetricType,
        TreeType>> traverser(rules);

    // Now perform the dual-tree traversal.
    Timer::Start("computing_impostors");
    traverser.Traverse(queryTree, *tree);

    // Next, process the results.  The unmapping is done inside the rules.
    rules.GetResults(neighbors, distances);

    Timer::Stop("computing_impostors");
  }
  else
  {
    // We'll do dual-tree search on all points.
    // First we need to update the tree.  Start by stretching the dataset.
    Timer::Start("tree_stretch_dataset");
    tree->Dataset() = transformation * (*tree->Stat().OrigDataset());
    Timer::Stop("tree_stretch_dataset");
    Timer::Start("tree_update");
    UpdateTree(*tree, transformation);
    Timer::Stop("tree_update");

    // Now that the tree is ready, we have to reset the statistics for search.
    UpdateTreeStat(*tree, lastNeighbors, lastDistances, transformationDiff);
    runFirstSearch = false;

    // Now we are ready to search!
    MetricType metric = tree->Metric(); // No way to get an lvalue...
    LMNNImpostorsRules<MetricType, TreeType> rules(tree->Dataset(),
        sortedLabels, oldFromNew, tree->Dataset(), sortedLabels, oldFromNew, k,
        uniqueLabels.n_cols, metric);

    typename TreeType::template DualTreeTraverser<LMNNImpostorsRules<MetricType,
        TreeType>> traverser(rules);

    // Now perform the dual-tree traversal.
    Timer::Start("computing_impostors");
    traverser.Traverse(*tree, *tree);

    // Next, process the results.  The unmapping is done inside the rules.
    rules.GetResults(neighbors, distances);
    Timer::Stop("computing_impostors");
  }
}

} // namespace lmnn
} // namespace mlpack

#endif<|MERGE_RESOLUTION|>--- conflicted
+++ resolved
@@ -39,15 +39,17 @@
   }
 }
 
-<<<<<<< HEAD
 template<typename MetricType>
 Constraints<MetricType>::~Constraints()
-=======
+{
+  delete tree;
+}
+
 template<typename MetricType>
 inline void Constraints<MetricType>::ReorderResults(
-                                            const arma::mat& distances,
-                                            arma::Mat<size_t>& neighbors,
-                                            const arma::vec& norms)
+    const arma::mat& distances,
+    arma::Mat<size_t>& neighbors,
+    const arma::vec& norms)
 {
   // Shortcut...
   if (neighbors.n_rows == 1)
@@ -83,17 +85,6 @@
   }
 }
 
-// Calculates k similar labeled nearest neighbors.
-template<typename MetricType>
-void Constraints<MetricType>::TargetNeighbors(arma::Mat<size_t>& outputMatrix,
-                                              const arma::mat& dataset,
-                                              const arma::Row<size_t>& labels,
-                                              const arma::vec& norms)
->>>>>>> 2be49aea
-{
-  delete tree;
-}
-
 // Helper function to set hasImpostors and hasTrueNeighbors for a tree node.
 template<typename TreeType>
 void SetLMNNStat(TreeType& node,
@@ -114,7 +105,6 @@
     TreeType& child = node.Child(i);
     SetLMNNStat(child, labels, numClasses);
 
-<<<<<<< HEAD
     for (size_t c = 0; c < numClasses; ++c)
     {
       node.Stat().HasImpostors()[c] =
@@ -130,15 +120,6 @@
     arma::Col<size_t> counts(numClasses, arma::fill::zeros);
     for (size_t i = 0; i < node.NumPoints(); ++i)
       counts[labels[node.Point(i)]]++;
-=======
-    // Re-order neighbors on the basis of increasing norm in case
-    // of ties among distances.
-    ReorderResults(distances, neighbors, norms);
-
-    // Re-map neighbors to their index.
-    for (size_t j = 0; j < neighbors.n_elem; j++)
-      neighbors(j) = indexSame[i].at(neighbors(j));
->>>>>>> 2be49aea
 
     // Now, with the counts, we can determine whether impostors and true
     // neighbors are present.
@@ -154,7 +135,6 @@
 
 // Calculates k similar labeled nearest neighbors.
 template<typename MetricType>
-<<<<<<< HEAD
 void Constraints<MetricType>::TargetsAndImpostors(
     const arma::mat& dataset,
     const arma::Row<size_t>& labels,
@@ -163,14 +143,6 @@
     const arma::vec& norms,
     arma::Mat<size_t>& neighbors,
     arma::Mat<size_t>& impostors)
-=======
-void Constraints<MetricType>::TargetNeighbors(arma::Mat<size_t>& outputMatrix,
-                                              const arma::mat& dataset,
-                                              const arma::Row<size_t>& labels,
-                                              const arma::vec& norms,
-                                              const size_t begin,
-                                              const size_t batchSize)
->>>>>>> 2be49aea
 {
   // Perform pre-calculation. If neccesary.
   Precalculate(labels);
@@ -206,19 +178,14 @@
   Timer::Start("computing_targets_and_impostors");
   traverser.Traverse(*tree, *tree);
 
-<<<<<<< HEAD
   // Next, process the results.  The unmapping is done inside the rules.
   rules.GetResults(neighbors, neighborDistances, impostors, impostorDistances);
   Timer::Stop("computing_targets_and_impostors");
-=======
-    // Re-order neighbors on the basis of increasing norm in case
-    // of ties among distances.
-    ReorderResults(distances, neighbors, norms);
-
-    // Re-map neighbors to their index.
-    for (size_t j = 0; j < neighbors.n_elem; j++)
-      neighbors(j) = indexSame[i].at(neighbors(j));
->>>>>>> 2be49aea
+
+  // Re-order neighbors on the basis of increasing norm in case of ties among
+  // distances.
+  ReorderResults(neighborDistances, neighbors);
+  ReorderResults(impostorDistances, impostors);
 
   runFirstSearch = true;
 }
@@ -228,42 +195,17 @@
 void Constraints<MetricType>::Impostors(arma::Mat<size_t>& outputMatrix,
                                         const arma::mat& dataset,
                                         const arma::Row<size_t>& labels,
-<<<<<<< HEAD
+                                        const arma::vec& norms,
                                         const arma::mat& transformation,
                                         const double transformationDiff)
-=======
-                                        const arma::vec& norms)
->>>>>>> 2be49aea
 {
   // Perform pre-calculation. If neccesary.
   Precalculate(labels);
 
   // Compute all the impostors.
   arma::mat distances;
-<<<<<<< HEAD
-  ComputeImpostors(dataset, labels, dataset, labels, transformation,
+  ComputeImpostors(dataset, labels, dataset, labels, norms, transformation,
       transformationDiff, outputMatrix, distances);
-=======
-
-  for (size_t i = 0; i < uniqueLabels.n_cols; i++)
-  {
-    // Perform KNN search with differently labeled points as reference
-    // set and  same class points as query set.
-    knn.Train(dataset.cols(indexDiff[i]));
-    knn.Search(dataset.cols(indexSame[i]), k, neighbors, distances);
-
-    // Re-order neighbors on the basis of increasing norm in case
-    // of ties among distances.
-    ReorderResults(distances, neighbors, norms);
-
-    // Re-map neighbors to their index.
-    for (size_t j = 0; j < neighbors.n_elem; j++)
-      neighbors(j) = indexDiff[i].at(neighbors(j));
-
-    // Store impostors.
-    outputMatrix.cols(indexSame[i]) = neighbors;
-  }
->>>>>>> 2be49aea
 }
 
 // Calculates k differently labeled nearest neighbors. The function
@@ -273,47 +215,16 @@
                                         arma::mat& outputDistance,
                                         const arma::mat& dataset,
                                         const arma::Row<size_t>& labels,
-<<<<<<< HEAD
+                                        const arma::vec& norms,
                                         const arma::mat& transformation,
                                         const double transformationDiff)
-=======
-                                        const arma::vec& norms)
->>>>>>> 2be49aea
 {
   // Perform pre-calculation. If neccesary.
   Precalculate(labels);
 
-<<<<<<< HEAD
   // Compute all the impostors.
-  ComputeImpostors(dataset, labels, dataset, labels, transformation,
+  ComputeImpostors(dataset, labels, dataset, labels, norms, transformation,
       transformationDiff, outputNeighbors, outputDistance);
-=======
-  // KNN instance.
-  KNN knn;
-
-  arma::Mat<size_t> neighbors;
-  arma::mat distances;
-
-  for (size_t i = 0; i < uniqueLabels.n_cols; i++)
-  {
-    // Perform KNN search with differently labeled points as reference
-    // set and  same class points as query set.
-    knn.Train(dataset.cols(indexDiff[i]));
-    knn.Search(dataset.cols(indexSame[i]), k, neighbors, distances);
-
-    // Re-order neighbors on the basis of increasing norm in case
-    // of ties among distances.
-    ReorderResults(distances, neighbors, norms);
-
-    // Re-map neighbors to their index.
-    for (size_t j = 0; j < neighbors.n_elem; j++)
-      neighbors(j) = indexDiff[i].at(neighbors(j));
-
-    // Store impostors.
-    outputNeighbors.cols(indexSame[i]) = neighbors;
-    outputDistance.cols(indexSame[i]) = distances;
-  }
->>>>>>> 2be49aea
 }
 
 // Calculates k differently labeled nearest neighbors on a
@@ -336,38 +247,10 @@
 
   // Compute the impostors of the batch.
   arma::mat distances;
-<<<<<<< HEAD
   arma::Mat<size_t> suboutput;
-  ComputeImpostors(dataset, labels, subDataset, sublabels, transformation,
-      suboutput, distances, transformationDiff);
+  ComputeImpostors(dataset, labels, subDataset, sublabels, norms,
+      transformation, suboutput, distances, transformationDiff);
   outputMatrix.cols(begin, begin + batchSize - 1) = suboutput;
-=======
-
-  // Vectors to store indices.
-  arma::uvec subIndexSame;
-
-  for (size_t i = 0; i < uniqueLabels.n_cols; i++)
-  {
-    // Calculate impostors.
-    subIndexSame = arma::find(sublabels == uniqueLabels[i]);
-
-    // Perform KNN search with differently labeled points as reference
-    // set and same class points as query set.
-    knn.Train(dataset.cols(indexDiff[i]));
-    knn.Search(subDataset.cols(subIndexSame), k, neighbors, distances);
-
-    // Re-order neighbors on the basis of increasing norm in case
-    // of ties among distances.
-    ReorderResults(distances, neighbors, norms);
-
-    // Re-map neighbors to their index.
-    for (size_t j = 0; j < neighbors.n_elem; j++)
-      neighbors(j) = indexDiff[i].at(neighbors(j));
-
-    // Store impostors.
-    outputMatrix.cols(begin + subIndexSame) = neighbors;
-  }
->>>>>>> 2be49aea
 }
 
 // Calculates k differently labeled nearest neighbors & distances on a
@@ -392,8 +275,8 @@
   // Compute the impostors of the batch.
   arma::Mat<size_t> subneighbors;
   arma::mat subdistances;
-  ComputeImpostors(dataset, labels, subDataset, sublabels, transformation,
-        transformationDiff, subneighbors, subdistances);
+  ComputeImpostors(dataset, labels, subDataset, sublabels, norms,
+      transformation, transformationDiff, subneighbors, subdistances);
   outputNeighbors.cols(begin, begin + batchSize - 1) = subneighbors;
   outputDistance.cols(begin, begin + batchSize - 1) = subdistances;
 }
@@ -421,7 +304,6 @@
   precalculated = true;
 }
 
-<<<<<<< HEAD
 // We assume the dataset held in the tree has already been stretched.
 template<typename TreeType>
 inline void UpdateTree(TreeType& node, const arma::mat& transformation)
@@ -459,84 +341,15 @@
         rightCenter);
     node.Child(0).ParentDistance() = leftParentDistance;
     node.Child(1).ParentDistance() = rightParentDistance;
-=======
-    // Re-order neighbors on the basis of increasing norm in case
-    // of ties among distances.
-    ReorderResults(distances, neighbors, norms);
-
-    // Re-map neighbors to their index.
-    for (size_t j = 0; j < neighbors.n_elem; j++)
-      neighbors(j) = indexDiff[i].at(neighbors(j));
-
-    // Store impostors.
-    outputNeighbors.cols(begin + subIndexSame) = neighbors;
-    outputDistance.cols(begin + subIndexSame) = distances;
-  }
-}
-
-// Calculates k differently labeled nearest neighbors & distances over some
-// data points.
-template<typename MetricType>
-void Constraints<MetricType>::Impostors(arma::Mat<size_t>& outputNeighbors,
-                                        arma::mat& outputDistance,
-                                        const arma::mat& dataset,
-                                        const arma::Row<size_t>& labels,
-                                        const arma::vec& norms,
-                                        const arma::uvec& points,
-                                        const size_t numPoints)
-{
-  // Perform pre-calculation. If neccesary.
-  Precalculate(labels);
-
-  // KNN instance.
-  KNN knn;
-
-  arma::Mat<size_t> neighbors;
-  arma::mat distances;
-
-  // Vectors to store indices.
-  arma::uvec subIndexSame;
-
-  for (size_t i = 0; i < uniqueLabels.n_cols; i++)
-  {
-    // Calculate impostors.
-    subIndexSame = arma::find(labels.cols(points.head(numPoints)) ==
-        uniqueLabels[i]);
-
-    // Perform KNN search with differently labeled points as reference
-    // set and same class points as query set.
-    knn.Train(dataset.cols(indexDiff[i]));
-    knn.Search(dataset.cols(points.elem(subIndexSame)),
-        k, neighbors, distances);
-
-    // Re-order neighbors on the basis of increasing norm in case
-    // of ties among distances.
-    ReorderResults(distances, neighbors, norms);
-
-    // Re-map neighbors to their index.
-    for (size_t j = 0; j < neighbors.n_elem; j++)
-      neighbors(j) = indexDiff[i].at(neighbors(j));
-
-    // Store impostors.
-    outputNeighbors.cols(points.elem(subIndexSame)) = neighbors;
-    outputDistance.cols(points.elem(subIndexSame)) = distances;
->>>>>>> 2be49aea
-  }
-}
-
-template<typename MetricType>
-<<<<<<< HEAD
+  }
+}
+
+template<typename MetricType>
 void Constraints<MetricType>::UpdateTreeStat(
     TreeType& node,
     const arma::Mat<size_t>& lastNeighbors,
     const arma::mat& lastDistances,
     const double transformationDiff)
-=======
-void Constraints<MetricType>::Triplets(arma::Mat<size_t>& outputMatrix,
-                                       const arma::mat& dataset,
-                                       const arma::Row<size_t>& labels,
-                                       const arma::vec& norms)
->>>>>>> 2be49aea
 {
   for (size_t i = 0; i < node.NumChildren(); ++i)
   {
@@ -556,30 +369,36 @@
       const size_t k = lastDistances.n_rows - 1;
       const size_t neighbor = lastNeighbors(k, index);
 
-<<<<<<< HEAD
       const double pointBound = lastDistances(k, oldFromNew[index]) +
           transformationDiff * (sortedNorms[index] +
           sortedNorms[newFromOld[neighbor]]);
 
       relaxedBound = std::max(relaxedBound, pointBound);
     }
-=======
+
+    for (size_t i = 0; i < node.NumChildren(); ++i)
+      relaxedBound = std::max(relaxedBound, node.Child(i).Stat().Bound());
+
+    node.Stat().Bound() = relaxedBound;
+  }
+  else
+  {
+    node.Stat().Bound() = DBL_MAX;
+  }
+}
+
+void Constraints<MetricType>::Triplets(arma::Mat<size_t>& outputMatrix,
+                                       const arma::mat& dataset,
+                                       const arma::Row<size_t>& labels,
+                                       const arma::vec& norms)
+{
   arma::Mat<size_t> impostors(k, dataset.n_cols);
   Impostors(impostors, dataset, labels, norms);
 
   arma::Mat<size_t> targetNeighbors(k, dataset.n_cols);;
   TargetNeighbors(targetNeighbors, dataset, labels, norms);
->>>>>>> 2be49aea
-
-    for (size_t i = 0; i < node.NumChildren(); ++i)
-      relaxedBound = std::max(relaxedBound, node.Child(i).Stat().Bound());
-
-    node.Stat().Bound() = relaxedBound;
-  }
-  else
-  {
-    node.Stat().Bound() = DBL_MAX;
-  }
+
+  // TODO: what else went here ?
 }
 
 // Note the inputs here can just be the reference set.
@@ -589,6 +408,7 @@
     const arma::Row<size_t>& /* referenceLabels */,
     const arma::mat& querySet,
     const arma::Row<size_t>& queryLabels,
+    const arma::vec& norms,
     const arma::mat& transformation,
     const double transformationDiff,
     arma::Mat<size_t>& neighbors,
@@ -659,6 +479,8 @@
     rules.GetResults(neighbors, distances);
     Timer::Stop("computing_impostors");
   }
+
+  ReorderResults(neighbors, distances, norms);
 }
 
 } // namespace lmnn
