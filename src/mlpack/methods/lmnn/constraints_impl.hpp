/**
 * @file constraints_impl.h
 * @author Manish Kumar
 *
 * Implementation of the Constraints class.
 *
 * mlpack is free software; you may redistribute it and/or modify it under the
 * terms of the 3-clause BSD license.  You should have received a copy of the
 * 3-clause BSD license along with mlpack.  If not, see
 * http://www.opensource.org/licenses/BSD-3-Clause for more information.
 */
#ifndef MLPACK_METHODS_LMNN_CONSTRAINTS_IMPL_HPP
#define MLPACK_METHODS_LMNN_CONSTRAINTS_IMPL_HPP

// In case it hasn't been included already.
#include "constraints.hpp"

namespace mlpack {
namespace lmnn {

template<typename MetricType>
Constraints<MetricType>::Constraints(
    const arma::mat& /* dataset */,
    const arma::Row<size_t>& labels,
    const size_t k) :
    k(k),
    precalculated(false)
{
  // Ensure a valid k is passed.
  size_t minCount = arma::min(arma::histc(labels, arma::unique(labels)));

  if (minCount < k + 1)
  {
    Log::Fatal << "Constraints::Constraints(): One of the class contains only "
        << minCount << " instances, but value of k is " << k << "  "
        << "(k should be < " << minCount << ")!" << std::endl;
  }
}

template<typename MetricType>
inline void Constraints<MetricType>::ReorderResults(
                                            const arma::mat& distances,
                                            arma::Mat<size_t>& neighbors,
                                            const arma::vec& norms)
{
  // Shortcut...
  if (neighbors.n_rows == 1)
    return;

  // Just a simple loop over the results---we want to make sure that the
  // largest-norm point with identical distance has the last location.
  for (size_t i = 0; i < neighbors.n_cols; i++)
  {
    for (size_t start = 0; start < neighbors.n_rows - 1; start++)
    {
      size_t end = start + 1;
      while (distances(start, i) == distances(end, i) &&
          end < neighbors.n_rows)
      {
        end++;
        if (end == neighbors.n_rows)
          break;
      }

      if (start != end)
      {
        // We must sort these elements by norm.
        arma::Col<size_t> newNeighbors =
            neighbors.col(i).subvec(start, end - 1);
        arma::uvec indices = arma::conv_to<arma::uvec>::from(newNeighbors);

        arma::uvec order = arma::sort_index(norms.elem(indices));
        neighbors.col(i).subvec(start, end - 1) =
            newNeighbors.elem(order);
      }
    }
  }
}

// Calculates k similar labeled nearest neighbors.
template<typename MetricType>
void Constraints<MetricType>::TargetNeighbors(arma::Mat<size_t>& outputMatrix,
                                              const arma::mat& dataset,
                                              const arma::Row<size_t>& labels,
                                              const arma::vec& norms)
{
  // Perform pre-calculation. If neccesary.
  Precalculate(labels);

  // KNN instance.
  KNN knn;

  arma::Mat<size_t> neighbors;
  arma::mat distances;

  for (size_t i = 0; i < uniqueLabels.n_cols; i++)
  {
    // Perform KNN search with same class points as both reference
    // set and query set.
    knn.Train(dataset.cols(indexSame[i]));
    knn.Search(k, neighbors, distances);

    // Re-order neighbors on the basis of increasing norm in case
    // of ties among distances.
    ReorderResults(distances, neighbors, norms);

    // Re-map neighbors to their index.
    for (size_t j = 0; j < neighbors.n_elem; j++)
      neighbors(j) = indexSame[i].at(neighbors(j));

    // Store target neihbors.
    outputMatrix.cols(indexSame[i]) = neighbors;
  }
}

// Calculates k similar labeled nearest neighbors  on a
// batch of data points.
template<typename MetricType>
void Constraints<MetricType>::TargetNeighbors(arma::Mat<size_t>& outputMatrix,
                                              const arma::mat& dataset,
                                              const arma::Row<size_t>& labels,
                                              const arma::vec& norms,
                                              const size_t begin,
                                              const size_t batchSize)
{
  // Perform pre-calculation. If neccesary.
  Precalculate(labels);

  arma::mat subDataset = dataset.cols(begin, begin + batchSize - 1);
  arma::Row<size_t> sublabels = labels.cols(begin, begin + batchSize - 1);

  // KNN instance.
  KNN knn;

  arma::Mat<size_t> neighbors;
  arma::mat distances;

  // Vectors to store indices.
  arma::uvec subIndexSame;

  for (size_t i = 0; i < uniqueLabels.n_cols; i++)
  {
    // Calculate Target Neighbors.
    subIndexSame = arma::find(sublabels == uniqueLabels[i]);

    // Perform KNN search with same class points as both reference
    // set and query set.
    knn.Train(dataset.cols(indexSame[i]));
    knn.Search(subDataset.cols(subIndexSame), k, neighbors, distances);

    // Re-order neighbors on the basis of increasing norm in case
    // of ties among distances.
    ReorderResults(distances, neighbors, norms);

    // Re-map neighbors to their index.
    for (size_t j = 0; j < neighbors.n_elem; j++)
      neighbors(j) = indexSame[i].at(neighbors(j));

    // Store target neighbors.
    outputMatrix.cols(begin + subIndexSame) = neighbors;
  }
}

// Calculates k differently labeled nearest neighbors.
template<typename MetricType>
void Constraints<MetricType>::Impostors(arma::Mat<size_t>& outputMatrix,
                                        const arma::mat& dataset,
                                        const arma::Row<size_t>& labels,
                                        const arma::vec& norms)
{
  // Perform pre-calculation. If neccesary.
  Precalculate(labels);

  // KNN instance.
  KNN knn;

  arma::Mat<size_t> neighbors;
  arma::mat distances;

  for (size_t i = 0; i < uniqueLabels.n_cols; i++)
  {
    // Perform KNN search with differently labeled points as reference
    // set and  same class points as query set.
    knn.Train(dataset.cols(indexDiff[i]));
    knn.Search(dataset.cols(indexSame[i]), k, neighbors, distances);

    // Re-order neighbors on the basis of increasing norm in case
    // of ties among distances.
    ReorderResults(distances, neighbors, norms);

    // Re-map neighbors to their index.
    for (size_t j = 0; j < neighbors.n_elem; j++)
      neighbors(j) = indexDiff[i].at(neighbors(j));

    // Store impostors.
    outputMatrix.cols(indexSame[i]) = neighbors;
  }
}

// Calculates k differently labeled nearest neighbors. The function
// writes back calculated neighbors & distances to passed matrices.
template<typename MetricType>
void Constraints<MetricType>::Impostors(arma::Mat<size_t>& outputNeighbors,
                                        arma::mat& outputDistance,
                                        const arma::mat& dataset,
                                        const arma::Row<size_t>& labels,
                                        const arma::vec& norms)
{
  // Perform pre-calculation. If neccesary.
  Precalculate(labels);

  // KNN instance.
  KNN knn;

  arma::Mat<size_t> neighbors;
  arma::mat distances;

  for (size_t i = 0; i < uniqueLabels.n_cols; i++)
  {
    // Perform KNN search with differently labeled points as reference
    // set and  same class points as query set.
    knn.Train(dataset.cols(indexDiff[i]));
    knn.Search(dataset.cols(indexSame[i]), k, neighbors, distances);

    // Re-order neighbors on the basis of increasing norm in case
    // of ties among distances.
    ReorderResults(distances, neighbors, norms);

    // Re-map neighbors to their index.
    for (size_t j = 0; j < neighbors.n_elem; j++)
      neighbors(j) = indexDiff[i].at(neighbors(j));

    // Store impostors.
    outputNeighbors.cols(indexSame[i]) = neighbors;
    outputDistance.cols(indexSame[i]) = distances;
  }
}

// Calculates k differently labeled nearest neighbors on a
// batch of data points.
template<typename MetricType>
void Constraints<MetricType>::Impostors(arma::Mat<size_t>& outputMatrix,
                                        const arma::mat& dataset,
                                        const arma::Row<size_t>& labels,
                                        const arma::vec& norms,
                                        const size_t begin,
                                        const size_t batchSize)
{
  // Perform pre-calculation. If neccesary.
  Precalculate(labels);

  arma::mat subDataset = dataset.cols(begin, begin + batchSize - 1);
  arma::Row<size_t> sublabels = labels.cols(begin, begin + batchSize - 1);

  // KNN instance.
  KNN knn;

  arma::Mat<size_t> neighbors;
  arma::mat distances;

  // Vectors to store indices.
  arma::uvec subIndexSame;

  for (size_t i = 0; i < uniqueLabels.n_cols; i++)
  {
    // Calculate impostors.
    subIndexSame = arma::find(sublabels == uniqueLabels[i]);

    // Perform KNN search with differently labeled points as reference
    // set and same class points as query set.
    knn.Train(dataset.cols(indexDiff[i]));
    knn.Search(subDataset.cols(subIndexSame), k, neighbors, distances);

    // Re-order neighbors on the basis of increasing norm in case
    // of ties among distances.
    ReorderResults(distances, neighbors, norms);

    // Re-map neighbors to their index.
    for (size_t j = 0; j < neighbors.n_elem; j++)
      neighbors(j) = indexDiff[i].at(neighbors(j));

    // Store impostors.
    outputMatrix.cols(begin + subIndexSame) = neighbors;
  }
}

// Calculates k differently labeled nearest neighbors & distances on a
// batch of data points.
template<typename MetricType>
void Constraints<MetricType>::Impostors(arma::Mat<size_t>& outputNeighbors,
                                        arma::mat& outputDistance,
                                        const arma::mat& dataset,
                                        const arma::Row<size_t>& labels,
                                        const arma::vec& norms,
                                        const size_t begin,
                                        const size_t batchSize)
{
  // Perform pre-calculation. If neccesary.
  Precalculate(labels);

  arma::mat subDataset = dataset.cols(begin, begin + batchSize - 1);
  arma::Row<size_t> sublabels = labels.cols(begin, begin + batchSize - 1);

  // KNN instance.
  KNN knn;

  arma::Mat<size_t> neighbors;
  arma::mat distances;

  // Vectors to store indices.
  arma::uvec subIndexSame;

  for (size_t i = 0; i < uniqueLabels.n_cols; i++)
  {
    // Calculate impostors.
    subIndexSame = arma::find(sublabels == uniqueLabels[i]);

    // Perform KNN search with differently labeled points as reference
    // set and same class points as query set.
    knn.Train(dataset.cols(indexDiff[i]));
    knn.Search(subDataset.cols(subIndexSame), k, neighbors, distances);

    // Re-order neighbors on the basis of increasing norm in case
    // of ties among distances.
    ReorderResults(distances, neighbors, norms);

    // Re-map neighbors to their index.
    for (size_t j = 0; j < neighbors.n_elem; j++)
      neighbors(j) = indexDiff[i].at(neighbors(j));

    // Store impostors.
    outputNeighbors.cols(begin + subIndexSame) = neighbors;
    outputDistance.cols(begin + subIndexSame) = distances;
  }
}

// Calculates k differently labeled nearest neighbors & distances over some
// data points.
template<typename MetricType>
void Constraints<MetricType>::Impostors(arma::Mat<size_t>& outputNeighbors,
                                        arma::mat& outputDistance,
                                        const arma::mat& dataset,
                                        const arma::Row<size_t>& labels,
                                        const arma::vec& norms,
                                        const arma::uvec& points,
                                        const size_t numPoints)
{
  // Perform pre-calculation. If neccesary.
  Precalculate(labels);

  // KNN instance.
  KNN knn;

  arma::Mat<size_t> neighbors;
  arma::mat distances;

  // Vectors to store indices.
  arma::uvec subIndexSame;

  for (size_t i = 0; i < uniqueLabels.n_cols; i++)
  {
    // Calculate impostors.
    subIndexSame = arma::find(labels.cols(points.head(numPoints)) ==
        uniqueLabels[i]);

    // Perform KNN search with differently labeled points as reference
    // set and same class points as query set.
    knn.Train(dataset.cols(indexDiff[i]));
    knn.Search(dataset.cols(points.elem(subIndexSame)),
        k, neighbors, distances);

    // Re-order neighbors on the basis of increasing norm in case
    // of ties among distances.
    ReorderResults(distances, neighbors, norms);

    // Re-map neighbors to their index.
    for (size_t j = 0; j < neighbors.n_elem; j++)
      neighbors(j) = indexDiff[i].at(neighbors(j));

    // Store impostors.
    outputNeighbors.cols(points.elem(subIndexSame)) = neighbors;
    outputDistance.cols(points.elem(subIndexSame)) = distances;
  }
}

// Generates {data point, target neighbors, impostors} triplets using
// TargetNeighbors() and Impostors().
template<typename MetricType>
void Constraints<MetricType>::Triplets(arma::Mat<size_t>& outputMatrix,
                                       const arma::mat& dataset,
                                       const arma::Row<size_t>& labels,
                                       const arma::vec& norms)
{
  // Perform pre-calculation. If neccesary.
  Precalculate(labels);

  size_t N = dataset.n_cols;

  arma::Mat<size_t> impostors(k, dataset.n_cols);
<<<<<<< HEAD
  Impostors(impostors, dataset, labels);

  arma::Mat<size_t> targetNeighbors(k, dataset.n_cols);
  TargetNeighbors(targetNeighbors, dataset, labels);
=======
  Impostors(impostors, dataset, labels, norms);

  arma::Mat<size_t> targetNeighbors(k, dataset.n_cols);;
  TargetNeighbors(targetNeighbors, dataset, labels, norms);
>>>>>>> 69ea3599

  outputMatrix = arma::Mat<size_t>(3, k * k * N , arma::fill::zeros);

  for (size_t i = 0, r = 0; i < N; i++)
  {
    for (size_t j = 0; j < k; j++)
    {
      for (size_t l = 0; l < k; l++, r++)
      {
        // Generate triplets.
        outputMatrix(0, r) = i;
        outputMatrix(1, r) = targetNeighbors(j, i);
        outputMatrix(2, r) = impostors(l, i);
      }
    }
  }
}

template<typename MetricType>
inline void Constraints<MetricType>::Precalculate(
                                         const arma::Row<size_t>& labels)
{
  // Make sure the calculation is necessary.
  if (precalculated)
    return;

  uniqueLabels = arma::unique(labels);

  indexSame.resize(uniqueLabels.n_elem);
  indexDiff.resize(uniqueLabels.n_elem);

  for (size_t i = 0; i < uniqueLabels.n_elem; i++)
  {
    // Store same and diff indices.
    indexSame[i] = arma::find(labels == uniqueLabels[i]);
    indexDiff[i] = arma::find(labels != uniqueLabels[i]);
  }

  precalculated = true;
}

} // namespace lmnn
} // namespace mlpack

#endif<|MERGE_RESOLUTION|>--- conflicted
+++ resolved
@@ -397,17 +397,10 @@
   size_t N = dataset.n_cols;
 
   arma::Mat<size_t> impostors(k, dataset.n_cols);
-<<<<<<< HEAD
-  Impostors(impostors, dataset, labels);
-
-  arma::Mat<size_t> targetNeighbors(k, dataset.n_cols);
-  TargetNeighbors(targetNeighbors, dataset, labels);
-=======
   Impostors(impostors, dataset, labels, norms);
 
   arma::Mat<size_t> targetNeighbors(k, dataset.n_cols);;
   TargetNeighbors(targetNeighbors, dataset, labels, norms);
->>>>>>> 69ea3599
 
   outputMatrix = arma::Mat<size_t>(3, k * k * N , arma::fill::zeros);
 
