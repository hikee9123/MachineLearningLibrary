# Define the files we need to compile.
# Anything not in this list will not be compiled into mlpack.
set(SOURCES
  loss_functions/sse_loss.hpp
<<<<<<< HEAD
  xgb_exact_muneric_split_impl.hpp
  xgboost.hpp
  xgboost_impl.hpp
=======
  xgb_exact_numeric_split.hpp
  xgb_exact_numeric_split_impl.hpp
>>>>>>> 83ee7b1d
)

# Add directory name to sources.
set(DIR_SRCS)
foreach(file ${SOURCES})
  set(DIR_SRCS ${DIR_SRCS} ${CMAKE_CURRENT_SOURCE_DIR}/${file})
endforeach()
# Append sources (with directory name) to list of all mlpack sources (used at
# the parent scope).
set(MLPACK_SRCS ${MLPACK_SRCS} ${DIR_SRCS} PARENT_SCOPE)<|MERGE_RESOLUTION|>--- conflicted
+++ resolved
@@ -2,14 +2,10 @@
 # Anything not in this list will not be compiled into mlpack.
 set(SOURCES
   loss_functions/sse_loss.hpp
-<<<<<<< HEAD
-  xgb_exact_muneric_split_impl.hpp
+  xgb_exact_numeric_split.hpp
+  xgb_exact_numeric_split_impl.hpp
   xgboost.hpp
   xgboost_impl.hpp
-=======
-  xgb_exact_numeric_split.hpp
-  xgb_exact_numeric_split_impl.hpp
->>>>>>> 83ee7b1d
 )
 
 # Add directory name to sources.
