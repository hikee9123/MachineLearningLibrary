# Define the files we need to compile
# Anything not in this list will not be compiled into mlpack.
set(SOURCES
  cf.hpp
  cf_impl.hpp
<<<<<<< HEAD
  ncf.hpp
  ncf_impl.hpp
=======
  cf_model.hpp
  cf_model_impl.hpp
  cf_model.cpp
>>>>>>> 9bbd7acc
  svd_wrapper.hpp
  svd_wrapper_impl.hpp
)

add_subdirectory(decomposition_policies)
add_subdirectory(interpolation_policies)
add_subdirectory(neighbor_search_policies)
add_subdirectory(normalization)

# Add directory name to sources.
set(DIR_SRCS)
foreach(file ${SOURCES})
  set(DIR_SRCS ${DIR_SRCS} ${CMAKE_CURRENT_SOURCE_DIR}/${file})
endforeach()
# Append sources (with directory name) to list of all mlpack sources (used at
# the parent scope).
set(MLPACK_SRCS ${MLPACK_SRCS} ${DIR_SRCS} PARENT_SCOPE)

add_cli_executable(cf)
<<<<<<< HEAD
add_cli_executable(ncf)
add_python_binding(cf)
=======
add_python_binding(cf)
add_julia_binding(cf)
add_go_binding(cf)
add_r_binding(cf)
add_markdown_docs(cf "cli;python;julia;go;r" "misc. / other")
>>>>>>> 9bbd7acc
<|MERGE_RESOLUTION|>--- conflicted
+++ resolved
@@ -3,14 +3,9 @@
 set(SOURCES
   cf.hpp
   cf_impl.hpp
-<<<<<<< HEAD
-  ncf.hpp
-  ncf_impl.hpp
-=======
   cf_model.hpp
   cf_model_impl.hpp
   cf_model.cpp
->>>>>>> 9bbd7acc
   svd_wrapper.hpp
   svd_wrapper_impl.hpp
 )
@@ -30,13 +25,9 @@
 set(MLPACK_SRCS ${MLPACK_SRCS} ${DIR_SRCS} PARENT_SCOPE)
 
 add_cli_executable(cf)
-<<<<<<< HEAD
 add_cli_executable(ncf)
-add_python_binding(cf)
-=======
 add_python_binding(cf)
 add_julia_binding(cf)
 add_go_binding(cf)
 add_r_binding(cf)
-add_markdown_docs(cf "cli;python;julia;go;r" "misc. / other")
->>>>>>> 9bbd7acc
+add_markdown_docs(cf "cli;python;julia;go;r" "misc. / other")