--- conflicted
+++ resolved
@@ -83,12 +83,7 @@
     data.input = input;
     data.loaded = false;
     data.cppType = cppName;
-<<<<<<< HEAD
     data.value = ANY(defaultValue);
-    data.persistent = false;
-=======
-    data.value = boost::any(defaultValue);
->>>>>>> e02ab3be
 
     const std::string tname = data.tname;
 
