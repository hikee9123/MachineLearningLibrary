/**
 * @file bindings/markdown/print_doc_functions_impl.hpp
 * @author Ryan Curtin
 *
 * Calls out to different printing functionality for different binding languages.
 * If a new binding is added, this code must be modified.
 *
 * mlpack is free software; you may redistribute it and/or modify it under the
 * terms of the 3-clause BSD license.  You should have received a copy of the
 * 3-clause BSD license along with mlpack.  If not, see
 * http://www.opensource.org/licenses/BSD-3-Clause for more information.
 */
#ifndef MLPACK_BINDINGS_MARKDOWN_PRINT_DOC_FUNCTIONS_IMPL_HPP
#define MLPACK_BINDINGS_MARKDOWN_PRINT_DOC_FUNCTIONS_IMPL_HPP

#include "print_doc_functions.hpp"
#include "binding_info.hpp"
#include "print_type_doc.hpp"
#include "get_printable_type.hpp"

#include <mlpack/bindings/cli/print_doc_functions.hpp>
#include <mlpack/bindings/python/print_doc_functions.hpp>
#include <mlpack/bindings/julia/print_doc_functions.hpp>
#include <mlpack/bindings/go/print_doc_functions.hpp>
#include <mlpack/bindings/R/print_doc_functions.hpp>

namespace mlpack {
namespace bindings {
namespace markdown {

/**
 * Given the name of the binding, print the name for the current language (as
 * given by BindingInfo).
 */
inline std::string GetBindingName(const std::string& bindingName)
{
  if (BindingInfo::Language() == "cli")
  {
    return cli::GetBindingName(bindingName);
  }
  else if (BindingInfo::Language() == "python")
  {
    return python::GetBindingName(bindingName);
  }
  else if (BindingInfo::Language() == "julia")
  {
    return julia::GetBindingName(bindingName);
  }
  else if (BindingInfo::Language() == "go")
  {
    return go::GetBindingName(bindingName);
  }
  else if (BindingInfo::Language() == "r")
  {
    return r::GetBindingName(bindingName);
  }
  else
  {
    throw std::invalid_argument("GetBindingName(): unknown "
        "BindingInfo::Language(): " + BindingInfo::Language() + "!");
  }
}

/**
 * Print the name of the given language.
 */
inline std::string PrintLanguage(const std::string& language)
{
  if (language == "cli")
  {
    return "CLI";
  }
  else if (language == "python")
  {
    return "Python";
  }
  else if (language == "julia")
  {
    return "Julia";
  }
  else if (language == "go")
  {
    return "Go";
  }
  else if (language == "r")
  {
    return "R";
  }
  else
  {
    throw std::invalid_argument("PrintLanguage(): unknown "
        "BindingInfo::Language(): " + BindingInfo::Language() + "!");
  }
}

/**
 * Print any import that needs to be done before using the binding.
 */
inline std::string PrintImport(const std::string& bindingName)
{
  if (BindingInfo::Language() == "cli")
  {
    return cli::PrintImport(bindingName);
  }
  else if (BindingInfo::Language() == "python")
  {
    return python::PrintImport(bindingName);
  }
  else if (BindingInfo::Language() == "julia")
  {
    return julia::PrintImport(bindingName);
  }
  else if (BindingInfo::Language() == "go")
  {
    return go::PrintImport();
  }
  else if (BindingInfo::Language() == "r")
  {
    return r::PrintImport();
  }
  else
  {
    throw std::invalid_argument("PrintImport(): unknown "
        "BindingInfo::Language(): " + BindingInfo::Language() + "!");
  }
}

/**
 * Print any special information about input options.
 */
inline std::string PrintInputOptionInfo()
{
  if (BindingInfo::Language() == "cli")
  {
    return cli::PrintInputOptionInfo();
  }
  else if (BindingInfo::Language() == "python")
  {
    return python::PrintInputOptionInfo();
  }
  else if (BindingInfo::Language() == "julia")
  {
    return julia::PrintInputOptionInfo();
  }
  else if (BindingInfo::Language() == "go")
  {
    return go::PrintInputOptionInfo();
  }
  else if (BindingInfo::Language() == "r")
  {
    return r::PrintInputOptionInfo();
  }
  else
  {
    throw std::invalid_argument("PrintInputOptionInfo(): unknown "
        "BindingInfo::Language(): " + BindingInfo::Language() + "!");
  }
}

/**
 * Print any special information about output options.
 */
inline std::string PrintOutputOptionInfo()
{
  if (BindingInfo::Language() == "cli")
  {
    return cli::PrintOutputOptionInfo();
  }
  else if (BindingInfo::Language() == "python")
  {
    return python::PrintOutputOptionInfo();
  }
  else if (BindingInfo::Language() == "julia")
  {
    return julia::PrintOutputOptionInfo();
  }
  else if (BindingInfo::Language() == "go")
  {
    return go::PrintOutputOptionInfo();
  }
  else if (BindingInfo::Language() == "r")
  {
    return r::PrintOutputOptionInfo();
  }
  else
  {
    throw std::invalid_argument("PrintOutputOptionInfo(): unknown "
        "BindingInfo::Language(): " + BindingInfo::Language() + "!");
  }
}

namespace priv {

// We'll need a fake class for printing model type documentation.
class mlpackModel
{
 public:
  // Fake serialization to make SFINAE work right for this type.
  template<typename Archive>
  void serialize(Archive&, const unsigned int) {}
};

} // namespace priv

// Utility function that returns the first word (as delimited by spaces) of a
// string.
inline std::string ToUnderscores(const std::string& str)
{
  std::string ret(str);
  std::replace(ret.begin(), ret.end(), ' ', '_');
  std::replace(ret.begin(), ret.end(), '{', '_');
  std::replace(ret.begin(), ret.end(), '}', '_');
  return ret;
}

/**
 * Print details about the different types of a language.
 */
inline std::string PrintTypeDocs()
{
  std::ostringstream oss;
  oss << "<div id=\"" << BindingInfo::Language()
      << "\" class=\"language-types\" markdown=\"1\">" << std::endl;
  oss << "## data formats" << std::endl;
  oss << "{: .language-types-h2 #" << BindingInfo::Language()
      << "_data-formats }" << std::endl;
  oss << std::endl;

  // Iterate through each of the types that we care about.
  oss << "mlpack bindings for " << PrintLanguage(BindingInfo::Language())
      << " take and return a restricted set of types, for simplicity.  These "
      << "include primitive types, matrix/vector types, categorical matrix "
      << "types, and model types. Each type is detailed below." << std::endl;
  oss << std::endl;

  // Create fake ParamData to pass around.
  util::ParamData data;
  data.desc = "fake";
  data.name = "fake";
  data.tname = std::string(typeid(int).name());
  data.cppType = "int";
  data.alias = 'f';
  data.wasPassed = false;
  data.noTranspose = true;
  data.required = false;
  data.input = true;
  data.loaded = false;
<<<<<<< HEAD
  data.persistent = false;
  data.value = ANY(int(0));
=======
  data.value = boost::any(int(0));
>>>>>>> e02ab3be

  std::string type = GetPrintableType<int>(data);
  oss << " - `" << type << "`{: #doc_" << BindingInfo::Language() << "_"
      << ToUnderscores(type) << " }: " << PrintTypeDoc<int>(data) << std::endl;

  data.tname = std::string(typeid(double).name());
  data.cppType = "double";
  data.value = ANY(double(0.0));

  type = GetPrintableType<double>(data);
  oss << " - `" << type << "`{: #doc_" << BindingInfo::Language() << "_"
      << ToUnderscores(type) << " }: " << PrintTypeDoc<double>(data)
      << std::endl;

  data.tname = std::string(typeid(bool).name());
  data.cppType = "double";
  data.value = ANY(bool(0.0));

  type = GetPrintableType<bool>(data);
  oss << " - `" << type << "`{: #doc_" << BindingInfo::Language() << "_"
      << ToUnderscores(type) << " }: " << PrintTypeDoc<bool>(data) << std::endl;

  data.tname = std::string(typeid(std::string).name());
  data.cppType = "std::string";
  data.value = ANY(std::string(""));

  type = GetPrintableType<std::string>(data);
  oss << " - `" << type << "`{: #doc_" << BindingInfo::Language() << "_"
      << ToUnderscores(type) << " }: " << PrintTypeDoc<std::string>(data)
      << std::endl;

  data.tname = std::string(typeid(std::vector<int>).name());
  data.cppType = "std::vector<int>";
  data.value = ANY(std::vector<int>());

  type = GetPrintableType<std::vector<int>>(data);
  oss << " - `" << type << "`{: #doc_" << BindingInfo::Language() << "_"
      << ToUnderscores(type) << " }: " << PrintTypeDoc<std::vector<int>>(data)
      << std::endl;

  data.tname = std::string(typeid(std::vector<std::string>).name());
  data.cppType = "std::vector<std::string>";
  data.value = ANY(std::vector<std::string>());

  type = GetPrintableType<std::vector<std::string>>(data);
  oss << " - `" << type << "`{: " << "#doc_" << BindingInfo::Language() << "_"
      << ToUnderscores(type) << " }: "
      << PrintTypeDoc<std::vector<std::string>>(data) << std::endl;

  data.tname = std::string(typeid(arma::mat).name());
  data.cppType = "arma::mat";
  data.value = ANY(arma::mat());

  type = GetPrintableType<arma::mat>(data);
  oss << " - `" << type << "`{: #doc_" << BindingInfo::Language() << "_"
      << ToUnderscores(type) << " }: " << PrintTypeDoc<arma::mat>(data)
      << std::endl;

  data.tname = std::string(typeid(arma::Mat<size_t>).name());
  data.cppType = "arma::Mat<size_t>";
  data.value = ANY(arma::Mat<size_t>());

  type = GetPrintableType<arma::Mat<size_t>>(data);
  oss << " - `" << type << "`{: #doc_" << BindingInfo::Language() << "_"
      << ToUnderscores(type) << " }: " << PrintTypeDoc<arma::Mat<size_t>>(data)
      << std::endl;

  data.tname = std::string(typeid(arma::rowvec).name());
  data.cppType = "arma::rowvec";
  data.value = ANY(arma::rowvec());
  const std::string& rowType = GetPrintableType<arma::rowvec>(data);

  oss << " - `" << rowType << "`{: #doc_" << BindingInfo::Language() << "_"
      << ToUnderscores(rowType) << " }: " << PrintTypeDoc<arma::rowvec>(data)
      << std::endl;

  data.tname = std::string(typeid(arma::Row<size_t>).name());
  data.cppType = "arma::Row<size_t>";
  data.value = ANY(arma::Row<size_t>());
  const std::string& urowType = GetPrintableType<arma::Row<size_t>>(data);

  oss << " - `" << urowType << "`{: #doc_" << BindingInfo::Language() << "_"
      << ToUnderscores(urowType) << " }: "
      << PrintTypeDoc<arma::Row<size_t>>(data)
      << std::endl;

  data.tname = std::string(typeid(arma::vec).name());
  data.cppType = "arma::vec";
  data.value = ANY(arma::vec());
  const std::string& colType = GetPrintableType<arma::vec>(data);

  // For some languages there is no distinction between column and row vectors.
  // If that is the case, then don't print both.
  if (colType != rowType)
  {
    oss << " - `" << colType << "`{: #doc_" << BindingInfo::Language() << "_"
        << ToUnderscores(colType) << " }: " << PrintTypeDoc<arma::vec>(data)
        << std::endl;
  }

  data.tname = std::string(typeid(arma::Col<size_t>).name());
  data.cppType = "arma::Col<size_t>";
  data.value = ANY(arma::Col<size_t>());
  const std::string& ucolType = GetPrintableType<arma::Col<size_t>>(data);

  // For some languages there is no distinction between column and row vectors.
  // If that is the case, then don't print both.
  if (ucolType != urowType)
  {
    oss << " - `" << ucolType << "`{ #doc_" << BindingInfo::Language() << "_"
        << ToUnderscores(ucolType) << " }: "
        << PrintTypeDoc<arma::Col<size_t>>(data) << std::endl;
  }

  data.tname =
      std::string(typeid(std::tuple<data::DatasetInfo, arma::mat>).name());
  data.cppType = "std::tuple<data::DatasetInfo, arma::mat>";
  data.value = ANY(std::tuple<data::DatasetInfo, arma::mat>());

  type = GetPrintableType<std::tuple<data::DatasetInfo, arma::mat>>(data);
  oss << " - `" << type << "`{: #doc_" << BindingInfo::Language() << "_"
      << ToUnderscores(type) << " }: "
      << PrintTypeDoc<std::tuple<data::DatasetInfo, arma::mat>>(data)
      << std::endl;

  data.tname = std::string(typeid(priv::mlpackModel).name());
  data.cppType = "mlpackModel";
  data.value = ANY(new priv::mlpackModel());

  type = GetPrintableType<priv::mlpackModel*>(data);
  oss << " - `" << type << "`{: #doc_" << BindingInfo::Language()
      << "_model }: " << PrintTypeDoc<priv::mlpackModel*>(data) << std::endl;

  // Clean up memory.
  delete ANY_CAST<priv::mlpackModel*>(data.value);

  oss << std::endl << "</div>" << std::endl;

  return oss.str();
}

/**
 * Given a parameter type, print the corresponding value.
 */
template<typename T>
inline std::string PrintValue(const T& value, bool quotes)
{
  std::string result;
  if (BindingInfo::Language() == "cli")
  {
    result = cli::PrintValue(value, quotes);
  }
  else if (BindingInfo::Language() == "python")
  {
    result = python::PrintValue(value, quotes);
  }
  else if (BindingInfo::Language() == "julia")
  {
    result = julia::PrintValue(value, quotes);
  }
  else if (BindingInfo::Language() == "go")
  {
    result = go::PrintValue(value, quotes);
  }
  else if (BindingInfo::Language() == "r")
  {
    result = r::PrintValue(value, quotes);
  }
  else
  {
    throw std::invalid_argument("PrintValue(): unknown "
        "BindingInfo::Language(): " + BindingInfo::Language() + "!");
  }

  return "`" + result + "`";
}

/**
 * Given a parameter name, print its corresponding default value.
 */
inline std::string PrintDefault(const std::string& bindingName,
                                const std::string& paramName)
{
  util::Params p = IO::Parameters(bindingName);
  if (p.Parameters().count(paramName) == 0)
    throw std::invalid_argument("unknown parameter" + paramName + "!");

  util::ParamData& d = p.Parameters()[paramName];

  std::ostringstream oss;

  if (d.required)
  {
    oss << "**--**";
  }
  else
  {
    if (BindingInfo::Language() == "cli")
    {
      oss << cli::PrintDefault(bindingName, paramName);
    }
    else if (BindingInfo::Language() == "python")
    {
      oss << python::PrintDefault(bindingName, paramName);
    }
    else if (BindingInfo::Language() == "julia")
    {
      oss << julia::PrintDefault(bindingName, paramName);
    }
    else if (BindingInfo::Language() == "go")
    {
      oss << go::PrintDefault(bindingName, paramName);
    }
    else if (BindingInfo::Language() == "r")
    {
      oss << r::PrintDefault(bindingName, paramName);
    }
    else
    {
      throw std::invalid_argument("PrintDefault: unknown "
          "BindingInfo::Language(): " + BindingInfo::Language() + "!");
    }
  }

  return oss.str();
}

/**
 * Print a dataset type parameter (add .csv and return).
 */
inline std::string PrintDataset(const std::string& dataset)
{
  std::string result;
  if (BindingInfo::Language() == "cli")
  {
    result = cli::PrintDataset(dataset);
  }
  else if (BindingInfo::Language() == "python")
  {
    result = python::PrintDataset(dataset);
  }
  else if (BindingInfo::Language() == "julia")
  {
    result = julia::PrintDataset(dataset);
  }
  else if (BindingInfo::Language() == "go")
  {
    result = go::PrintDataset(dataset);
  }
  else if (BindingInfo::Language() == "r")
  {
    result = r::PrintDataset(dataset);
  }
  else
  {
    throw std::invalid_argument("PrintDataset(): unknown "
        "BindingInfo::Language(): " + BindingInfo::Language() + "!");
  }

  return "`" + result + "`";
}

/**
 * Print a model type parameter.
 */
inline std::string PrintModel(const std::string& model)
{
  std::string result;
  if (BindingInfo::Language() == "cli")
  {
    result = cli::PrintModel(model);
  }
  else if (BindingInfo::Language() == "python")
  {
    result = python::PrintModel(model);
  }
  else if (BindingInfo::Language() == "julia")
  {
    result = julia::PrintModel(model);
  }
  else if (BindingInfo::Language() == "go")
  {
    result = go::PrintModel(model);
  }
  else if (BindingInfo::Language() == "r")
  {
    result = r::PrintModel(model);
  }
  else
  {
    throw std::invalid_argument("PrintModel(): unknown "
        "BindingInfo::Language(): " + BindingInfo::Language() + "!");
  }

  return "`" + result + "`";
}

/**
 * Given a program name and arguments for it, print what its invocation would
 * be.
 */
template<typename... Args>
std::string ProgramCall(const std::string& programName, Args... args)
{
  std::string s;
  if (BindingInfo::Language() == "cli")
  {
    s += "```bash\n";
    s += cli::ProgramCall(programName, args...);
  }
  else if (BindingInfo::Language() == "python")
  {
    s += "```python\n";
    s += python::ProgramCall(programName, args...);
  }
  else if (BindingInfo::Language() == "julia")
  {
    // Julia's ProgramCall() with a set of arguments will automatically enclose
    // the text in Markdown code, so we don't need to.
    s += julia::ProgramCall(programName, args...);
  }
  else if (BindingInfo::Language() == "go")
  {
    s += "```go\n";
    s += go::ProgramCall(programName, args...);
  }
  else if (BindingInfo::Language() == "r")
  {
    s += "```R\n";
    s += r::ProgramCall(true, programName, args...);
  }
  else
  {
    throw std::invalid_argument("ProgramCall(): unknown "
        "BindingInfo::Language(): " + BindingInfo::Language() + "!");
  }

  // Close the Markdown code block, but only if we opened one.
  if (BindingInfo::Language() != "julia")
    s += "\n```";
  return s;
}

/**
 * Given a program name, print a call assuming that all arguments are specified.
 */
inline std::string ProgramCall(const std::string& programName)
{
  std::string s = "```";
  util::Params p = IO::Parameters(programName);
  if (BindingInfo::Language() == "cli")
  {
    // Strip non-CLI options.
    p.Parameters().erase("copy_all_inputs");
    p.Parameters().erase("check_input_matrices");

    s += "bash\n";
    std::string import = PrintImport(GetBindingName(programName));
    if (import.size() > 0)
      s += "$ " + import + "\n";
    s += cli::ProgramCall(p, programName);
  }
  else if (BindingInfo::Language() == "python")
  {
    // Strip non-Python options.
    p.Parameters().erase("help");
    p.Parameters().erase("info");
    p.Parameters().erase("version");

    s += "python\n";
    std::string import = PrintImport(programName);
    if (import.size() > 0)
      s += ">>> " + import + "\n";
    s += python::ProgramCall(p, programName);
  }
  else if (BindingInfo::Language() == "julia")
  {
    // Strip non-Julia options.
    p.Parameters().erase("help");
    p.Parameters().erase("info");
    p.Parameters().erase("version");
    p.Parameters().erase("copy_all_inputs");
    p.Parameters().erase("check_input_matrices");

    s += "julia\n";
    std::string import = PrintImport(programName);
    if (import.size() > 0)
      s += "julia> " + import + "\n";
    s += julia::ProgramCall(p, programName);
  }
  else if (BindingInfo::Language() == "go")
  {
    // Strip non-Go options.
    p.Parameters().erase("help");
    p.Parameters().erase("info");
    p.Parameters().erase("version");
    p.Parameters().erase("copy_all_inputs");
    p.Parameters().erase("check_input_matrices");

    s += "go\n";
    std::string import = PrintImport(programName);
    if (import.size() > 0)
      s += import + "\n";
    s += go::ProgramCall(p, programName);
  }
  else if (BindingInfo::Language() == "r")
  {
    // Strip non-R options.
    p.Parameters().erase("help");
    p.Parameters().erase("info");
    p.Parameters().erase("version");
    p.Parameters().erase("copy_all_inputs");
    p.Parameters().erase("check_input_matrices");

    s += "R\n";
    std::string import = PrintImport(programName);
    if (import.size() > 0)
      s += "R> " + import + "\n";
    s += r::ProgramCall(p, programName);
  }
  else
  {
    throw std::invalid_argument("ProgramCall(): unknown "
        "BindingInfo::Language(): " + BindingInfo::Language() + "!");
  }
  s += "\n```\n";
  return s;
}

/**
 * Print what a user would type to invoke the given option name.  Note that the
 * name *must* exist in the CLI module.  (Note that because of the way
 * BINDING_LONG_DESC() and BINDING_EXAMPLE() is structured, this doesn't mean
 * that all of the PARAM_*() declarataions need to come before
 * BINDING_LONG_DESC() and BINDING_EXAMPLE() declaration.)
 */
inline std::string ParamString(const std::string& bindingName,
                               const std::string& paramName)
{
  // These functions always put a '' around the parameter, so we will skip that
  // bit.
  std::string s;
  if (BindingInfo::Language() == "cli")
  {
    // The CLI bindings put a '' around the parameter, so skip that...
    s = cli::ParamString(bindingName, paramName);
  }
  else if (BindingInfo::Language() == "python")
  {
    s = python::ParamString(paramName);
  }
  else if (BindingInfo::Language() == "julia")
  {
    s = julia::ParamString(paramName);
  }
  else if (BindingInfo::Language() == "go")
  {
    s = go::ParamString(paramName);
  }
  else if (BindingInfo::Language() == "r")
  {
    s = r::ParamString(paramName);
  }
  else
  {
    throw std::invalid_argument("ParamString(): unknown "
        "BindingInfo::Language(): " + BindingInfo::Language() + "!");
  }

  return "`" + s.substr(1, s.size() - 2) + "`";
}

/**
 * Print the user-encountered type of an option.
 */
inline std::string ParamType(util::Params& p, util::ParamData& d)
{
  std::string output;
  p.functionMap[d.tname]["GetPrintableType"](d, NULL, &output);
  // We want to make this a link to the type documentation.
  std::string anchorType = output;
  bool result;
  p.functionMap[d.tname]["IsSerializable"](d, NULL, &result);
  if (result)
    anchorType = "model";

  return "[`" + output + "`](#doc_" + BindingInfo::Language() + "_" +
      ToUnderscores(anchorType) + ")";
}

template<typename T>
inline bool IgnoreCheck(const std::string& bindingName, const T& t)
{
  if (BindingInfo::Language() == "cli")
  {
    return cli::IgnoreCheck(t);
  }
  else if (BindingInfo::Language() == "python")
  {
    return python::IgnoreCheck(bindingName, t);
  }
  else if (BindingInfo::Language() == "julia")
  {
    return julia::IgnoreCheck(bindingName, t);
  }
  else if (BindingInfo::Language() == "go")
  {
    return go::IgnoreCheck(bindingName, t);
  }
  else if (BindingInfo::Language() == "r")
  {
    return r::IgnoreCheck(bindingName, t);
  }
  else
  {
    throw std::invalid_argument("IgnoreCheck(): unknown "
        "BindingInfo::Language(): " + BindingInfo::Language() + "!");
  }
}

} // namespace markdown
} // namespace bindings
} // namespace mlpack

#endif<|MERGE_RESOLUTION|>--- conflicted
+++ resolved
@@ -245,12 +245,7 @@
   data.required = false;
   data.input = true;
   data.loaded = false;
-<<<<<<< HEAD
-  data.persistent = false;
   data.value = ANY(int(0));
-=======
-  data.value = boost::any(int(0));
->>>>>>> e02ab3be
 
   std::string type = GetPrintableType<int>(data);
   oss << " - `" << type << "`{: #doc_" << BindingInfo::Language() << "_"
