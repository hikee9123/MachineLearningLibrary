--- conflicted
+++ resolved
@@ -67,9 +67,6 @@
       }
       else if (d.cppType == "bool")
       {
-<<<<<<< HEAD
-        oss << (std::any_cast<bool>(d.value) ? "TRUE" : "FALSE");
-=======
         // If the option is `verbose`, be sure to print the use of the global
         // mlpack package option as a default.
         if (d.name == "verbose")
@@ -78,9 +75,8 @@
         }
         else
         {
-          oss << (MLPACK_ANY_CAST<bool>(d.value) ? "TRUE" : "FALSE");
+          oss << (std::any_cast<bool>(d.value) ? "TRUE" : "FALSE");
         }
->>>>>>> f12ec422
       }
       oss << "\"";
     }
