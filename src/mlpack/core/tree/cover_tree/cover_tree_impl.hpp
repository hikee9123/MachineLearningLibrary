/**
 * @file cover_tree_impl.hpp
 * @author Ryan Curtin
 *
 * Implementation of CoverTree class.
 *
 * mlpack is free software; you may redistribute it and/or modify it under the
 * terms of the 3-clause BSD license.  You should have received a copy of the
 * 3-clause BSD license along with mlpack.  If not, see
 * http://www.opensource.org/licenses/BSD-3-Clause for more information.
 */
#ifndef MLPACK_CORE_TREE_COVER_TREE_COVER_TREE_IMPL_HPP
#define MLPACK_CORE_TREE_COVER_TREE_COVER_TREE_IMPL_HPP

// In case it hasn't already been included.
#include "cover_tree.hpp"

#include <string>

namespace mlpack {
namespace tree {

// Create the cover tree.
template<
    typename MetricType,
    typename StatisticType,
    typename MatType,
    typename RootPointPolicy
>
CoverTree<MetricType, StatisticType, MatType, RootPointPolicy>::CoverTree(
    const MatType& dataset,
    const ElemType base,
    MetricType* metric) :
    dataset(&dataset),
    point(RootPointPolicy::ChooseRoot(dataset)),
    scale(INT_MAX),
    base(base),
    numDescendants(0),
    parent(NULL),
    parentDistance(0),
    furthestDescendantDistance(0),
    localMetric(metric == NULL),
    localDataset(false),
    metric(metric),
    distanceComps(0)
{
  // If we need to create a metric, do that.  We'll just do it on the heap.
  if (localMetric)
    this->metric = new MetricType();

  // If there is only one point or zero points in the dataset... uh, we're done.
  // Technically, if the dataset has zero points, our node is not correct...
  if (dataset.n_cols <= 1)
  {
    scale = INT_MIN;
    return;
  }

  // Kick off the building.  Create the indices array and the distances array.
  arma::Col<size_t> indices = arma::linspace<arma::Col<size_t> >(1,
      dataset.n_cols - 1, dataset.n_cols - 1);
  // This is now [1 2 3 4 ... n].  We must be sure that our point does not
  // occur.
  if (point != 0)
    indices[point - 1] = 0; // Put 0 back into the set; remove what was there.

  arma::vec distances(dataset.n_cols - 1);

  // Build the initial distances.
  ComputeDistances(point, indices, distances, dataset.n_cols - 1);

  // Create the children.
  size_t farSetSize = 0;
  size_t usedSetSize = 0;
  CreateChildren(indices, distances, dataset.n_cols - 1, farSetSize,
      usedSetSize);

  // If we ended up creating only one child, remove the implicit node.
  while (children.size() == 1)
  {
    // Prepare to delete the implicit child node.
    CoverTree* old = children[0];

    // Now take its children and set their parent correctly.
    children.erase(children.begin());
    for (size_t i = 0; i < old->NumChildren(); ++i)
    {
      children.push_back(&(old->Child(i)));

      // Set its parent correctly, and rebuild the statistic.
      old->Child(i).Parent() = this;
      old->Child(i).Stat() = StatisticType(old->Child(i));
    }

    // Remove all the children so they don't get erased.
    old->Children().clear();

    // Reduce our own scale.
    scale = old->Scale();

    // Now delete it.
    delete old;
  }

  // Use the furthest descendant distance to determine the scale of the root
  // node.
  if (furthestDescendantDistance == 0.0)
    scale = INT_MIN;
  else
    scale = (int) ceil(log(furthestDescendantDistance) / log(base));

  // Initialize statistic.
  stat = StatisticType(*this);

  Log::Info << distanceComps << " distance computations during tree "
      << "construction." << std::endl;
}

template<
    typename MetricType,
    typename StatisticType,
    typename MatType,
    typename RootPointPolicy
>
CoverTree<MetricType, StatisticType, MatType, RootPointPolicy>::CoverTree(
    const MatType& dataset,
    MetricType& metric,
    const ElemType base) :
    dataset(&dataset),
    point(RootPointPolicy::ChooseRoot(dataset)),
    scale(INT_MAX),
    base(base),
    numDescendants(0),
    parent(NULL),
    parentDistance(0),
    furthestDescendantDistance(0),
    localMetric(false),
    localDataset(false),
    metric(&metric),
    distanceComps(0)
{
  // If there is only one point or zero points in the dataset... uh, we're done.
  // Technically, if the dataset has zero points, our node is not correct...
  if (dataset.n_cols <= 1)
  {
    scale = INT_MIN;
    return;
  }

  // Kick off the building.  Create the indices array and the distances array.
  arma::Col<size_t> indices = arma::linspace<arma::Col<size_t> >(1,
      dataset.n_cols - 1, dataset.n_cols - 1);
  // This is now [1 2 3 4 ... n].  We must be sure that our point does not
  // occur.
  if (point != 0)
    indices[point - 1] = 0; // Put 0 back into the set; remove what was there.

  arma::vec distances(dataset.n_cols - 1);

  // Build the initial distances.
  ComputeDistances(point, indices, distances, dataset.n_cols - 1);

  // Create the children.
  size_t farSetSize = 0;
  size_t usedSetSize = 0;
  CreateChildren(indices, distances, dataset.n_cols - 1, farSetSize,
      usedSetSize);

  // If we ended up creating only one child, remove the implicit node.
  while (children.size() == 1)
  {
    // Prepare to delete the implicit child node.
    CoverTree* old = children[0];

    // Now take its children and set their parent correctly.
    children.erase(children.begin());
    for (size_t i = 0; i < old->NumChildren(); ++i)
    {
      children.push_back(&(old->Child(i)));

      // Set its parent correctly.
      old->Child(i).Parent() = this;
      // Rebuild the statistic.
      old->Child(i).Stat() = StatisticType(old->Child(i));
    }

    // Remove all the children so they don't get erased.
    old->Children().clear();

    // Reduce our own scale.
    scale = old->Scale();

    // Now delete it.
    delete old;
  }

  // Use the furthest descendant distance to determine the scale of the root
  // node.
  if (furthestDescendantDistance == 0.0)
    scale = INT_MIN;
  else
    scale = (int) ceil(log(furthestDescendantDistance) / log(base));

  // Initialize statistic.
  stat = StatisticType(*this);

  Log::Info << distanceComps << " distance computations during tree "
      << "construction." << std::endl;
}

template<
    typename MetricType,
    typename StatisticType,
    typename MatType,
    typename RootPointPolicy
>
CoverTree<MetricType, StatisticType, MatType, RootPointPolicy>::CoverTree(
    MatType&& data,
    const ElemType base) :
    dataset(new MatType(std::move(data))),
    point(RootPointPolicy::ChooseRoot(dataset)),
    scale(INT_MAX),
    base(base),
    numDescendants(0),
    parent(NULL),
    parentDistance(0),
    furthestDescendantDistance(0),
    localMetric(true),
    localDataset(true),
    distanceComps(0)
{
  // We need to create a metric.  We'll just do it on the heap.
  this->metric = new MetricType();

  // If there is only one point or zero points in the dataset... uh, we're done.
  // Technically, if the dataset has zero points, our node is not correct...
  if (dataset->n_cols <= 1)
  {
    scale = INT_MIN;
    return;
  }

  // Kick off the building.  Create the indices array and the distances array.
  arma::Col<size_t> indices = arma::linspace<arma::Col<size_t> >(1,
      dataset->n_cols - 1, dataset->n_cols - 1);
  // This is now [1 2 3 4 ... n].  We must be sure that our point does not
  // occur.
  if (point != 0)
    indices[point - 1] = 0; // Put 0 back into the set; remove what was there.

  arma::vec distances(dataset->n_cols - 1);

  // Build the initial distances.
  ComputeDistances(point, indices, distances, dataset->n_cols - 1);

  // Create the children.
  size_t farSetSize = 0;
  size_t usedSetSize = 0;
  CreateChildren(indices, distances, dataset->n_cols - 1, farSetSize,
      usedSetSize);

  // If we ended up creating only one child, remove the implicit node.
  while (children.size() == 1)
  {
    // Prepare to delete the implicit child node.
    CoverTree* old = children[0];

    // Now take its children and set their parent correctly.
    children.erase(children.begin());
    for (size_t i = 0; i < old->NumChildren(); ++i)
    {
      children.push_back(&(old->Child(i)));

      // Set its parent correctly, and rebuild the statistic.
      old->Child(i).Parent() = this;
      old->Child(i).Stat() = StatisticType(old->Child(i));
    }

    // Remove all the children so they don't get erased.
    old->Children().clear();

    // Reduce our own scale.
    scale = old->Scale();

    // Now delete it.
    delete old;
  }

  // Use the furthest descendant distance to determine the scale of the root
  // node.
  if (furthestDescendantDistance == 0.0)
    scale = INT_MIN;
  else
    scale = (int) ceil(log(furthestDescendantDistance) / log(base));

  // Initialize statistic.
  stat = StatisticType(*this);

  Log::Info << distanceComps << " distance computations during tree "
      << "construction." << std::endl;
}

template<
    typename MetricType,
    typename StatisticType,
    typename MatType,
    typename RootPointPolicy
>
CoverTree<MetricType, StatisticType, MatType, RootPointPolicy>::CoverTree(
    MatType&& data,
    MetricType& metric,
    const ElemType base) :
    dataset(new MatType(std::move(data))),
    point(RootPointPolicy::ChooseRoot(dataset)),
    scale(INT_MAX),
    base(base),
    numDescendants(0),
    parent(NULL),
    parentDistance(0),
    furthestDescendantDistance(0),
    localMetric(false),
    localDataset(true),
    metric(&metric),
    distanceComps(0)
{
  // If there is only one point or zero points in the dataset... uh, we're done.
  // Technically, if the dataset has zero points, our node is not correct...
  if (dataset->n_cols <= 1)
  {
    scale = INT_MIN;
    return;
  }

  // Kick off the building.  Create the indices array and the distances array.
  arma::Col<size_t> indices = arma::linspace<arma::Col<size_t> >(1,
      dataset->n_cols - 1, dataset->n_cols - 1);
  // This is now [1 2 3 4 ... n].  We must be sure that our point does not
  // occur.
  if (point != 0)
    indices[point - 1] = 0; // Put 0 back into the set; remove what was there.

  arma::vec distances(dataset->n_cols - 1);

  // Build the initial distances.
  ComputeDistances(point, indices, distances, dataset->n_cols - 1);

  // Create the children.
  size_t farSetSize = 0;
  size_t usedSetSize = 0;
  CreateChildren(indices, distances, dataset->n_cols - 1, farSetSize,
      usedSetSize);

  // If we ended up creating only one child, remove the implicit node.
  while (children.size() == 1)
  {
    // Prepare to delete the implicit child node.
    CoverTree* old = children[0];

    // Now take its children and set their parent correctly.
    children.erase(children.begin());
    for (size_t i = 0; i < old->NumChildren(); ++i)
    {
      children.push_back(&(old->Child(i)));

      // Set its parent correctly, and rebuild the statistic.
      old->Child(i).Parent() = this;
      old->Child(i).Stat() = StatisticType(old->Child(i));
    }

    // Remove all the children so they don't get erased.
    old->Children().clear();

    // Reduce our own scale.
    scale = old->Scale();

    // Now delete it.
    delete old;
  }

  // Use the furthest descendant distance to determine the scale of the root
  // node.
  if (furthestDescendantDistance == 0.0)
    scale = INT_MIN;
  else
    scale = (int) ceil(log(furthestDescendantDistance) / log(base));

  // Initialize statistic.
  stat = StatisticType(*this);

  Log::Info << distanceComps << " distance computations during tree "
      << "construction." << std::endl;
}

template<
    typename MetricType,
    typename StatisticType,
    typename MatType,
    typename RootPointPolicy
>
CoverTree<MetricType, StatisticType, MatType, RootPointPolicy>::CoverTree(
    const MatType& dataset,
    const ElemType base,
    const size_t pointIndex,
    const int scale,
    CoverTree* parent,
    const ElemType parentDistance,
    arma::Col<size_t>& indices,
    arma::vec& distances,
    size_t nearSetSize,
    size_t& farSetSize,
    size_t& usedSetSize,
    MetricType& metric) :
    dataset(&dataset),
    point(pointIndex),
    scale(scale),
    base(base),
    numDescendants(0),
    parent(parent),
    parentDistance(parentDistance),
    furthestDescendantDistance(0),
    localMetric(false),
    localDataset(false),
    metric(&metric),
    distanceComps(0)
{
  // If the size of the near set is 0, this is a leaf.
  if (nearSetSize == 0)
  {
    this->scale = INT_MIN;
    numDescendants = 1;
    stat = StatisticType(*this);
    return;
  }

  // Otherwise, create the children.
  CreateChildren(indices, distances, nearSetSize, farSetSize, usedSetSize);

  // Initialize statistic.
  stat = StatisticType(*this);
}

// Manually create a cover tree node.
template<
    typename MetricType,
    typename StatisticType,
    typename MatType,
    typename RootPointPolicy
>
CoverTree<MetricType, StatisticType, MatType, RootPointPolicy>::CoverTree(
    const MatType& dataset,
    const ElemType base,
    const size_t pointIndex,
    const int scale,
    CoverTree* parent,
    const ElemType parentDistance,
    const ElemType furthestDescendantDistance,
    MetricType* metric) :
    dataset(&dataset),
    point(pointIndex),
    scale(scale),
    base(base),
    numDescendants(0),
    parent(parent),
    parentDistance(parentDistance),
    furthestDescendantDistance(furthestDescendantDistance),
    localMetric(metric == NULL),
    localDataset(false),
    metric(metric),
    distanceComps(0)
{
  // If necessary, create a local metric.
  if (localMetric)
    this->metric = new MetricType();

  // Initialize the statistic.
  stat = StatisticType(*this);
}

template<
    typename MetricType,
    typename StatisticType,
    typename MatType,
    typename RootPointPolicy
>
CoverTree<MetricType, StatisticType, MatType, RootPointPolicy>::CoverTree(
    const CoverTree& other) :
    dataset((other.parent == NULL && other.localDataset) ?
        new MatType(*other.dataset) : other.dataset),
    point(other.point),
    scale(other.scale),
    base(other.base),
    stat(other.stat),
    numDescendants(other.numDescendants),
    parent(other.parent),
    parentDistance(other.parentDistance),
    furthestDescendantDistance(other.furthestDescendantDistance),
    localMetric(false),
    localDataset(other.parent == NULL && other.localDataset),
    metric(other.metric),
    distanceComps(0)
{
  // Copy each child by hand.
  for (size_t i = 0; i < other.NumChildren(); ++i)
  {
    children.push_back(new CoverTree(other.Child(i)));
    children[i]->Parent() = this;
  }

  // Propagate matrix, but only if we are the root.
  if (parent == NULL && localDataset)
  {
    std::queue<CoverTree*> queue;

    for (size_t i = 0; i < NumChildren(); ++i)
      queue.push(children[i]);

    while (!queue.empty())
    {
      CoverTree* node = queue.front();
      queue.pop();

      node->dataset = dataset;
      for (size_t i = 0; i < node->NumChildren(); ++i)
        queue.push(node->children[i]);
    }
  }
}

template<
    typename MetricType,
    typename StatisticType,
    typename MatType,
    typename RootPointPolicy
>
CoverTree<MetricType, StatisticType, MatType, RootPointPolicy>::CoverTree(
    CoverTree&& other) :
    dataset(other.dataset),
    point(other.point),
    children(std::move(other.children)),
    scale(other.scale),
    base(other.base),
    stat(std::move(other.stat)),
    numDescendants(other.numDescendants),
    parent(other.parent),
    parentDistance(other.parentDistance),
    furthestDescendantDistance(other.furthestDescendantDistance),
    localMetric(other.localMetric),
    localDataset(other.localDataset),
    metric(other.metric),
    distanceComps(other.distanceComps)
{
  // Set proper parent pointer.
  for (size_t i = 0; i < children.size(); ++i)
    children[i]->Parent() = this;

  other.dataset = NULL;
  other.point = 0;
  other.scale = INT_MIN;
  other.base = 0;
  other.numDescendants = 0;
  other.parent = NULL;
  other.parentDistance = 0;
  other.furthestDescendantDistance = 0;
  other.localMetric = false;
  other.localDataset = false;
  other.metric = NULL;
}

// Construct from a boost::serialization archive.
template<
    typename MetricType,
    typename StatisticType,
    typename MatType,
    typename RootPointPolicy
>
template<typename Archive>
CoverTree<MetricType, StatisticType, MatType, RootPointPolicy>::CoverTree(
    Archive& ar,
    const typename std::enable_if_t<Archive::is_loading::value>*) :
    CoverTree() // Create an empty CoverTree.
{
  // Now, serialize to our empty tree.
  ar >> data::CreateNVP(*this, "tree");
}


template<
    typename MetricType,
    typename StatisticType,
    typename MatType,
    typename RootPointPolicy
>
CoverTree<MetricType, StatisticType, MatType, RootPointPolicy>::~CoverTree()
{
  // Delete each child.
  for (size_t i = 0; i < children.size(); ++i)
    delete children[i];

  // Delete the local metric, if necessary.
  if (localMetric)
    delete metric;

  // Delete the local dataset, if necessary.
  if (localDataset)
    delete dataset;
}

//! Return the number of descendant points.
template<
    typename MetricType,
    typename StatisticType,
    typename MatType,
    typename RootPointPolicy
>
inline size_t
CoverTree<MetricType, StatisticType, MatType, RootPointPolicy>::
    NumDescendants() const
{
  return numDescendants;
}

//! Return the index of a particular descendant point.
template<
    typename MetricType,
    typename StatisticType,
    typename MatType,
    typename RootPointPolicy
>
inline size_t
CoverTree<MetricType, StatisticType, MatType, RootPointPolicy>::Descendant(
    const size_t index) const
{
  // The first descendant is the point contained within this node.
  if (index == 0)
    return point;

  // Is it in the self-child?
  if (index < children[0]->NumDescendants())
    return children[0]->Descendant(index);

  // Now check the other children.
  size_t sum = children[0]->NumDescendants();
  for (size_t i = 1; i < children.size(); ++i)
  {
    if (index - sum < children[i]->NumDescendants())
      return children[i]->Descendant(index - sum);
    sum += children[i]->NumDescendants();
  }

  // This should never happen.
  return (size_t() - 1);
}

/**
 * Return the index of the nearest child node to the given query point.  If
 * this is a leaf node, it will return NumChildren() (invalid index).
 */
template<typename MetricType,
         typename StatisticType,
         typename MatType,
         typename RootPointPolicy>
template<typename VecType>
size_t CoverTree<MetricType, StatisticType, MatType, RootPointPolicy>::
    GetNearestChild(const VecType& point,
                    typename std::enable_if_t<IsVector<VecType>::value>*)
{
  if (IsLeaf())
    return 0;

  ElemType bestDistance = std::numeric_limits<ElemType>::max();
  size_t bestIndex = 0;
  for (size_t i = 0; i < children.size(); ++i)
  {
    ElemType distance = children[i]->MinDistance(point);
    if (distance <= bestDistance)
    {
      bestDistance = distance;
      bestIndex = i;
    }
  }
  return bestIndex;
}

/**
 * Return the index of the furthest child node to the given query point.  If
 * this is a leaf node, it will return NumChildren() (invalid index).
 */
template<typename MetricType,
         typename StatisticType,
         typename MatType,
         typename RootPointPolicy>
template<typename VecType>
size_t CoverTree<MetricType, StatisticType, MatType, RootPointPolicy>::
    GetFurthestChild(const VecType& point,
                     typename std::enable_if_t<IsVector<VecType>::value>*)
{
  if (IsLeaf())
    return 0;

  ElemType bestDistance = 0;
  size_t bestIndex = 0;
  for (size_t i = 0; i < children.size(); ++i)
  {
<<<<<<< HEAD
    ElemType distance = children[i]->MaxDistanceForFast(point, bestDistance);
=======
    ElemType distance = children[i]->MaxDistanceNew(point, bestDistance);
>>>>>>> 3b81c4e6
    if (distance >= bestDistance)
    {
      bestDistance = distance;
      bestIndex = i;
    }
  }
  return bestIndex;
}

/**
 * Return the index of the nearest child node to the given query node.  If it
 * can't decide, it will return NumChildren() (invalid index).
 */
template<typename MetricType,
         typename StatisticType,
         typename MatType,
         typename RootPointPolicy>
size_t CoverTree<MetricType, StatisticType, MatType, RootPointPolicy>::
    GetNearestChild(const CoverTree& queryNode)
{
  if (IsLeaf())
    return 0;

  ElemType bestDistance = std::numeric_limits<ElemType>::max();
  size_t bestIndex = 0;
  for (size_t i = 0; i < children.size(); ++i)
  {
    ElemType distance = children[i]->MinDistance(queryNode);
    if (distance <= bestDistance)
    {
      bestDistance = distance;
      bestIndex = i;
    }
  }
  return bestIndex;
}

/**
 * Return the index of the furthest child node to the given query node.  If it
 * can't decide, it will return NumChildren() (invalid index).
 */
template<typename MetricType,
         typename StatisticType,
         typename MatType,
         typename RootPointPolicy>
size_t CoverTree<MetricType, StatisticType, MatType, RootPointPolicy>::
    GetFurthestChild(const CoverTree& queryNode)
{
  if (IsLeaf())
    return 0;

  ElemType bestDistance = 0;
  size_t bestIndex = 0;
  for (size_t i = 0; i < children.size(); ++i)
  {
<<<<<<< HEAD
    ElemType distance = children[i]->MaxDistanceForFast(queryNode, bestDistance);
=======
    ElemType distance = children[i]->MaxDistanceNew(queryNode, bestDistance);
>>>>>>> 3b81c4e6
    if (distance >= bestDistance)
    {
      bestDistance = distance;
      bestIndex = i;
    }
  }
  return bestIndex;
}

template<
    typename MetricType,
    typename StatisticType,
    typename MatType,
    typename RootPointPolicy
>
typename CoverTree<MetricType, StatisticType, MatType,
    RootPointPolicy>::ElemType
CoverTree<MetricType, StatisticType, MatType, RootPointPolicy>::
    MinDistance(const CoverTree& other) const
{
  // Every cover tree node will contain points up to base^(scale + 1) away.
  return std::max(metric->Evaluate(dataset->col(point),
      other.Dataset().col(other.Point())) -
      furthestDescendantDistance - other.FurthestDescendantDistance(), 0.0);
}

template<
    typename MetricType,
    typename StatisticType,
    typename MatType,
    typename RootPointPolicy
>
typename CoverTree<MetricType, StatisticType, MatType,
    RootPointPolicy>::ElemType
CoverTree<MetricType, StatisticType, MatType, RootPointPolicy>::
    MinDistance(const CoverTree& other, const ElemType distance) const
{
  // We already have the distance as evaluated by the metric.
  return std::max(distance - furthestDescendantDistance -
      other.FurthestDescendantDistance(), 0.0);
}

template<
    typename MetricType,
    typename StatisticType,
    typename MatType,
    typename RootPointPolicy
>
typename CoverTree<MetricType, StatisticType, MatType,
    RootPointPolicy>::ElemType
CoverTree<MetricType, StatisticType, MatType, RootPointPolicy>::
    MinDistance(const arma::vec& other) const
{
  return std::max(metric->Evaluate(dataset->col(point), other) -
      furthestDescendantDistance, 0.0);
}

template<
    typename MetricType,
    typename StatisticType,
    typename MatType,
    typename RootPointPolicy
>
typename CoverTree<MetricType, StatisticType, MatType,
    RootPointPolicy>::ElemType
CoverTree<MetricType, StatisticType, MatType, RootPointPolicy>::
    MinDistance(const arma::vec& /* other */, const ElemType distance) const
{
  return std::max(distance - furthestDescendantDistance, 0.0);
}

template<
    typename MetricType,
    typename StatisticType,
    typename MatType,
    typename RootPointPolicy
>
typename CoverTree<MetricType, StatisticType, MatType,
    RootPointPolicy>::ElemType
CoverTree<MetricType, StatisticType, MatType, RootPointPolicy>::
    MaxDistance(const CoverTree& other) const
{
  return metric->Evaluate(dataset->col(point),
      other.Dataset().col(other.Point())) +
      furthestDescendantDistance + other.FurthestDescendantDistance();
}


template<
    typename MetricType,
    typename StatisticType,
    typename MatType,
    typename RootPointPolicy
>
typename CoverTree<MetricType, StatisticType, MatType,
    RootPointPolicy>::ElemType
CoverTree<MetricType, StatisticType, MatType, RootPointPolicy>::
<<<<<<< HEAD
    MaxDistance(const CoverTree& other, const ElemType bestDistance, bool forOverload)
=======
    MaxDistanceNew(const CoverTree& other, const ElemType bestDistance)
>>>>>>> 3b81c4e6
{
  return metric->Evaluate(dataset->col(point),
			other.Dataset().col(other.Point()),
			bestDistance - furthestDescendantDistance - other.FurthestDescendantDistance);
}

template<
    typename MetricType,
    typename StatisticType,
    typename MatType,
    typename RootPointPolicy
>
typename CoverTree<MetricType, StatisticType, MatType,
    RootPointPolicy>::ElemType
CoverTree<MetricType, StatisticType, MatType, RootPointPolicy>::
    MaxDistance(const CoverTree& other, const ElemType distance) const
{
  // We already have the distance as evaluated by the metric.
  return distance + furthestDescendantDistance +
      other.FurthestDescendantDistance();
}

template<
    typename MetricType,
    typename StatisticType,
    typename MatType,
    typename RootPointPolicy
>
typename CoverTree<MetricType, StatisticType, MatType,
    RootPointPolicy>::ElemType
CoverTree<MetricType, StatisticType, MatType, RootPointPolicy>::
    MaxDistance(const arma::vec& other) const
{
  return metric->Evaluate(dataset->col(point), other) +
      furthestDescendantDistance;
}


template<
    typename MetricType,
    typename StatisticType,
    typename MatType,
    typename RootPointPolicy
>
typename CoverTree<MetricType, StatisticType, MatType,
    RootPointPolicy>::ElemType
CoverTree<MetricType, StatisticType, MatType, RootPointPolicy>::
<<<<<<< HEAD
    MaxDistance(const arma::vec& other, const ElemType bestDistance, bool forOverload)
=======
    MaxDistanceNew(const arma::vec& other, const ElemType bestDistance)
>>>>>>> 3b81c4e6
{
  return metric->Evaluate(dataset->col(point),
			other,
			bestDistance - furthestDescendantDistance);
}

template<
    typename MetricType,
    typename StatisticType,
    typename MatType,
    typename RootPointPolicy
>
typename CoverTree<MetricType, StatisticType, MatType,
    RootPointPolicy>::ElemType
CoverTree<MetricType, StatisticType, MatType, RootPointPolicy>::
    MaxDistance(const arma::vec& /* other */, const ElemType distance) const
{
  return distance + furthestDescendantDistance;
}

//! Return the minimum and maximum distance to another node.
template<
    typename MetricType,
    typename StatisticType,
    typename MatType,
    typename RootPointPolicy
>
math::RangeType<typename
    CoverTree<MetricType, StatisticType, MatType, RootPointPolicy>::ElemType>
CoverTree<MetricType, StatisticType, MatType, RootPointPolicy>::
    RangeDistance(const CoverTree& other) const
{
  const ElemType distance = metric->Evaluate(dataset->col(point),
      other.Dataset().col(other.Point()));

  math::RangeType<ElemType> result;
  result.Lo() = distance - furthestDescendantDistance -
      other.FurthestDescendantDistance();
  result.Hi() = distance + furthestDescendantDistance +
      other.FurthestDescendantDistance();

  return result;
}

//! Return the minimum and maximum distance to another node given that the
//! point-to-point distance has already been calculated.
template<
    typename MetricType,
    typename StatisticType,
    typename MatType,
    typename RootPointPolicy
>
math::RangeType<typename
    CoverTree<MetricType, StatisticType, MatType, RootPointPolicy>::ElemType>
CoverTree<MetricType, StatisticType, MatType, RootPointPolicy>::
    RangeDistance(const CoverTree& other,
                  const ElemType distance) const
{
  math::RangeType<ElemType> result;
  result.Lo() = distance - furthestDescendantDistance -
      other.FurthestDescendantDistance();
  result.Hi() = distance + furthestDescendantDistance +
      other.FurthestDescendantDistance();

  return result;
}

//! Return the minimum and maximum distance to another point.
template<
    typename MetricType,
    typename StatisticType,
    typename MatType,
    typename RootPointPolicy
>
math::RangeType<typename
    CoverTree<MetricType, StatisticType, MatType, RootPointPolicy>::ElemType>
CoverTree<MetricType, StatisticType, MatType, RootPointPolicy>::
    RangeDistance(const arma::vec& other) const
{
  const ElemType distance = metric->Evaluate(dataset->col(point), other);

  return math::RangeType<ElemType>(distance - furthestDescendantDistance,
                     distance + furthestDescendantDistance);
}

//! Return the minimum and maximum distance to another point given that the
//! point-to-point distance has already been calculated.
template<
    typename MetricType,
    typename StatisticType,
    typename MatType,
    typename RootPointPolicy
>
math::RangeType<typename
    CoverTree<MetricType, StatisticType, MatType, RootPointPolicy>::ElemType>
CoverTree<MetricType, StatisticType, MatType, RootPointPolicy>::
    RangeDistance(const arma::vec& /* other */,
                  const ElemType distance) const
{
  return math::RangeType<ElemType>(distance - furthestDescendantDistance,
                     distance + furthestDescendantDistance);
}

//! For a newly initialized node, create children using the near and far set.
template<
    typename MetricType,
    typename StatisticType,
    typename MatType,
    typename RootPointPolicy
>
inline void
CoverTree<MetricType, StatisticType, MatType, RootPointPolicy>::CreateChildren(
    arma::Col<size_t>& indices,
    arma::vec& distances,
    size_t nearSetSize,
    size_t& farSetSize,
    size_t& usedSetSize)
{
  // Determine the next scale level.  This should be the first level where there
  // are any points in the far set.  So, if we know the maximum distance in the
  // distances array, this will be the largest i such that
  //   maxDistance > pow(base, i)
  // and using this for the scale factor should guarantee we are not creating an
  // implicit node.  If the maximum distance is 0, every point in the near set
  // will be created as a leaf, and a child to this node.  We also do not need
  // to change the furthestChildDistance or furthestDescendantDistance.
  const ElemType maxDistance = max(distances.rows(0,
      nearSetSize + farSetSize - 1));
  if (maxDistance == 0)
  {
    // Make the self child at the lowest possible level.
    // This should not modify farSetSize or usedSetSize.
    size_t tempSize = 0;
    children.push_back(new CoverTree(*dataset, base, point, INT_MIN, this, 0,
        indices, distances, 0, tempSize, usedSetSize, *metric));
    distanceComps += children.back()->DistanceComps();

    // Every point in the near set should be a leaf.
    for (size_t i = 0; i < nearSetSize; ++i)
    {
      // farSetSize and usedSetSize will not be modified.
      children.push_back(new CoverTree(*dataset, base, indices[i],
          INT_MIN, this, distances[i], indices, distances, 0, tempSize,
          usedSetSize, *metric));
      distanceComps += children.back()->DistanceComps();
      usedSetSize++;
    }

    // The number of descendants is just the number of children, because each of
    // them are leaves and contain one point.
    numDescendants = children.size();

    // Re-sort the dataset.  We have
    // [ used | far | other used ]
    // and we want
    // [ far | all used ].
    SortPointSet(indices, distances, 0, usedSetSize, farSetSize);

    return;
  }

  const int nextScale = std::min(scale,
      (int) ceil(log(maxDistance) / log(base))) - 1;
  const ElemType bound = pow(base, nextScale);

  // First, make the self child.  We must split the given near set into the near
  // set and far set for the self child.
  size_t childNearSetSize =
      SplitNearFar(indices, distances, bound, nearSetSize);

  // Build the self child (recursively).
  size_t childFarSetSize = nearSetSize - childNearSetSize;
  size_t childUsedSetSize = 0;
  children.push_back(new CoverTree(*dataset, base, point, nextScale, this, 0,
      indices, distances, childNearSetSize, childFarSetSize, childUsedSetSize,
      *metric));
  // Don't double-count the self-child (so, subtract one).
  numDescendants += children[0]->NumDescendants();

  // The self-child can't modify the furthestChildDistance away from 0, but it
  // can modify the furthestDescendantDistance.
  furthestDescendantDistance = children[0]->FurthestDescendantDistance();

  // Remove any implicit nodes we may have created.
  RemoveNewImplicitNodes();

  distanceComps += children[0]->DistanceComps();

  // Now the arrays, in memory, look like this:
  // [ childFar | childUsed | far | used ]
  // but we need to move the used points past our far set:
  // [ childFar | far | childUsed + used ]
  // and keeping in mind that childFar = our near set,
  // [ near | far | childUsed + used ]
  // is what we are trying to make.
  SortPointSet(indices, distances, childFarSetSize, childUsedSetSize,
      farSetSize);

  // Update size of near set and used set.
  nearSetSize -= childUsedSetSize;
  usedSetSize += childUsedSetSize;

  // Now for each point in the near set, we need to make children.  To save
  // computation later, we'll create an array holding the points in the near
  // set, and then after each run we'll check which of those (if any) were used
  // and we will remove them.  ...if that's faster.  I think it is.
  while (nearSetSize > 0)
  {
    size_t newPointIndex = nearSetSize - 1;

    // Swap to front if necessary.
    if (newPointIndex != 0)
    {
      const size_t tempIndex = indices[newPointIndex];
      const ElemType tempDist = distances[newPointIndex];

      indices[newPointIndex] = indices[0];
      distances[newPointIndex] = distances[0];

      indices[0] = tempIndex;
      distances[0] = tempDist;
    }

    // Will this be a new furthest child?
    if (distances[0] > furthestDescendantDistance)
      furthestDescendantDistance = distances[0];

    // If there's only one point left, we don't need this crap.
    if ((nearSetSize == 1) && (farSetSize == 0))
    {
      size_t childNearSetSize = 0;
      children.push_back(new CoverTree(*dataset, base, indices[0], nextScale,
          this, distances[0], indices, distances, childNearSetSize, farSetSize,
          usedSetSize, *metric));
      distanceComps += children.back()->DistanceComps();
      numDescendants += children.back()->NumDescendants();

      // Because the far set size is 0, we don't have to do any swapping to
      // move the point into the used set.
      ++usedSetSize;
      --nearSetSize;

      // And we're done.
      break;
    }

    // Create the near and far set indices and distance vectors.  We don't fill
    // in the self-point, yet.
    arma::Col<size_t> childIndices(nearSetSize + farSetSize);
    childIndices.rows(0, (nearSetSize + farSetSize - 2)) = indices.rows(1,
        nearSetSize + farSetSize - 1);
    arma::vec childDistances(nearSetSize + farSetSize);

    // Build distances for the child.
    ComputeDistances(indices[0], childIndices, childDistances, nearSetSize
        + farSetSize - 1);

    // Split into near and far sets for this point.
    childNearSetSize = SplitNearFar(childIndices, childDistances, bound,
        nearSetSize + farSetSize - 1);
    childFarSetSize = PruneFarSet(childIndices, childDistances,
        base * bound, childNearSetSize,
        (nearSetSize + farSetSize - 1));

    // Now that we know the near and far set sizes, we can put the used point
    // (the self point) in the correct place; now, when we call
    // MoveToUsedSet(), it will move the self-point correctly.  The distance
    // does not matter.
    childIndices(childNearSetSize + childFarSetSize) = indices[0];
    childDistances(childNearSetSize + childFarSetSize) = 0;

    // Build this child (recursively).
    childUsedSetSize = 1; // Mark self point as used.
    children.push_back(new CoverTree(*dataset, base, indices[0], nextScale,
        this, distances[0], childIndices, childDistances, childNearSetSize,
        childFarSetSize, childUsedSetSize, *metric));
    numDescendants += children.back()->NumDescendants();

    // Remove any implicit nodes.
    RemoveNewImplicitNodes();

    distanceComps += children.back()->DistanceComps();

    // Now with the child created, it returns the childIndices and
    // childDistances vectors in this form:
    // [ childFar | childUsed ]
    // For each point in the childUsed set, we must move that point to the used
    // set in our own vector.
    MoveToUsedSet(indices, distances, nearSetSize, farSetSize, usedSetSize,
        childIndices, childFarSetSize, childUsedSetSize);
  }

  // Calculate furthest descendant.
  for (size_t i = (nearSetSize + farSetSize); i < (nearSetSize + farSetSize +
      usedSetSize); ++i)
    if (distances[i] > furthestDescendantDistance)
      furthestDescendantDistance = distances[i];
}

template<
    typename MetricType,
    typename StatisticType,
    typename MatType,
    typename RootPointPolicy
>
size_t CoverTree<MetricType, StatisticType, MatType, RootPointPolicy>::
    SplitNearFar(arma::Col<size_t>& indices,
                 arma::vec& distances,
                 const ElemType bound,
                 const size_t pointSetSize)
{
  // Sanity check; there is no guarantee that this condition will not be true.
  // ...or is there?
  if (pointSetSize <= 1)
    return 0;

  // We'll traverse from both left and right.
  size_t left = 0;
  size_t right = pointSetSize - 1;

  // A modification of quicksort, with the pivot value set to the bound.
  // Everything on the left of the pivot will be less than or equal to the
  // bound; everything on the right will be greater than the bound.
  while ((distances[left] <= bound) && (left != right))
    ++left;
  while ((distances[right] > bound) && (left != right))
    --right;

  while (left != right)
  {
    // Now swap the values and indices.
    const size_t tempPoint = indices[left];
    const ElemType tempDist = distances[left];

    indices[left] = indices[right];
    distances[left] = distances[right];

    indices[right] = tempPoint;
    distances[right] = tempDist;

    // Traverse the left, seeing how many points are correctly on that side.
    // When we encounter an incorrect point, stop.  We will switch it later.
    while ((distances[left] <= bound) && (left != right))
      ++left;

    // Traverse the right, seeing how many points are correctly on that side.
    // When we encounter an incorrect point, stop.  We will switch it with the
    // wrong point from the left side.
    while ((distances[right] > bound) && (left != right))
      --right;
  }

  // The final left value is the index of the first far value.
  return left;
}

// Returns the maximum distance between points.
template<
    typename MetricType,
    typename StatisticType,
    typename MatType,
    typename RootPointPolicy
>
void CoverTree<MetricType, StatisticType, MatType, RootPointPolicy>::
    ComputeDistances(const size_t pointIndex,
                     const arma::Col<size_t>& indices,
                     arma::vec& distances,
                     const size_t pointSetSize)
{
  // For each point, rebuild the distances.  The indices do not need to be
  // modified.
  distanceComps += pointSetSize;
  for (size_t i = 0; i < pointSetSize; ++i)
  {
    distances[i] = metric->Evaluate(dataset->col(pointIndex),
        dataset->col(indices[i]));
  }
}

template<
    typename MetricType,
    typename StatisticType,
    typename MatType,
    typename RootPointPolicy
>
size_t CoverTree<MetricType, StatisticType, MatType, RootPointPolicy>::
    SortPointSet(arma::Col<size_t>& indices,
                 arma::vec& distances,
                 const size_t childFarSetSize,
                 const size_t childUsedSetSize,
                 const size_t farSetSize)
{
  // We'll use low-level memcpy calls ourselves, just to ensure it's done
  // quickly and the way we want it to be.  Unfortunately this takes up more
  // memory than one-element swaps, but there's not a great way around that.
  const size_t bufferSize = std::min(farSetSize, childUsedSetSize);
  const size_t bigCopySize = std::max(farSetSize, childUsedSetSize);

  // Sanity check: there is no need to sort if the buffer size is going to be
  // zero.
  if (bufferSize == 0)
    return (childFarSetSize + farSetSize);

  size_t* indicesBuffer = new size_t[bufferSize];
  ElemType* distancesBuffer = new ElemType[bufferSize];

  // The start of the memory region to copy to the buffer.
  const size_t bufferFromLocation = ((bufferSize == farSetSize) ?
      (childFarSetSize + childUsedSetSize) : childFarSetSize);
  // The start of the memory region to move directly to the new place.
  const size_t directFromLocation = ((bufferSize == farSetSize) ?
      childFarSetSize : (childFarSetSize + childUsedSetSize));
  // The destination to copy the buffer back to.
  const size_t bufferToLocation = ((bufferSize == farSetSize) ?
      childFarSetSize : (childFarSetSize + farSetSize));
  // The destination of the directly moved memory region.
  const size_t directToLocation = ((bufferSize == farSetSize) ?
      (childFarSetSize + farSetSize) : childFarSetSize);

  // Copy the smaller piece to the buffer.
  memcpy(indicesBuffer, indices.memptr() + bufferFromLocation,
      sizeof(size_t) * bufferSize);
  memcpy(distancesBuffer, distances.memptr() + bufferFromLocation,
      sizeof(ElemType) * bufferSize);

  // Now move the other memory.
  memmove(indices.memptr() + directToLocation,
      indices.memptr() + directFromLocation, sizeof(size_t) * bigCopySize);
  memmove(distances.memptr() + directToLocation,
      distances.memptr() + directFromLocation, sizeof(ElemType) * bigCopySize);

  // Now copy the temporary memory to the right place.
  memcpy(indices.memptr() + bufferToLocation, indicesBuffer,
      sizeof(size_t) * bufferSize);
  memcpy(distances.memptr() + bufferToLocation, distancesBuffer,
      sizeof(ElemType) * bufferSize);

  delete[] indicesBuffer;
  delete[] distancesBuffer;

  // This returns the complete size of the far set.
  return (childFarSetSize + farSetSize);
}

template<
    typename MetricType,
    typename StatisticType,
    typename MatType,
    typename RootPointPolicy
>
void CoverTree<MetricType, StatisticType, MatType, RootPointPolicy>::
    MoveToUsedSet(arma::Col<size_t>& indices,
                  arma::vec& distances,
                  size_t& nearSetSize,
                  size_t& farSetSize,
                  size_t& usedSetSize,
                  arma::Col<size_t>& childIndices,
                  const size_t childFarSetSize, // childNearSetSize is 0 here.
                  const size_t childUsedSetSize)
{
  const size_t originalSum = nearSetSize + farSetSize + usedSetSize;

  // Loop across the set.  We will swap points as we need.  It should be noted
  // that farSetSize and nearSetSize may change with each iteration of this loop
  // (depending on if we make a swap or not).
  size_t startChildUsedSet = 0; // Where to start in the child set.
  for (size_t i = 0; i < nearSetSize; ++i)
  {
    // Discover if this point was in the child's used set.
    for (size_t j = startChildUsedSet; j < childUsedSetSize; ++j)
    {
      if (childIndices[childFarSetSize + j] == indices[i])
      {
        // We have found a point; a swap is necessary.

        // Since this point is from the near set, to preserve the near set, we
        // must do a swap.
        if (farSetSize > 0)
        {
          if ((nearSetSize - 1) != i)
          {
            // In this case it must be a three-way swap.
            size_t tempIndex = indices[nearSetSize + farSetSize - 1];
            ElemType tempDist = distances[nearSetSize + farSetSize - 1];

            size_t tempNearIndex = indices[nearSetSize - 1];
            ElemType tempNearDist = distances[nearSetSize - 1];

            indices[nearSetSize + farSetSize - 1] = indices[i];
            distances[nearSetSize + farSetSize - 1] = distances[i];

            indices[nearSetSize - 1] = tempIndex;
            distances[nearSetSize - 1] = tempDist;

            indices[i] = tempNearIndex;
            distances[i] = tempNearDist;
          }
          else
          {
            // We can do a two-way swap.
            size_t tempIndex = indices[nearSetSize + farSetSize - 1];
            ElemType tempDist = distances[nearSetSize + farSetSize - 1];

            indices[nearSetSize + farSetSize - 1] = indices[i];
            distances[nearSetSize + farSetSize - 1] = distances[i];

            indices[i] = tempIndex;
            distances[i] = tempDist;
          }
        }
        else if ((nearSetSize - 1) != i)
        {
          // A two-way swap is possible.
          size_t tempIndex = indices[nearSetSize + farSetSize - 1];
          ElemType tempDist = distances[nearSetSize + farSetSize - 1];

          indices[nearSetSize + farSetSize - 1] = indices[i];
          distances[nearSetSize + farSetSize - 1] = distances[i];

          indices[i] = tempIndex;
          distances[i] = tempDist;
        }
        else
        {
          // No swap is necessary.
        }

        // We don't need to do a complete preservation of the child index set,
        // but we want to make sure we only loop over points we haven't seen.
        // So increment the child counter by 1 and move a point if we need.
        if (j != startChildUsedSet)
        {
          childIndices[childFarSetSize + j] = childIndices[childFarSetSize +
              startChildUsedSet];
        }

        // Update all counters from the swaps we have done.
        ++startChildUsedSet;
        --nearSetSize;
        --i; // Since we moved a point out of the near set we must step back.

        break; // Break out of this for loop; back to the first one.
      }
    }
  }

  // Now loop over the far set.  This loop is different because we only require
  // a normal two-way swap instead of the three-way swap to preserve the near
  // set / far set ordering.
  for (size_t i = 0; i < farSetSize; ++i)
  {
    // Discover if this point was in the child's used set.
    for (size_t j = startChildUsedSet; j < childUsedSetSize; ++j)
    {
      if (childIndices[childFarSetSize + j] == indices[i + nearSetSize])
      {
        // We have found a point to swap.

        // Perform the swap.
        size_t tempIndex = indices[nearSetSize + farSetSize - 1];
        ElemType tempDist = distances[nearSetSize + farSetSize - 1];

        indices[nearSetSize + farSetSize - 1] = indices[nearSetSize + i];
        distances[nearSetSize + farSetSize - 1] = distances[nearSetSize + i];

        indices[nearSetSize + i] = tempIndex;
        distances[nearSetSize + i] = tempDist;

        if (j != startChildUsedSet)
        {
          childIndices[childFarSetSize + j] = childIndices[childFarSetSize +
              startChildUsedSet];
        }

        // Update all counters from the swaps we have done.
        ++startChildUsedSet;
        --farSetSize;
        --i;

        break; // Break out of this for loop; back to the first one.
      }
    }
  }

  // Update used set size.
  usedSetSize += childUsedSetSize;

  Log::Assert(originalSum == (nearSetSize + farSetSize + usedSetSize));
}

template<
    typename MetricType,
    typename StatisticType,
    typename MatType,
    typename RootPointPolicy
>
size_t CoverTree<MetricType, StatisticType, MatType, RootPointPolicy>::
    PruneFarSet(arma::Col<size_t>& indices,
                arma::vec& distances,
                const ElemType bound,
                const size_t nearSetSize,
                const size_t pointSetSize)
{
  // What we are trying to do is remove any points greater than the bound from
  // the far set.  We don't care what happens to those indices and distances...
  // so, we don't need to properly swap points -- just drop new ones in place.
  size_t left = nearSetSize;
  size_t right = pointSetSize - 1;
  while ((distances[left] <= bound) && (left != right))
    ++left;
  while ((distances[right] > bound) && (left != right))
    --right;

  while (left != right)
  {
    // We don't care what happens to the point which should be on the right.
    indices[left] = indices[right];
    distances[left] = distances[right];
    --right; // Since we aren't changing the right.

    // Advance to next location which needs to switch.
    while ((distances[left] <= bound) && (left != right))
      ++left;
    while ((distances[right] > bound) && (left != right))
      --right;
  }

  // The far set size is the left pointer, with the near set size subtracted
  // from it.
  return (left - nearSetSize);
}

/**
 * Take a look at the last child (the most recently created one) and remove any
 * implicit nodes that have been created.
 */
template<
    typename MetricType,
    typename StatisticType,
    typename MatType,
    typename RootPointPolicy
>
inline void CoverTree<MetricType, StatisticType, MatType, RootPointPolicy>::
    RemoveNewImplicitNodes()
{
  // If we created an implicit node, take its self-child instead (this could
  // happen multiple times).
  while (children[children.size() - 1]->NumChildren() == 1)
  {
    CoverTree* old = children[children.size() - 1];
    children.erase(children.begin() + children.size() - 1);

    // Now take its child.
    children.push_back(&(old->Child(0)));

    // Set its parent and parameters correctly, and rebuild the statistic.
    old->Child(0).Parent() = this;
    old->Child(0).ParentDistance() = old->ParentDistance();
    old->Child(0).DistanceComps() = old->DistanceComps();
    old->Child(0).Stat() = StatisticType(old->Child(0));

    // Remove its child (so it doesn't delete it).
    old->Children().erase(old->Children().begin() + old->Children().size() - 1);

    // Now delete it.
    delete old;
  }
}

/**
 * Default constructor, only for use with boost::serialization.
 */
template<
    typename MetricType,
    typename StatisticType,
    typename MatType,
    typename RootPointPolicy
>
CoverTree<MetricType, StatisticType, MatType, RootPointPolicy>::CoverTree() :
    dataset(NULL),
    point(0),
    scale(INT_MIN),
    base(0.0),
    numDescendants(0),
    parent(NULL),
    parentDistance(0.0),
    furthestDescendantDistance(0.0),
    localMetric(false),
    localDataset(false),
    metric(NULL)
{
  // Nothing to do.
}

/**
 * Serialize to/from a boost::serialization archive.
 */
template<
    typename MetricType,
    typename StatisticType,
    typename MatType,
    typename RootPointPolicy
>
template<typename Archive>
void CoverTree<MetricType, StatisticType, MatType, RootPointPolicy>::Serialize(
    Archive& ar,
    const unsigned int /* version */)
{
  using data::CreateNVP;

  // If we're loading, and we have children, they need to be deleted.  We may
  // also need to delete the local metric and dataset.
  if (Archive::is_loading::value)
  {
    for (size_t i = 0; i < children.size(); ++i)
      delete children[i];

    if (localMetric && metric)
      delete metric;
    if (localDataset && dataset)
      delete dataset;
  }

  ar & CreateNVP(dataset, "dataset");
  ar & CreateNVP(point, "point");
  ar & CreateNVP(scale, "scale");
  ar & CreateNVP(base, "base");
  ar & CreateNVP(stat, "stat");
  ar & CreateNVP(numDescendants, "numDescendants");

  // Due to quirks of boost::serialization, depending on how the user
  // serializes the tree, it's possible that the root of the tree will
  // accidentally be serialized twice.  So if we are a first-level child, we
  // avoid serializing the parent.  The true (non-duplicated) parent will fix
  // the parent link.
  if (Archive::is_saving::value && parent != NULL && parent->Parent() == NULL)
  {
    CoverTree* fakeParent = NULL;
    ar & CreateNVP(fakeParent, "parent");
  }
  else
  {
    ar & CreateNVP(parent, "parent");
  }

  ar & CreateNVP(parentDistance, "parentDistance");
  ar & CreateNVP(furthestDescendantDistance, "furthestDescendantDistance");
  ar & CreateNVP(metric, "metric");

  if (Archive::is_loading::value && parent == NULL)
  {
    localMetric = true;
    localDataset = true;
  }

  // Lastly, serialize the children.
  size_t numChildren = children.size();
  ar & CreateNVP(numChildren, "numChildren");
  if (Archive::is_loading::value)
    children.resize(numChildren);
  for (size_t i = 0; i < numChildren; ++i)
  {
    std::ostringstream oss;
    oss << "child" << i;
    ar & CreateNVP(children[i], oss.str());
  }

  if (Archive::is_loading::value && parent == NULL)
  {
    // Look through each child individually.
    for (size_t i = 0; i < children.size(); ++i)
    {
      children[i]->localMetric = false;
      children[i]->localDataset = false;
      children[i]->Parent() = this;
    }
  }
}

} // namespace tree
} // namespace mlpack

#endif<|MERGE_RESOLUTION|>--- conflicted
+++ resolved
@@ -701,11 +701,7 @@
   size_t bestIndex = 0;
   for (size_t i = 0; i < children.size(); ++i)
   {
-<<<<<<< HEAD
-    ElemType distance = children[i]->MaxDistanceForFast(point, bestDistance);
-=======
     ElemType distance = children[i]->MaxDistanceNew(point, bestDistance);
->>>>>>> 3b81c4e6
     if (distance >= bestDistance)
     {
       bestDistance = distance;
@@ -761,11 +757,7 @@
   size_t bestIndex = 0;
   for (size_t i = 0; i < children.size(); ++i)
   {
-<<<<<<< HEAD
-    ElemType distance = children[i]->MaxDistanceForFast(queryNode, bestDistance);
-=======
     ElemType distance = children[i]->MaxDistanceNew(queryNode, bestDistance);
->>>>>>> 3b81c4e6
     if (distance >= bestDistance)
     {
       bestDistance = distance;
@@ -863,11 +855,7 @@
 typename CoverTree<MetricType, StatisticType, MatType,
     RootPointPolicy>::ElemType
 CoverTree<MetricType, StatisticType, MatType, RootPointPolicy>::
-<<<<<<< HEAD
-    MaxDistance(const CoverTree& other, const ElemType bestDistance, bool forOverload)
-=======
     MaxDistanceNew(const CoverTree& other, const ElemType bestDistance)
->>>>>>> 3b81c4e6
 {
   return metric->Evaluate(dataset->col(point),
 			other.Dataset().col(other.Point()),
@@ -915,11 +903,7 @@
 typename CoverTree<MetricType, StatisticType, MatType,
     RootPointPolicy>::ElemType
 CoverTree<MetricType, StatisticType, MatType, RootPointPolicy>::
-<<<<<<< HEAD
-    MaxDistance(const arma::vec& other, const ElemType bestDistance, bool forOverload)
-=======
     MaxDistanceNew(const arma::vec& other, const ElemType bestDistance)
->>>>>>> 3b81c4e6
 {
   return metric->Evaluate(dataset->col(point),
 			other,
