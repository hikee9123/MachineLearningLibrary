set(DIRS
<<<<<<< HEAD
aug_lagrangian
lbfgs
minibatch_sgd
rmsprop
sa
sdp
parallel_sgd
scd
=======
  adadelta
  adam
  aug_lagrangian
  lbfgs
  minibatch_sgd
  rmsprop
  sa
  sdp
  sgd
>>>>>>> a4e32602
)

foreach(dir ${DIRS})
add_subdirectory(${dir})
endforeach()

set(MLPACK_SRCS ${MLPACK_SRCS} PARENT_SCOPE)<|MERGE_RESOLUTION|>--- conflicted
+++ resolved
@@ -1,14 +1,4 @@
 set(DIRS
-<<<<<<< HEAD
-aug_lagrangian
-lbfgs
-minibatch_sgd
-rmsprop
-sa
-sdp
-parallel_sgd
-scd
-=======
   adadelta
   adam
   aug_lagrangian
@@ -18,7 +8,8 @@
   sa
   sdp
   sgd
->>>>>>> a4e32602
+  parallel_sgd
+  scd
 )
 
 foreach(dir ${DIRS})
