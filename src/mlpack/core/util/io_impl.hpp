/**
 * @file core/util/io_impl.hpp
 * @author Matthew Amidon
 *
 * Implementation of templated functions of the IO class.
 *
 * mlpack is free software; you may redistribute it and/or modify it under the
 * terms of the 3-clause BSD license.  You should have received a copy of the
 * 3-clause BSD license along with mlpack.  If not, see
 * http://www.opensource.org/licenses/BSD-3-Clause for more information.
 */
#ifndef MLPACK_CORE_UTIL_IO_IMPL_HPP
#define MLPACK_CORE_UTIL_IO_IMPL_HPP

// In case it has not already been included.
#include "io.hpp"
#include "prefixedoutstream.hpp"

namespace mlpack {

<<<<<<< HEAD
/**
 * @brief Returns the value of the specified parameter.
 *   If the parameter is unspecified, an undefined but
 *   more or less valid value is returned.
 *
 * @tparam T The type of the parameter.
 * @param identifier The full name of the parameter.
 *
 * @return The value of the parameter.  Use IO::CheckValue to determine if it's
 *     valid.
 */
template<typename T>
T& IO::GetParam(const std::string& identifier)
{
  // Only use the alias if the parameter does not exist as given.
  std::string key =
      (GetSingleton().parameters.count(identifier) == 0 &&
       identifier.length() == 1 && GetSingleton().aliases.count(identifier[0]))
      ? GetSingleton().aliases[identifier[0]] : identifier;

  if (GetSingleton().parameters.count(key) == 0)
    Log::Fatal << "Parameter --" << key << " does not exist in this program!"
        << std::endl;

  util::ParamData& d = GetSingleton().parameters[key];

  // Make sure the types are correct.
  if (TYPENAME(T) != d.tname)
    Log::Fatal << "Attempted to access parameter --" << key << " as type "
        << TYPENAME(T) << ", but its true type is " << d.tname << "!"
        << std::endl;

  // Do we have a special mapped function?
  if (IO::GetSingleton().functionMap[d.tname].count("GetParam") != 0)
  {
    T* output = NULL;
    IO::GetSingleton().functionMap[d.tname]["GetParam"](d, NULL,
        (void*) &output);
    return *output;
  }
  else
  {
    return *ANY_CAST<T>(&d.value);
  }
}

/**
 * Cast the given parameter of the given type to a short, printable std::string,
 * for use in status messages.  Ideally the message returned here should be only
 * a handful of characters, and certainly no longer than one line.
 *
 * @param identifier The name of the parameter in question.
 */
template<typename T>
std::string IO::GetPrintableParam(const std::string& identifier)
{
  // Only use the alias if the parameter does not exist as given.
  std::string key = ((GetSingleton().parameters.count(identifier) == 0) &&
      (identifier.length() == 1) &&
      (GetSingleton().aliases.count(identifier[0]) > 0)) ?
      GetSingleton().aliases[identifier[0]] : identifier;

  if (GetSingleton().parameters.count(key) == 0)
    Log::Fatal << "Parameter --" << key << " does not exist in this program!"
        << std::endl;

  util::ParamData& d = GetSingleton().parameters[key];

  // Make sure the types are correct.
  if (TYPENAME(T) != d.tname)
    Log::Fatal << "Attempted to access parameter --" << key << " as type "
        << TYPENAME(T) << ", but its true type is " << d.tname << "!"
        << std::endl;

  // Do we have a special mapped function?
  if (IO::GetSingleton().functionMap[d.tname].count("GetPrintableParam") != 0)
  {
    std::string output;
    IO::GetSingleton().functionMap[d.tname]["GetPrintableParam"](d, NULL,
        (void*) &output);
    return output;
  }
  else
  {
    std::ostringstream oss;
    oss << "no GetPrintableParam function handler registered for type "
        << d.cppType;
    throw std::runtime_error(oss.str());
  }
}

template<typename T>
T& IO::GetRawParam(const std::string& identifier)
{
  // Only use the alias if the parameter does not exist as given.
  std::string key =
      (GetSingleton().parameters.count(identifier) == 0 &&
       identifier.length() == 1 && GetSingleton().aliases.count(identifier[0]))
      ? GetSingleton().aliases[identifier[0]] : identifier;

  if (GetSingleton().parameters.count(key) == 0)
    Log::Fatal << "Parameter --" << key << " does not exist in this program!"
        << std::endl;

  util::ParamData& d = GetSingleton().parameters[key];

  // Make sure the types are correct.
  if (TYPENAME(T) != d.tname)
    Log::Fatal << "Attempted to access parameter --" << key << " as type "
        << TYPENAME(T) << ", but its true type is " << d.tname << "!"
        << std::endl;

  // Do we have a special mapped function?
  if (IO::GetSingleton().functionMap[d.tname].count("GetRawParam") != 0)
  {
    T* output = NULL;
    IO::GetSingleton().functionMap[d.tname]["GetRawParam"](d, NULL,
        (void*) &output);
    return *output;
  }
  else
  {
    // Use the regular GetParam().
    return GetParam<T>(identifier);
  }
}

template<typename T>
void IO::CheckInputMatrix(const T& matrix, const std::string& identifier)
{
  std::string errMsg1 = "The input " + identifier + " has NaN values.";
  std::string errMsg2 = "The input " + identifier + " has inf values.";

  if (matrix.has_nan())
    Log::Fatal << errMsg1 << std::endl;
  if (matrix.has_inf())
    Log::Fatal << errMsg2 << std::endl;
}

=======
>>>>>>> e02ab3be
} // namespace mlpack

#endif<|MERGE_RESOLUTION|>--- conflicted
+++ resolved
@@ -18,148 +18,6 @@
 
 namespace mlpack {
 
-<<<<<<< HEAD
-/**
- * @brief Returns the value of the specified parameter.
- *   If the parameter is unspecified, an undefined but
- *   more or less valid value is returned.
- *
- * @tparam T The type of the parameter.
- * @param identifier The full name of the parameter.
- *
- * @return The value of the parameter.  Use IO::CheckValue to determine if it's
- *     valid.
- */
-template<typename T>
-T& IO::GetParam(const std::string& identifier)
-{
-  // Only use the alias if the parameter does not exist as given.
-  std::string key =
-      (GetSingleton().parameters.count(identifier) == 0 &&
-       identifier.length() == 1 && GetSingleton().aliases.count(identifier[0]))
-      ? GetSingleton().aliases[identifier[0]] : identifier;
-
-  if (GetSingleton().parameters.count(key) == 0)
-    Log::Fatal << "Parameter --" << key << " does not exist in this program!"
-        << std::endl;
-
-  util::ParamData& d = GetSingleton().parameters[key];
-
-  // Make sure the types are correct.
-  if (TYPENAME(T) != d.tname)
-    Log::Fatal << "Attempted to access parameter --" << key << " as type "
-        << TYPENAME(T) << ", but its true type is " << d.tname << "!"
-        << std::endl;
-
-  // Do we have a special mapped function?
-  if (IO::GetSingleton().functionMap[d.tname].count("GetParam") != 0)
-  {
-    T* output = NULL;
-    IO::GetSingleton().functionMap[d.tname]["GetParam"](d, NULL,
-        (void*) &output);
-    return *output;
-  }
-  else
-  {
-    return *ANY_CAST<T>(&d.value);
-  }
-}
-
-/**
- * Cast the given parameter of the given type to a short, printable std::string,
- * for use in status messages.  Ideally the message returned here should be only
- * a handful of characters, and certainly no longer than one line.
- *
- * @param identifier The name of the parameter in question.
- */
-template<typename T>
-std::string IO::GetPrintableParam(const std::string& identifier)
-{
-  // Only use the alias if the parameter does not exist as given.
-  std::string key = ((GetSingleton().parameters.count(identifier) == 0) &&
-      (identifier.length() == 1) &&
-      (GetSingleton().aliases.count(identifier[0]) > 0)) ?
-      GetSingleton().aliases[identifier[0]] : identifier;
-
-  if (GetSingleton().parameters.count(key) == 0)
-    Log::Fatal << "Parameter --" << key << " does not exist in this program!"
-        << std::endl;
-
-  util::ParamData& d = GetSingleton().parameters[key];
-
-  // Make sure the types are correct.
-  if (TYPENAME(T) != d.tname)
-    Log::Fatal << "Attempted to access parameter --" << key << " as type "
-        << TYPENAME(T) << ", but its true type is " << d.tname << "!"
-        << std::endl;
-
-  // Do we have a special mapped function?
-  if (IO::GetSingleton().functionMap[d.tname].count("GetPrintableParam") != 0)
-  {
-    std::string output;
-    IO::GetSingleton().functionMap[d.tname]["GetPrintableParam"](d, NULL,
-        (void*) &output);
-    return output;
-  }
-  else
-  {
-    std::ostringstream oss;
-    oss << "no GetPrintableParam function handler registered for type "
-        << d.cppType;
-    throw std::runtime_error(oss.str());
-  }
-}
-
-template<typename T>
-T& IO::GetRawParam(const std::string& identifier)
-{
-  // Only use the alias if the parameter does not exist as given.
-  std::string key =
-      (GetSingleton().parameters.count(identifier) == 0 &&
-       identifier.length() == 1 && GetSingleton().aliases.count(identifier[0]))
-      ? GetSingleton().aliases[identifier[0]] : identifier;
-
-  if (GetSingleton().parameters.count(key) == 0)
-    Log::Fatal << "Parameter --" << key << " does not exist in this program!"
-        << std::endl;
-
-  util::ParamData& d = GetSingleton().parameters[key];
-
-  // Make sure the types are correct.
-  if (TYPENAME(T) != d.tname)
-    Log::Fatal << "Attempted to access parameter --" << key << " as type "
-        << TYPENAME(T) << ", but its true type is " << d.tname << "!"
-        << std::endl;
-
-  // Do we have a special mapped function?
-  if (IO::GetSingleton().functionMap[d.tname].count("GetRawParam") != 0)
-  {
-    T* output = NULL;
-    IO::GetSingleton().functionMap[d.tname]["GetRawParam"](d, NULL,
-        (void*) &output);
-    return *output;
-  }
-  else
-  {
-    // Use the regular GetParam().
-    return GetParam<T>(identifier);
-  }
-}
-
-template<typename T>
-void IO::CheckInputMatrix(const T& matrix, const std::string& identifier)
-{
-  std::string errMsg1 = "The input " + identifier + " has NaN values.";
-  std::string errMsg2 = "The input " + identifier + " has inf values.";
-
-  if (matrix.has_nan())
-    Log::Fatal << errMsg1 << std::endl;
-  if (matrix.has_inf())
-    Log::Fatal << errMsg2 << std::endl;
-}
-
-=======
->>>>>>> e02ab3be
 } // namespace mlpack
 
 #endif