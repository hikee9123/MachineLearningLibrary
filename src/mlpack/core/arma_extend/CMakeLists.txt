# Define the files we need to compile.
# Anything not in this list will not be compiled into mlpack.
set(SOURCES
  arma_extend.hpp
  fn_ccov.hpp
<<<<<<< HEAD
  fn_inplace_reshape.hpp
=======
  fn_shift.hpp
>>>>>>> ff698a0f
  glue_ccov_meat.hpp
  glue_ccov_proto.hpp
  hdf5_misc.hpp
  op_ccov_meat.hpp
  op_ccov_proto.hpp
  op_shift_bones.hpp
  op_shift_meat.hpp
  SpMat_extra_bones.hpp
  SpMat_extra_meat.hpp
  Mat_extra_bones.hpp
  Mat_extra_meat.hpp
  Cube_extra_bones.hpp
  Cube_extra_meat.hpp
)

# add directory name to sources
set(DIR_SRCS)
foreach(file ${SOURCES})
  set(DIR_SRCS ${DIR_SRCS} ${CMAKE_CURRENT_SOURCE_DIR}/${file})
endforeach()
# Append sources (with directory name) to list of all mlpack sources (used at
# the parent scope).
set(MLPACK_SRCS ${MLPACK_SRCS} ${DIR_SRCS} PARENT_SCOPE)<|MERGE_RESOLUTION|>--- conflicted
+++ resolved
@@ -3,11 +3,8 @@
 set(SOURCES
   arma_extend.hpp
   fn_ccov.hpp
-<<<<<<< HEAD
   fn_inplace_reshape.hpp
-=======
   fn_shift.hpp
->>>>>>> ff698a0f
   glue_ccov_meat.hpp
   glue_ccov_proto.hpp
   hdf5_misc.hpp
