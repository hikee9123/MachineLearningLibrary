/**
 * @file load_arff_impl.hpp
 * @author Ryan Curtin
 *
 * Load an ARFF dataset.
 */
#ifndef MLPACK_CORE_DATA_LOAD_ARFF_IMPL_HPP
#define MLPACK_CORE_DATA_LOAD_ARFF_IMPL_HPP

// In case it hasn't been included yet.
#include "load_arff.hpp"
#include "file_reader/csv_reader.hpp"

#include <boost/algorithm/string.hpp>

namespace mlpack {
namespace data {

<<<<<<< HEAD
namespace details{

/**
 * Store the information of arff file
 */
struct ArffInfo
{
  ArffInfo() :
    totalRows(0),
    totalCols(0)
  {}

  size_t totalRows;
  size_t totalCols;
  std::vector<size_t> classCols;//record the column belongs to class type
};

ArffInfo LoadARFFInfo(const std::string &filename)
{
  using namespace boost::algorithm;

  io::LineReader reader(filename);
  ArffInfo info;
  std::vector<char*> chars(3, nullptr);
  std::vector<int> colOrder(chars.size());
  std::iota(std::begin(colOrder), std::end(colOrder), 0);
  while(char *line = reader.NextLine()){
    if(line[0] == '@'){
      if(istarts_with(line, "@attribute")){
        io::ParseLine<io::TrimChars<>, io::NoQuoteEscapes<' ','\t'>>(line,
                                                                     &chars[0], colOrder);
        if(istarts_with(chars[2], "numeric")){
          info.classCols.emplace_back(info.totalRows);
        }
        ++info.totalRows;
      }else if(ifind_first(line, "@data")){
        break;
      }
    }
  }

  while(reader.NextLine()){
    ++info.totalCols;
  }

  return info;
}

} //namespace details

template<typename eT>
void LoadARFF(const std::string& filename, arma::Mat<eT>& matrix)
{
  using namespace boost::algorithm;

  io::LineReader reader(filename);
  while(char *line = reader.NextLine()){
    if(istarts_with(line, "@data")){
      break;
    }
  }

  const auto info = details::LoadARFFInfo(filename);
  std::vector<char*> chars(info.totalRows, nullptr);
  std::vector<int> colOrder(chars.size());
  std::iota(std::begin(colOrder), std::end(colOrder), 0);
  matrix.set_size(info.totalRows, info.totalCols);
  size_t row = 0, col = 0;

  while(char *line = reader.NextLine()){
    io::ParseLine<io::TrimChars<' ', '\t'>, io::NoQuoteEscape<','>>(line,
                                                                    &chars[0], colOrder);
    for(const auto val : chars){
      if(val){
        io::Parse<io::ThrowOnOverFlow>(val, matrix(row++, col));
      }
    }
    ++col; row = 0;
  }
}

template<typename eT>
=======
template<typename eT, typename PolicyType>
>>>>>>> e801f30f
void LoadARFF(const std::string& filename,
              arma::Mat<eT>& matrix,
              DatasetMapper<PolicyType>& info)
{
  // First, open the file.
  std::ifstream ifs;
  ifs.open(filename);

  std::string line;
  size_t dimensionality = 0;
  std::vector<bool> types;
  size_t headerLines = 0;
  while (!ifs.eof())
  {
    // Read the next line, then strip whitespace from either side.
    std::getline(ifs, line, '\n');
    boost::trim(line);
    ++headerLines;

    // Is the first character a comment, or is the line empty?
    if (line[0] == '%' || line.empty())
      continue; // Ignore this line.

    // If the first character is @, we are looking at @relation, @attribute, or
    // @data.
    if (line[0] == '@')
    {
      typedef boost::tokenizer<boost::escaped_list_separator<char>> Tokenizer;
      std::string separators = " \t\%"; // Split on comments too.
      boost::escaped_list_separator<char> sep("\\", separators, "\"{");
      Tokenizer tok(line, sep);
      Tokenizer::iterator it = tok.begin();

      // Get the annotation we are looking at.
      std::string annotation(*it);

      if (*tok.begin() == "@relation")
      {
        // We don't actually have anything to do with the name of the dataset.
        continue;
      }
      else if (*tok.begin() == "@attribute")
      {
        ++dimensionality;
        // We need to mark this dimension with its according type.
        ++it; // Ignore the dimension name.
        std::string dimType = *(++it);
        std::transform(dimType.begin(), dimType.end(), dimType.begin(),
            ::tolower);

        if (dimType == "numeric" || dimType == "integer" || dimType == "real")
        {
          types.push_back(false); // The feature is numeric.
        }
        else if (dimType == "string")
        {
          types.push_back(true); // The feature is categorical.
        }
        else if (dimType[0] == '{')
        {
          throw std::logic_error("list of ARFF values not yet supported");
        }
      }
      else if (*tok.begin() == "@data")
      {
        // We are in the data section.  So we can move out of this loop.
        break;
      }
      else
      {
        throw std::runtime_error("unknown ARFF annotation '" + (*tok.begin()) +
            "'");
      }
    }
  }

  if (ifs.eof())
    throw std::runtime_error("no @data section found");

  // Reset the DatasetInfo object, if needed.
  if (info.Dimensionality() == 0)
  {
    info = DatasetMapper<PolicyType>(dimensionality);
  }
  else if (info.Dimensionality() != dimensionality)
  {
    std::ostringstream oss;
    oss << "data::LoadARFF(): given DatasetInfo has dimensionality "
        << info.Dimensionality() << ", but data has dimensionality "
        << dimensionality;
    throw std::invalid_argument(oss.str());
  }

  for (size_t i = 0; i < types.size(); ++i)
  {
    if (types[i])
      info.Type(i) = Datatype::categorical;
    else
      info.Type(i) = Datatype::numeric;
  }

  // We need to find out how many lines of data are in the file.
  std::streampos pos = ifs.tellg();
  size_t row = 0;
  while (!ifs.eof())
  {
    std::getline(ifs, line, '\n');
    ++row;
  }
  // Uncount the EOF row.
  --row;

  // Since we've hit the EOF, we have to call clear() so we can seek again.
  ifs.clear();
  ifs.seekg(pos);

  // Now, set the size of the matrix.
  matrix.set_size(dimensionality, row);

  // Now we are looking at the @data section.
  row = 0;
  while (!ifs.eof())
  {
    std::getline(ifs, line, '\n');
    boost::trim(line);
    // Each line of the @data section must be a CSV (except sparse data, which
    // we will handle later).  So now we can tokenize the
    // CSV and parse it.  The '?' representing a missing value is not allowed,
    // so if that occurs we throw an exception.  We also throw an exception if
    // any piece of data does not match its type (categorical or numeric).

    // If the first character is {, it is sparse data, and we can just say this
    // is not handled for now...
    if (line[0] == '{')
      throw std::runtime_error("cannot yet parse sparse ARFF data");

    // Tokenize the line.
    typedef boost::tokenizer<boost::escaped_list_separator<char>> Tokenizer;
    boost::escaped_list_separator<char> sep("\\", ",", "\"");
    Tokenizer tok(line, sep);

    size_t col = 0;
    std::stringstream token;
    for (Tokenizer::iterator it = tok.begin(); it != tok.end(); ++it)
    {
      // Check that we are not too many columns in.
      if (col >= matrix.n_rows)
      {
        std::stringstream error;
        error << "Too many columns in line " << (headerLines + row) << ".";
        throw std::runtime_error(error.str());
      }

      // What should this token be?
      if (info.Type(col) == Datatype::categorical)
      {
        matrix(col, row) = info.MapString(*it, col); // We load transposed.
      }
      else if (info.Type(col) == Datatype::numeric)
      {
        // Attempt to read as numeric.
        token.clear();
        token.str(*it);

        eT val = eT(0);
        token >> val;

        if (token.fail())
        {
          // Check for NaN or inf.
          if (!arma::diskio::convert_naninf(val, token.str()))
          {
            // Okay, it's not NaN or inf.  If it's '?', we issue a specific
            // error, otherwise we issue a general error.
            std::stringstream error;
            std::string tokenStr = token.str();
            boost::trim(tokenStr);
            if (tokenStr == "?")
              error << "Missing values ('?') not supported, ";
            else
              error << "Parse error ";
            error << "at line " << (headerLines + row) << " token " << col
                << ": \"" << tokenStr << "\".";
            throw std::runtime_error(error.str());
          }
        }

        // If we made it to here, we have a value.
        matrix(col, row) = val; // We load transposed.
      }

      ++col;
    }
    ++row;
  }
}

} // namespace data
} // namespace mlpack

#endif<|MERGE_RESOLUTION|>--- conflicted
+++ resolved
@@ -16,7 +16,6 @@
 namespace mlpack {
 namespace data {
 
-<<<<<<< HEAD
 namespace details{
 
 /**
@@ -98,10 +97,7 @@
   }
 }
 
-template<typename eT>
-=======
 template<typename eT, typename PolicyType>
->>>>>>> e801f30f
 void LoadARFF(const std::string& filename,
               arma::Mat<eT>& matrix,
               DatasetMapper<PolicyType>& info)
