# Define the files that we need to compile.
# Anything not in this list will not be compiled into mlpack.
set(SOURCES
  dataset_mapper.hpp
  dataset_mapper_impl.hpp
  extension.hpp
  format.hpp
  has_serialize.hpp
  is_naninf.hpp
  load_csv.hpp
  load_csv.cpp
  load.hpp
  load_image_impl.hpp
  load_image.cpp
  load_model_impl.hpp
  load_vec_impl.hpp
  load_impl.hpp
  load.cpp
  load_arff.hpp
  load_arff_impl.hpp
  normalize_labels.hpp
  normalize_labels_impl.hpp
  save.hpp
  save_impl.hpp
  save_image.cpp
  serialization_template_version.hpp
  split_data.hpp
  imputer.hpp
  binarize.hpp
<<<<<<< HEAD
  feature_selection.hpp
  feature_selection_impl.hpp
  chi2_feature_selection.hpp
  chi2_feature_selection_impl.hpp
  correlation_feature_selection_impl.hpp
  correlation_feature_selection.hpp
=======
  string_encoding.hpp
  string_encoding_dictionary.hpp
  string_encoding_impl.hpp
>>>>>>> bc4f4a12
  confusion_matrix.hpp
  confusion_matrix_impl.hpp
  one_hot_encoding.hpp
  one_hot_encoding_impl.hpp
)

# add directory name to sources
set(DIR_SRCS)
foreach(file ${SOURCES})
    set(DIR_SRCS ${DIR_SRCS} ${CMAKE_CURRENT_SOURCE_DIR}/${file})
endforeach()

# Add subdirectories.
add_subdirectory(imputation_methods)
add_subdirectory(map_policies)
add_subdirectory(string_encoding_policies)
add_subdirectory(tokenizers)

# Append sources (with directory name) to list of all mlpack sources (used at
# parent scope).
set(MLPACK_SRCS ${MLPACK_SRCS} ${DIR_SRCS} PARENT_SCOPE)<|MERGE_RESOLUTION|>--- conflicted
+++ resolved
@@ -27,18 +27,15 @@
   split_data.hpp
   imputer.hpp
   binarize.hpp
-<<<<<<< HEAD
   feature_selection.hpp
   feature_selection_impl.hpp
   chi2_feature_selection.hpp
   chi2_feature_selection_impl.hpp
   correlation_feature_selection_impl.hpp
   correlation_feature_selection.hpp
-=======
   string_encoding.hpp
   string_encoding_dictionary.hpp
   string_encoding_impl.hpp
->>>>>>> bc4f4a12
   confusion_matrix.hpp
   confusion_matrix_impl.hpp
   one_hot_encoding.hpp
