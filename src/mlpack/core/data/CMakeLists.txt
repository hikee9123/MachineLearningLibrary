# Define the files that we need to compile.
# Anything not in this list will not be compiled into mlpack.
set(SOURCES
  dataset_mapper.hpp
  dataset_mapper_impl.hpp
  extension.hpp
  format.hpp
  has_serialize.hpp
  is_naninf.hpp
  load_csv.hpp
  load_csv.cpp
  load.hpp
  load_model_impl.hpp
  load_vec_impl.hpp
  load_impl.hpp
  load.cpp
  load_arff.hpp
  load_arff_impl.hpp
  normalize_labels.hpp
  normalize_labels_impl.hpp
  save.hpp
  save_impl.hpp
  serialization_template_version.hpp
  split_data.hpp
  imputer.hpp
  binarize.hpp
<<<<<<< HEAD
  string_cleaning.hpp
  tokenizer/strtok.hpp
=======
  confusion_matrix.hpp
  one_hot_encoding.hpp
  one_hot_encoding_impl.hpp
>>>>>>> 584f8533
)

# add directory name to sources
set(DIR_SRCS)
foreach(file ${SOURCES})
    set(DIR_SRCS ${DIR_SRCS} ${CMAKE_CURRENT_SOURCE_DIR}/${file})
endforeach()

# Add subdirectories.
add_subdirectory(imputation_methods)
add_subdirectory(map_policies)

# Append sources (with directory name) to list of all mlpack sources (used at
# parent scope).
set(MLPACK_SRCS ${MLPACK_SRCS} ${DIR_SRCS} PARENT_SCOPE)<|MERGE_RESOLUTION|>--- conflicted
+++ resolved
@@ -24,14 +24,11 @@
   split_data.hpp
   imputer.hpp
   binarize.hpp
-<<<<<<< HEAD
   string_cleaning.hpp
   tokenizer/strtok.hpp
-=======
   confusion_matrix.hpp
   one_hot_encoding.hpp
   one_hot_encoding_impl.hpp
->>>>>>> 584f8533
 )
 
 # add directory name to sources
