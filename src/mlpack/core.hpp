﻿/**
 * @file core.hpp
 *
 * Include all of the base components required to write MLPACK methods, and the
 * main MLPACK Doxygen documentation.
 */
#ifndef MLPACK_CORE_HPP
#define MLPACK_CORE_HPP

/**
 * @mainpage mlpack Documentation
 *
 * @section intro_sec Introduction
 *
 * mlpack is an intuitive, fast, scalable C++ machine learning library, meant to
 * be a machine learning analog to LAPACK.  It aims to implement a wide array of
 * machine learning methods and function as a "swiss army knife" for machine
 * learning researchers.  The mlpack development website can be found at
 * http://mlpack.org.
 *
 * mlpack uses the Armadillo C++ matrix library (http://arma.sourceforge.net)
 * for general matrix, vector, and linear algebra support.  mlpack also uses the
 * program_options, math_c99, and unit_test_framework components of the Boost
 * library, and optionally uses libbfd and libdl to give backtraces when
 * compiled with debugging symbols on some platforms.
 *
 * @section howto How To Use This Documentation
 *
 * This documentation is API documentation similar to Javadoc.  It isn't
 * necessarily a tutorial, but it does provide detailed documentation on every
 * namespace, method, and class.
 *
 * Each mlpack namespace generally refers to one machine learning method, so
 * browsing the list of namespaces provides some insight as to the breadth of
 * the methods contained in the library.
 *
 * To generate this documentation in your own local copy of mlpack, you can
 * simply use Doxygen, from the root directory of the project:
 *
 * @code
 * $ doxygen
 * @endcode
 *
 * @section executables Executables
 *
 * mlpack provides several executables so that mlpack methods can be used
 * without any need for knowledge of C++.  These executables are all
 * self-documented, and that documentation can be accessed by running the
 * executables with the '-h' or '--help' flag.
 *
 * A full list of executables is given below:
 *
 * - mlpack_adaboost
 * - mlpack_allkfn
 * - mlpack_allknn
 * - mlpack_allkrann
 * - mlpack_cf
 * - mlpack_decision_stump
 * - mlpack_det
 * - mlpack_emst
 * - mlpack_fastmks
 * - mlpack_gmm_train
 * - mlpack_gmm_generate
 * - mlpack_gmm_probability
 * - mlpack_hmm_train
 * - mlpack_hmm_loglik
 * - mlpack_hmm_viterbi
 * - mlpack_hmm_generate
 * - mlpack_hoeffding_tree
 * - mlpack_kernel_pca
 * - mlpack_kmeans
 * - mlpack_lars
 * - mlpack_linear_regression
 * - mlpack_local_coordinate_coding
 * - mlpack_logistic_regression
 * - mlpack_lsh
 * - mlpack_mean_shift
 * - mlpack_nbc
 * - mlpack_nca
 * - mlpack_pca
 * - mlpack_perceptron
 * - mlpack_radical
 * - mlpack_range_search
 * - mlpack_softmax_regression
 * - mlpack_sparse_coding
 *
 * @section tutorial Tutorials
 *
 * A few short tutorials on how to use mlpack are given below.
 *
 *  - @ref build
 *  - @ref matrices
 *  - @ref iodoc
 *  - @ref timer
 *  - @ref sample
 *  - @ref verinfo
 *
 * Tutorials on specific methods are also available.
 *
 *  - @ref nstutorial
 *  - @ref lrtutorial
 *  - @ref rstutorial
 *  - @ref dettutorial
 *  - @ref emst_tutorial
 *  - @ref kmtutorial
 *  - @ref fmkstutorial
 *  - @ref amftutorial
 *
 * @section methods Methods in mlpack
 *
 * The following methods are included in mlpack:
 *
 *  - Density Estimation Trees - mlpack::det::DTree
 *  - Euclidean Minimum Spanning Trees - mlpack::emst::DualTreeBoruvka
 *  - Gaussian Mixture Models (GMMs) - mlpack::gmm::GMM
 *  - Hidden Markov Models (HMMs) - mlpack::hmm::HMM
 *  - Kernel PCA - mlpack::kpca::KernelPCA
 *  - K-Means Clustering - mlpack::kmeans::KMeans
 *  - Least-Angle Regression (LARS/LASSO) - mlpack::regression::LARS
 *  - Local Coordinate Coding - mlpack::lcc::LocalCoordinateCoding
 *  - Locality-Sensitive Hashing - mlpack::neighbor::LSHSearch
 *  - Naive Bayes Classifier - mlpack::naive_bayes::NaiveBayesClassifier
 *  - Neighborhood Components Analysis (NCA) - mlpack::nca::NCA
 *  - Principal Components Analysis (PCA) - mlpack::pca::PCA
 *  - RADICAL (ICA) - mlpack::radical::Radical
 *  - Simple Least-Squares Linear Regression -
 *        mlpack::regression::LinearRegression
 *  - Sparse Coding - mlpack::sparse_coding::SparseCoding
 *  - Tree-based neighbor search (AllkNN, AllkFN) -
 *        mlpack::neighbor::NeighborSearch
 *  - Tree-based range search - mlpack::range::RangeSearch
 *
 * @section remarks Final Remarks
 *
 * mlpack contributors include:
 *
 *   - Ryan Curtin <gth671b@mail.gatech.edu>
 *   - James Cline <james.cline@gatech.edu>
 *   - Neil Slagle <nslagle3@gatech.edu>
 *   - Matthew Amidon <mamidon@gatech.edu>
 *   - Vlad Grantcharov <vlad321@gatech.edu>
 *   - Ajinkya Kale <kaleajinkya@gmail.com>
 *   - Bill March <march@gatech.edu>
 *   - Dongryeol Lee <dongryel@cc.gatech.edu>
 *   - Nishant Mehta <niche@cc.gatech.edu>
 *   - Parikshit Ram <p.ram@gatech.edu>
 *   - Rajendran Mohan <rmohan88@gatech.edu>
 *   - Trironk Kiatkungwanglai <trironk@gmail.com>
 *   - Patrick Mason <patrick.s.mason@gmail.com>
 *   - Chip Mappus <cmappus@gatech.edu>
 *   - Hua Ouyang <houyang@gatech.edu>
 *   - Long Quoc Tran <tqlong@gmail.com>
 *   - Noah Kauffman <notoriousnoah@gmail.com>
 *   - Guillermo Colon <gcolon7@mail.gatech.edu>
 *   - Wei Guan <wguan@cc.gatech.edu>
 *   - Ryan Riegel <rriegel@cc.gatech.edu>
 *   - Nikolaos Vasiloglou <nvasil@ieee.org>
 *   - Garry Boyer <garryb@gmail.com>
 *   - Andreas Löf <andreas.lof@cs.waikato.ac.nz>
 *   - Marcus Edel <marcus.edel@fu-berlin.de>
 *   - Mudit Raj Gupta <mudit.raaj.gupta@gmail.com>
 *   - Sumedh Ghaisas <sumedhghaisas@gmail.com>
 *   - Michael Fox <michaelfox99@gmail.com>
 *   - Ryan Birmingham <birm@gatech.edu>
 *   - Siddharth Agrawal <siddharth.950@gmail.com>
 *   - Saheb Motiani <saheb210692@gmail.com>
 *   - Yash Vadalia <yashdv@gmail.com>
 *   - Abhishek Laddha <laddhaabhishek11@gmail.com>
 *   - Vahab Akbarzadeh <v.akbarzadeh@gmail.com>
 *   - Andrew Wells <andrewmw94@gmail.com>
 *   - Zhihao Lou <lzh1984@gmail.com>
 *   - Udit Saxena <saxena.udit@gmail.com>
 *   - Stephen Tu <tu.stephenl@gmail.com>
 *   - Jaskaran Singh <jaskaranvirdi@gmail.com>
 *   - Shangtong Zhang <zhangshangtong.cpp@icloud.com>
 *   - Hritik Jain <hritik.jain.cse13@itbhu.ac.in>
 *   - Vladimir Glazachev <glazachev.vladimir@gmail.com>
 *   - QiaoAn Chen <kazenoyumechen@gmail.com>
 *   - Janzen Brewer <jahabrewer@gmail.com>
 *   - Trung Dinh <dinhanhtrung@gmail.com>
 *   - Tham Ngap Wei <thamngapwei@gmail.com>
 *   - Grzegorz Krajewski <krajekg@gmail.com>
 *   - Joseph Mariadassou <joe.mariadassou@gmail.com>
 *   - Pavel Zhigulin <pashaworking@gmail.com>
 *   - Andy Fang <AndyFang.DZ@gmail.com>
 *   - Barak Pearlmutter <barak+git@pearlmutter.net>
 *   - Ivari Horm <ivari@risk.ee>
 *   - Dhawal Arora <d.p.arora1@gmail.com>
 *   - Alexander Leinoff <alexander-leinoff@uiowa.edu>
 *   - Palash Ahuja <abhor902@gmail.com>
<<<<<<< HEAD
=======
 *   - Yannis Mentekidis <mentekid@gmail.com>
>>>>>>> 2e33c5c4
 *   - Ranjan Mondal <ranjan.rev@gmail.com>
 */

// First, include all of the prerequisites.
#include <mlpack/prereqs.hpp>

// Now the core mlpack classes.
#include <mlpack/core/util/arma_traits.hpp>
#include <mlpack/core/util/log.hpp>
#include <mlpack/core/util/cli.hpp>
#include <mlpack/core/data/load.hpp>
#include <mlpack/core/data/save.hpp>
#include <mlpack/core/data/normalize_labels.hpp>
#include <mlpack/core/math/clamp.hpp>
#include <mlpack/core/math/random.hpp>
#include <mlpack/core/math/random_basis.hpp>
#include <mlpack/core/math/lin_alg.hpp>
#include <mlpack/core/math/range.hpp>
#include <mlpack/core/math/round.hpp>
#include <mlpack/core/dists/discrete_distribution.hpp>
#include <mlpack/core/dists/gaussian_distribution.hpp>
#include <mlpack/core/dists/laplace_distribution.hpp>
//mlpack::backtrace only for linux
#ifdef HAS_BFD_DL
  #include <mlpack/core/util/backtrace.hpp>
#endif

// Include kernel traits.
#include <mlpack/core/kernels/kernel_traits.hpp>
#include <mlpack/core/kernels/linear_kernel.hpp>
#include <mlpack/core/kernels/polynomial_kernel.hpp>
#include <mlpack/core/kernels/cosine_distance.hpp>
#include <mlpack/core/kernels/gaussian_kernel.hpp>
#include <mlpack/core/kernels/epanechnikov_kernel.hpp>
#include <mlpack/core/kernels/hyperbolic_tangent_kernel.hpp>
#include <mlpack/core/kernels/laplacian_kernel.hpp>
#include <mlpack/core/kernels/pspectrum_string_kernel.hpp>
#include <mlpack/core/kernels/spherical_kernel.hpp>
#include <mlpack/core/kernels/triangular_kernel.hpp>

// Use Armadillo's C++ version detection.
#ifdef ARMA_USE_CXX11
  #define MLPACK_USE_CX11
#endif

#endif<|MERGE_RESOLUTION|>--- conflicted
+++ resolved
@@ -188,10 +188,7 @@
  *   - Dhawal Arora <d.p.arora1@gmail.com>
  *   - Alexander Leinoff <alexander-leinoff@uiowa.edu>
  *   - Palash Ahuja <abhor902@gmail.com>
-<<<<<<< HEAD
-=======
  *   - Yannis Mentekidis <mentekid@gmail.com>
->>>>>>> 2e33c5c4
  *   - Ranjan Mondal <ranjan.rev@gmail.com>
  */
 
