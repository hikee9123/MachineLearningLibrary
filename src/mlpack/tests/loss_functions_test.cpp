--- conflicted
+++ resolved
@@ -400,44 +400,6 @@
 }
 
 /*
-<<<<<<< HEAD
- * Simple test for the Log-Hyperbolic-Cosine loss function.
- */
-BOOST_AUTO_TEST_CASE(LogCoshLossTest)
-{
-  arma::mat input, target, output;
-  double loss;
-  LogCoshLoss<> module(2);
-
-  // Test the Forward function. Loss should be 0 if input = target.
-  input = arma::ones(10, 1);
-  target = arma::ones(10, 1);
-  loss = module.Forward(std::move(input), std::move(target));
-  BOOST_REQUIRE_EQUAL(loss, 0);
-
-  // Test the Backward function for input = target.
-  module.Backward(std::move(input), std::move(target), std::move(output));
-  for (double el : output)
-  {
-    // For input = target we should get 0.0 everywhere.
-    BOOST_REQUIRE_CLOSE(el, 0.0, 1e-5);
-  }
-
-  BOOST_REQUIRE_EQUAL(output.n_rows, input.n_rows);
-  BOOST_REQUIRE_EQUAL(output.n_cols, input.n_cols);
-
-  // Test the Forward function. Loss should be 0.546621.
-  input = arma::mat("1 2 3 4 5");
-  target = arma::mat("1 2.4 3.4 4.2 5.5");
-  loss = module.Forward(std::move(input), std::move(target));
-  BOOST_REQUIRE_CLOSE(loss, 0.546621, 1e-3);
-
-  // Test the Backward function.
-  module.Backward(std::move(input), std::move(target), std::move(output));
-  BOOST_REQUIRE_CLOSE(arma::accu(output), 2.46962, 1e-3);
-  BOOST_REQUIRE_EQUAL(output.n_rows, input.n_rows);
-  BOOST_REQUIRE_EQUAL(output.n_cols, input.n_cols);
-=======
  * Simple test for the mean bias error performance function.
  */
 BOOST_AUTO_TEST_CASE(SimpleMeanBiasErrorTest)
@@ -473,7 +435,44 @@
   // Test whether the output is negative.
   BOOST_REQUIRE_EQUAL(arma::accu(output), -1);
   BOOST_REQUIRE_EQUAL(output.n_elem, 1);
->>>>>>> cfaab787
-}
-
+}
+
+/**
+ * Simple test for the Log-Hyperbolic-Cosine loss function.
+ */
+BOOST_AUTO_TEST_CASE(LogCoshLossTest)
+{
+  arma::mat input, target, output;
+  double loss;
+  LogCoshLoss<> module(2);
+
+  // Test the Forward function. Loss should be 0 if input = target.
+  input = arma::ones(10, 1);
+  target = arma::ones(10, 1);
+  loss = module.Forward(std::move(input), std::move(target));
+  BOOST_REQUIRE_EQUAL(loss, 0);
+
+  // Test the Backward function for input = target.
+  module.Backward(std::move(input), std::move(target), std::move(output));
+  for (double el : output)
+  {
+    // For input = target we should get 0.0 everywhere.
+    BOOST_REQUIRE_CLOSE(el, 0.0, 1e-5);
+  }
+
+  BOOST_REQUIRE_EQUAL(output.n_rows, input.n_rows);
+  BOOST_REQUIRE_EQUAL(output.n_cols, input.n_cols);
+
+  // Test the Forward function. Loss should be 0.546621.
+  input = arma::mat("1 2 3 4 5");
+  target = arma::mat("1 2.4 3.4 4.2 5.5");
+  loss = module.Forward(std::move(input), std::move(target));
+  BOOST_REQUIRE_CLOSE(loss, 0.546621, 1e-3);
+
+  // Test the Backward function.
+  module.Backward(std::move(input), std::move(target), std::move(output));
+  BOOST_REQUIRE_CLOSE(arma::accu(output), 2.46962, 1e-3);
+  BOOST_REQUIRE_EQUAL(output.n_rows, input.n_rows);
+  BOOST_REQUIRE_EQUAL(output.n_cols, input.n_cols);
+}
 BOOST_AUTO_TEST_SUITE_END();