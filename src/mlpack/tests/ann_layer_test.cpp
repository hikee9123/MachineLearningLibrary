--- conflicted
+++ resolved
@@ -3032,7 +3032,6 @@
   module6.Backward(std::move(input), std::move(output), std::move(delta));
   BOOST_REQUIRE_EQUAL(arma::accu(delta), 0.0);
 }
-<<<<<<< HEAD
 
 /**
  * Test that the padding options are working correctly in MaxPooling layer.
@@ -3235,7 +3234,4 @@
   // Test the Backward function.
   module6.Backward(std::move(input), std::move(output), std::move(delta));
 }
-BOOST_AUTO_TEST_SUITE_END();
-=======
-BOOST_AUTO_TEST_SUITE_END();
->>>>>>> b8db9ba0
+BOOST_AUTO_TEST_SUITE_END();