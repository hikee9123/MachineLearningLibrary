/**
 * @file tests/ann_layer_test.cpp
 * @author Marcus Edel
 * @author Praveen Ch
 *
 * Tests the ann layer modules.
 *
 * mlpack is free software; you may redistribute it and/or modify it under the
 * terms of the 3-clause BSD license.  You should have received a copy of the
 * 3-clause BSD license along with mlpack.  If not, see
 * http://www.opensource.org/licenses/BSD-3-Clause for more information.
 */
#include <mlpack/core.hpp>

#include <mlpack/methods/ann/layer/layer.hpp>
#include <mlpack/methods/ann/layer/layer_types.hpp>
#include <mlpack/methods/ann/init_rules/random_init.hpp>
#include <mlpack/methods/ann/init_rules/glorot_init.hpp>
#include <mlpack/methods/ann/init_rules/const_init.hpp>
#include <mlpack/methods/ann/init_rules/nguyen_widrow_init.hpp>
#include <mlpack/methods/ann/loss_functions/mean_squared_error.hpp>
#include <mlpack/methods/ann/loss_functions/cross_entropy_error.hpp>
#include <mlpack/methods/ann/ffn.hpp>
#include <mlpack/methods/ann/rnn.hpp>

#include "test_catch_tools.hpp"
#include "catch.hpp"
#include "ann_test_tools.hpp"
#include "serialization_catch.hpp"

using namespace mlpack;
using namespace mlpack::ann;

/**
 * Simple add module test.
 */
TEST_CASE("SimpleAddLayerTest", "[ANNLayerTest]")
{
  arma::mat output, input, delta;
  Add<> module(10);
  module.Parameters().randu();

  // Test the Forward function.
  input = arma::zeros(10, 1);
  module.Forward(input, output);
  REQUIRE(arma::accu(module.Parameters()) == arma::accu(output));

  // Test the Backward function.
  module.Backward(input, output, delta);
  REQUIRE(arma::accu(output) == arma::accu(delta));

  // Test the forward function.
  input = arma::ones(10, 1);
  module.Forward(input, output);
  REQUIRE(10 + arma::accu(module.Parameters()) ==
      Approx(arma::accu(output)).epsilon(1e-5));

  // Test the backward function.
  module.Backward(input, output, delta);
  REQUIRE(arma::accu(output) == Approx(arma::accu(delta)).epsilon(1e-5));
}

/**
 * Jacobian add module test.
 */
TEST_CASE("JacobianAddLayerTest", "[ANNLayerTest]")
{
  for (size_t i = 0; i < 5; ++i)
  {
    const size_t elements = math::RandInt(2, 1000);
    arma::mat input;
    input.set_size(elements, 1);

    Add<> module(elements);
    module.Parameters().randu();

    double error = JacobianTest(module, input);
    REQUIRE(error <= 1e-5);
  }
}

/**
 * Add layer numerical gradient test.
 */
TEST_CASE("GradientAddLayerTest", "[ANNLayerTest]")
{
  // Add function gradient instantiation.
  struct GradientFunction
  {
    GradientFunction()
    {
      input = arma::randu(10, 1);
      target = arma::mat("1");

      model = new FFN<NegativeLogLikelihood<>, NguyenWidrowInitialization>();
      model->Predictors() = input;
      model->Responses() = target;
      model->Add<IdentityLayer<> >();
      model->Add<Linear<> >(10, 10);
      model->Add<Add<> >(10);
      model->Add<LogSoftMax<> >();
    }

    ~GradientFunction()
    {
      delete model;
    }

    double Gradient(arma::mat& gradient) const
    {
      double error = model->Evaluate(model->Parameters(), 0, 1);
      model->Gradient(model->Parameters(), 0, gradient, 1);
      return error;
    }

    arma::mat& Parameters() { return model->Parameters(); }

    FFN<NegativeLogLikelihood<>, NguyenWidrowInitialization>* model;
    arma::mat input, target;
  } function;

  REQUIRE(CheckGradient(function) <= 1e-4);
}

/**
 * Test that the function that can access the outSize parameter of
 * the Add layer works.
 */
TEST_CASE("AddLayerParametersTest", "[ANNLayerTest]")
{
  // Parameter : outSize.
  Add<> layer(7);

  // Make sure we can get the parameter successfully.
  REQUIRE(layer.OutputSize() == 7);
}

/**
 * Simple constant module test.
 */
TEST_CASE("SimpleConstantLayerTest", "[ANNLayerTest]")
{
  arma::mat output, input, delta;
  Constant<> module(10, 3.0);

  // Test the Forward function.
  input = arma::zeros(10, 1);
  module.Forward(input, output);
  REQUIRE(arma::accu(output) == 30.0);

  // Test the Backward function.
  module.Backward(input, output, delta);
  REQUIRE(arma::accu(delta) == 0);

  // Test the forward function.
  input = arma::ones(10, 1);
  module.Forward(input, output);
  REQUIRE(arma::accu(output) == 30.0);

  // Test the backward function.
  module.Backward(input, output, delta);
  REQUIRE(arma::accu(delta) == 0);
}

/**
 * Jacobian constant module test.
 */
TEST_CASE("JacobianConstantLayerTest", "[ANNLayerTest]")
{
  for (size_t i = 0; i < 5; ++i)
  {
    const size_t elements = math::RandInt(2, 1000);
    arma::mat input;
    input.set_size(elements, 1);

    Constant<> module(elements, 1.0);

    double error = JacobianTest(module, input);
    REQUIRE(error <= 1e-5);
  }
}

/**
 * Test that the function that can access the outSize parameter of the
 * Constant layer works.
 */
TEST_CASE("ConstantLayerParametersTest", "[ANNLayerTest]")
{
  // Parameter : outSize.
  Constant<> layer(7);

  // Make sure we can get the parameter successfully.
  REQUIRE(layer.OutSize() == 7);
}

/**
 * Simple dropout module test.
 */
TEST_CASE("SimpleDropoutLayerTest", "[ANNLayerTest]")
{
  // Initialize the probability of setting a value to zero.
  const double p = 0.2;

  // Initialize the input parameter.
  arma::mat input(1000, 1);
  input.fill(1 - p);

  Dropout<> module(p);
  module.Deterministic() = false;

  // Test the Forward function.
  arma::mat output;
  module.Forward(input, output);
  REQUIRE(arma::as_scalar(arma::abs(arma::mean(output) - (1 - p))) <= 0.05);

  // Test the Backward function.
  arma::mat delta;
  module.Backward(input, input, delta);
  REQUIRE(arma::as_scalar(arma::abs(arma::mean(delta) - (1 - p))) <= 0.05);

  // Test the Forward function.
  module.Deterministic() = true;
  module.Forward(input, output);
  REQUIRE(arma::accu(input) == arma::accu(output));
}

/**
 * Perform dropout x times using ones as input, sum the number of ones and
 * validate that the layer is producing approximately the correct number of
 * ones.
 */
TEST_CASE("DropoutProbabilityTest", "[ANNLayerTest]")
{
  arma::mat input = arma::ones(1500, 1);
  const size_t iterations = 10;

  double probability[5] = { 0.1, 0.3, 0.4, 0.7, 0.8 };
  for (size_t trial = 0; trial < 5; ++trial)
  {
    double nonzeroCount = 0;
    for (size_t i = 0; i < iterations; ++i)
    {
      Dropout<> module(probability[trial]);
      module.Deterministic() = false;

      arma::mat output;
      module.Forward(input, output);

      // Return a column vector containing the indices of elements of X that
      // are non-zero, we just need the number of non-zero values.
      arma::uvec nonzero = arma::find(output);
      nonzeroCount += nonzero.n_elem;
    }
    const double expected = input.n_elem * (1 - probability[trial]) *
        iterations;
    const double error = fabs(nonzeroCount - expected) / expected;

    REQUIRE(error <= 0.15);
  }
}

/*
 * Perform dropout with probability 1 - p where p = 0, means no dropout.
 */
TEST_CASE("NoDropoutTest", "[ANNLayerTest]")
{
  arma::mat input = arma::ones(1500, 1);
  Dropout<> module(0);
  module.Deterministic() = false;

  arma::mat output;
  module.Forward(input, output);

  REQUIRE(arma::accu(output) == arma::accu(input));
}

/*
 * Perform test to check whether mean and variance remain nearly same
 * after AlphaDropout.
 */
TEST_CASE("SimpleAlphaDropoutLayerTest", "[ANNLayerTest]")
{
  // Initialize the probability of setting a value to alphaDash.
  const double p = 0.2;

  // Initialize the input parameter having a mean nearabout 0
  // and variance nearabout 1.
  arma::mat input = arma::randn<arma::mat>(1000, 1);

  AlphaDropout<> module(p);
  module.Deterministic() = false;

  // Test the Forward function when training phase.
  arma::mat output;
  module.Forward(input, output);
  // Check whether mean remains nearly same.
  REQUIRE(arma::as_scalar(arma::abs(arma::mean(input) - arma::mean(output))) <=
      0.1);

  // Check whether variance remains nearly same.
  REQUIRE(arma::as_scalar(arma::abs(arma::var(input) - arma::var(output))) <=
      0.1);

  // Test the Backward function when training phase.
  arma::mat delta;
  module.Backward(input, input, delta);
  REQUIRE(arma::as_scalar(arma::abs(arma::mean(delta) - 0)) <= 0.05);

  // Test the Forward function when testing phase.
  module.Deterministic() = true;
  module.Forward(input, output);
  REQUIRE(arma::accu(input) == arma::accu(output));
}

/**
 * Perform AlphaDropout x times using ones as input, sum the number of ones
 * and validate that the layer is producing approximately the correct number
 * of ones.
 */
TEST_CASE("AlphaDropoutProbabilityTest", "[ANNLayerTest]")
{
  arma::mat input = arma::ones(1500, 1);
  const size_t iterations = 10;

  double probability[5] = { 0.1, 0.3, 0.4, 0.7, 0.8 };
  for (size_t trial = 0; trial < 5; ++trial)
  {
    double nonzeroCount = 0;
    for (size_t i = 0; i < iterations; ++i)
    {
      AlphaDropout<> module(probability[trial]);
      module.Deterministic() = false;

      arma::mat output;
      module.Forward(input, output);

      // Return a column vector containing the indices of elements of X
      // that are not alphaDash, we just need the number of
      // nonAlphaDash values.
      arma::uvec nonAlphaDash = arma::find(module.Mask());
      nonzeroCount += nonAlphaDash.n_elem;
    }

    const double expected = input.n_elem * (1-probability[trial]) * iterations;

    const double error = fabs(nonzeroCount - expected) / expected;

    REQUIRE(error <= 0.15);
  }
}

/**
 * Perform AlphaDropout with probability 1 - p where p = 0,
 * means no AlphaDropout.
 */
TEST_CASE("NoAlphaDropoutTest", "[ANNLayerTest]")
{
  arma::mat input = arma::ones(1500, 1);
  AlphaDropout<> module(0);
  module.Deterministic() = false;

  arma::mat output;
  module.Forward(input, output);

  REQUIRE(arma::accu(output) == arma::accu(input));
}

/**
 * Simple linear module test.
 */
TEST_CASE("SimpleLinearLayerTest", "[ANNLayerTest]")
{
  arma::mat output, input, delta;
  Linear<> module(10, 10);
  module.Parameters().randu();
  module.Reset();

  // Test the Forward function.
  input = arma::zeros(10, 1);
  module.Forward(input, output);
  REQUIRE(arma::accu(module.Parameters().submat(100,
          0, module.Parameters().n_elem - 1, 0)) ==
          Approx(arma::accu(output)).epsilon(1e-5));

  // Test the Backward function.
  module.Backward(input, input, delta);
  REQUIRE(arma::accu(delta) == 0);
}

/**
 * Jacobian linear module test.
 */
TEST_CASE("JacobianLinearLayerTest", "[ANNLayerTest]")
{
  for (size_t i = 0; i < 5; ++i)
  {
    const size_t inputElements = math::RandInt(2, 1000);
    const size_t outputElements = math::RandInt(2, 1000);

    arma::mat input;
    input.set_size(inputElements, 1);

    Linear<> module(inputElements, outputElements);
    module.Parameters().randu();

    double error = JacobianTest(module, input);
    REQUIRE(error <= 1e-5);
  }
}

/**
 * Linear layer numerical gradient test.
 */
TEST_CASE("GradientLinearLayerTest", "[ANNLayerTest]")
{
  // Linear function gradient instantiation.
  struct GradientFunction
  {
    GradientFunction()
    {
      input = arma::randu(10, 1);
      target = arma::mat("1");

      model = new FFN<NegativeLogLikelihood<>, NguyenWidrowInitialization>();
      model->Predictors() = input;
      model->Responses() = target;
      model->Add<IdentityLayer<> >();
      model->Add<Linear<> >(10, 10);
      model->Add<Linear<> >(10, 2);
      model->Add<LogSoftMax<> >();
    }

    ~GradientFunction()
    {
      delete model;
    }

    double Gradient(arma::mat& gradient) const
    {
      double error = model->Evaluate(model->Parameters(), 0, 1);
      model->Gradient(model->Parameters(), 0, gradient, 1);
      return error;
    }

    arma::mat& Parameters() { return model->Parameters(); }

    FFN<NegativeLogLikelihood<>, NguyenWidrowInitialization>* model;
    arma::mat input, target;
  } function;

  REQUIRE(CheckGradient(function) <= 1e-4);
}

/**
 * Simple noisy linear module test.
 */
TEST_CASE("SimpleNoisyLinearLayerTest", "[ANNLayerTest]")
{
  arma::mat output, input, delta;
  NoisyLinear<> module(10, 10);
  module.Parameters().randu();
  module.Reset();

  // Test the Backward function.
  module.Backward(input, input, delta);
  REQUIRE(arma::accu(delta) == 0);
}

/**
 * Jacobian noisy linear module test.
 */
TEST_CASE("JacobianNoisyLinearLayerTest", "[ANNLayerTest]")
{
  const size_t inputElements = math::RandInt(2, 1000);
  const size_t outputElements = math::RandInt(2, 1000);

  arma::mat input;
  input.set_size(inputElements, 1);

  NoisyLinear<> module(inputElements, outputElements);
  module.Parameters().randu();

  double error = JacobianTest(module, input);
  REQUIRE(error <= 1e-5);
}

/**
 * Noisy Linear layer numerical gradient test.
 */
TEST_CASE("GradientNoisyLinearLayerTest", "[ANNLayerTest]")
{
  // Noisy linear function gradient instantiation.
  struct GradientFunction
  {
    GradientFunction()
    {
      input = arma::randu(10, 1);
      target = arma::mat("1");

      model = new FFN<NegativeLogLikelihood<>, NguyenWidrowInitialization>();
      model->Predictors() = input;
      model->Responses() = target;
      model->Add<IdentityLayer<> >();
      model->Add<NoisyLinear<> >(10, 10);
      model->Add<NoisyLinear<> >(10, 2);
      model->Add<LogSoftMax<> >();
    }

    ~GradientFunction()
    {
      delete model;
    }

    double Gradient(arma::mat& gradient) const
    {
      double error = model->Evaluate(model->Parameters(), 0, 1);
      model->Gradient(model->Parameters(), 0, gradient, 1);
      return error;
    }

    arma::mat& Parameters() { return model->Parameters(); }

    FFN<NegativeLogLikelihood<>, NguyenWidrowInitialization>* model;
    arma::mat input, target;
  } function;

  REQUIRE(CheckGradient(function) <= 1e-4);
}

/**
 * Simple linear no bias module test.
 */
TEST_CASE("SimpleLinearNoBiasLayerTest", "[ANNLayerTest]")
{
  arma::mat output, input, delta;
  LinearNoBias<> module(10, 10);
  module.Parameters().randu();
  module.Reset();

  // Test the Forward function.
  input = arma::zeros(10, 1);
  module.Forward(input, output);
  REQUIRE(0 == arma::accu(output));

  // Test the Backward function.
  module.Backward(input, input, delta);
  REQUIRE(arma::accu(delta) == 0);
}

/**
 * Simple padding layer test.
 */
TEST_CASE("SimplePaddingLayerTest", "[ANNLayerTest]")
{
  arma::mat output, input, delta;
  Padding<> module(1, 2, 3, 4);

  // Test the Forward function.
  input = arma::randu(10, 1);
  module.Forward(input, output);
  REQUIRE(arma::accu(input) == arma::accu(output));
  REQUIRE(output.n_rows == input.n_rows + 3);
  REQUIRE(output.n_cols == input.n_cols + 7);

  // Test the Backward function.
  module.Backward(input, output, delta);
  CheckMatrices(delta, input);
}

/**
 * Jacobian linear no bias module test.
 */
TEST_CASE("JacobianLinearNoBiasLayerTest", "[ANNLayerTest]")
{
  for (size_t i = 0; i < 5; ++i)
  {
    const size_t inputElements = math::RandInt(2, 1000);
    const size_t outputElements = math::RandInt(2, 1000);

    arma::mat input;
    input.set_size(inputElements, 1);

    LinearNoBias<> module(inputElements, outputElements);
    module.Parameters().randu();

    double error = JacobianTest(module, input);
    REQUIRE(error <= 1e-5);
  }
}

/**
 * LinearNoBias layer numerical gradient test.
 */
TEST_CASE("GradientLinearNoBiasLayerTest", "[ANNLayerTest]")
{
  // LinearNoBias function gradient instantiation.
  struct GradientFunction
  {
    GradientFunction()
    {
      input = arma::randu(10, 1);
      target = arma::mat("1");

      model = new FFN<NegativeLogLikelihood<>, NguyenWidrowInitialization>();
      model->Predictors() = input;
      model->Responses() = target;
      model->Add<IdentityLayer<> >();
      model->Add<Linear<> >(10, 10);
      model->Add<LinearNoBias<> >(10, 2);
      model->Add<LogSoftMax<> >();
    }

    ~GradientFunction()
    {
      delete model;
    }

    double Gradient(arma::mat& gradient) const
    {
      double error = model->Evaluate(model->Parameters(), 0, 1);
      model->Gradient(model->Parameters(), 0, gradient, 1);
      return error;
    }

    arma::mat& Parameters() { return model->Parameters(); }

    FFN<NegativeLogLikelihood<>, NguyenWidrowInitialization>* model;
    arma::mat input, target;
  } function;

  REQUIRE(CheckGradient(function) <= 1e-4);
}

/**
 * Jacobian negative log likelihood module test.
 */
TEST_CASE("JacobianNegativeLogLikelihoodLayerTest", "[ANNLayerTest]")
{
  for (size_t i = 0; i < 5; ++i)
  {
    NegativeLogLikelihood<> module;
    const size_t inputElements = math::RandInt(5, 100);
    arma::mat input;
    RandomInitialization init(0, 1);
    init.Initialize(input, inputElements, 1);

    arma::mat target(1, 1);
    target(0) = math::RandInt(1, inputElements - 1);

    double error = JacobianPerformanceTest(module, input, target);
    REQUIRE(error <= 1e-5);
  }
}

/**
 * Jacobian LeakyReLU module test.
 */
TEST_CASE("JacobianLeakyReLULayerTest", "[ANNLayerTest]")
{
  for (size_t i = 0; i < 5; ++i)
  {
    const size_t inputElements = math::RandInt(2, 1000);

    arma::mat input;
    input.set_size(inputElements, 1);

    LeakyReLU<> module;

    double error = JacobianTest(module, input);
    REQUIRE(error <= 1e-5);
  }
}

/**
 * Jacobian FlexibleReLU module test.
 */
TEST_CASE("JacobianFlexibleReLULayerTest", "[ANNLayerTest]")
{
  for (size_t i = 0; i < 5; ++i)
  {
    const size_t inputElements = math::RandInt(2, 1000);

    arma::mat input;
    input.set_size(inputElements, 1);

    FlexibleReLU<> module;

    double error = JacobianTest(module, input);
    REQUIRE(error <= 1e-5);
  }
}

/**
 * Flexible ReLU layer numerical gradient test.
 */
TEST_CASE("GradientFlexibleReLULayerTest", "[ANNLayerTest]")
{
  // Add function gradient instantiation.
  struct GradientFunction
  {
    GradientFunction()
    {
      input = arma::randu(2, 1);
      target = arma::mat("1");

      model = new FFN<NegativeLogLikelihood<>, RandomInitialization>(
          NegativeLogLikelihood<>(), RandomInitialization(0.1, 0.5));

      model->Predictors() = input;
      model->Responses() = target;
      model->Add<Linear<> >(2, 2);
      model->Add<LinearNoBias<> >(2, 5);
      model->Add<FlexibleReLU<> >(0.05);
      model->Add<LogSoftMax<> >();
    }

    ~GradientFunction()
    {
      delete model;
    }

    double Gradient(arma::mat& gradient) const
    {
      double error = model->Evaluate(model->Parameters(), 0, 1);
      model->Gradient(model->Parameters(), 0, gradient, 1);
      return error;
    }

    arma::mat& Parameters() { return model->Parameters(); }

    FFN<NegativeLogLikelihood<>, RandomInitialization>* model;
    arma::mat input, target;
  } function;

  REQUIRE(CheckGradient(function) <= 1e-4);
}

/**
 * Jacobian MultiplyConstant module test.
 */
TEST_CASE("JacobianMultiplyConstantLayerTest", "[ANNLayerTest]")
{
  for (size_t i = 0; i < 5; ++i)
  {
    const size_t inputElements = math::RandInt(2, 1000);

    arma::mat input;
    input.set_size(inputElements, 1);

    MultiplyConstant<> module(3.0);

    double error = JacobianTest(module, input);
    REQUIRE(error <= 1e-5);
  }
}

/**
 * Jacobian HardTanH module test.
 */
TEST_CASE("JacobianHardTanHLayerTest", "[ANNLayerTest]")
{
  for (size_t i = 0; i < 5; ++i)
  {
    const size_t inputElements = math::RandInt(2, 1000);

    arma::mat input;
    input.set_size(inputElements, 1);

    HardTanH<> module;

    double error = JacobianTest(module, input);
    REQUIRE(error <= 1e-5);
  }
}

/**
 * Simple select module test.
 */
TEST_CASE("SimpleSelectLayerTest", "[ANNLayerTest]")
{
  arma::mat outputA, outputB, input, delta;

  input = arma::ones(10, 5);
  for (size_t i = 0; i < input.n_cols; ++i)
  {
    input.col(i) *= i;
  }

  // Test the Forward function.
  Select<> moduleA(3);
  moduleA.Forward(input, outputA);
  REQUIRE(30 == arma::accu(outputA));

  // Test the Forward function.
  Select<> moduleB(3, 5);
  moduleB.Forward(input, outputB);
  REQUIRE(15 == arma::accu(outputB));

  // Test the Backward function.
  moduleA.Backward(input, outputA, delta);
  REQUIRE(30 == arma::accu(delta));

  // Test the Backward function.
  moduleB.Backward(input, outputA, delta);
  REQUIRE(15 == arma::accu(delta));
}

/**
 * Test that the functions that can access the parameters of the
 * Select layer work.
 */
TEST_CASE("SelectLayerParametersTest", "[ANNLayerTest]")
{
  // Parameter order : index, elements.
  Select<> layer(3, 5);

  // Make sure we can get the parameters successfully.
  REQUIRE(layer.Index() == 3);
  REQUIRE(layer.NumElements() == 5);
}

/**
 * Simple join module test.
 */
TEST_CASE("SimpleJoinLayerTest", "[ANNLayerTest]")
{
  arma::mat output, input, delta;
  input = arma::ones(10, 5);

  // Test the Forward function.
  Join<> module;
  module.Forward(input, output);
  REQUIRE(50 == arma::accu(output));

  bool b = output.n_rows == 1 || output.n_cols == 1;
  REQUIRE(b == true);

  // Test the Backward function.
  module.Backward(input, output, delta);
  REQUIRE(50 == arma::accu(delta));

  b = delta.n_rows == input.n_rows && input.n_cols;
  REQUIRE(b == true);
}

/**
 * Simple add merge module test.
 */
TEST_CASE("SimpleAddMergeLayerTest", "[ANNLayerTest]")
{
  arma::mat output, input, delta;
  input = arma::ones(10, 1);

  for (size_t i = 0; i < 5; ++i)
  {
    AddMerge<> module(false, false);
    const size_t numMergeModules = math::RandInt(2, 10);
    for (size_t m = 0; m < numMergeModules; ++m)
    {
      IdentityLayer<> identityLayer;
      identityLayer.Forward(input, identityLayer.OutputParameter());

      module.Add<IdentityLayer<> >(identityLayer);
    }

    // Test the Forward function.
    module.Forward(input, output);
    REQUIRE(10 * numMergeModules == arma::accu(output));

    // Test the Backward function.
    module.Backward(input, output, delta);
    REQUIRE(arma::accu(output) == arma::accu(delta));
  }
}

/**
 * Test the LSTM layer with a user defined rho parameter and without.
 */
TEST_CASE("LSTMRrhoTest", "[ANNLayerTest]")
{
  const size_t rho = 5;
  arma::cube input = arma::randu(1, 1, 5);
  arma::cube target = arma::ones(1, 1, 5);
  RandomInitialization init(0.5, 0.5);

  // Create model with user defined rho parameter.
  RNN<NegativeLogLikelihood<>, RandomInitialization> modelA(
      rho, false, NegativeLogLikelihood<>(), init);
  modelA.Add<IdentityLayer<> >();
  modelA.Add<Linear<> >(1, 10);

  // Use LSTM layer with rho.
  modelA.Add<LSTM<> >(10, 3, rho);
  modelA.Add<LogSoftMax<> >();

  // Create model without user defined rho parameter.
  RNN<NegativeLogLikelihood<> > modelB(
      rho, false, NegativeLogLikelihood<>(), init);
  modelB.Add<IdentityLayer<> >();
  modelB.Add<Linear<> >(1, 10);

  // Use LSTM layer with rho = MAXSIZE.
  modelB.Add<LSTM<> >(10, 3);
  modelB.Add<LogSoftMax<> >();

  ens::StandardSGD opt(0.1, 1, 5, -100, false);
  modelA.Train(input, target, opt);
  modelB.Train(input, target, opt);

  CheckMatrices(modelB.Parameters(), modelA.Parameters());
}

/**
 * LSTM layer numerical gradient test.
 */
TEST_CASE("GradientLSTMLayerTest", "[ANNLayerTest]")
{
  // LSTM function gradient instantiation.
  struct GradientFunction
  {
    GradientFunction()
    {
      input = arma::randu(1, 1, 5);
      target.ones(1, 1, 5);
      const size_t rho = 5;

      model = new RNN<NegativeLogLikelihood<> >(rho);
      model->Predictors() = input;
      model->Responses() = target;
      model->Add<IdentityLayer<> >();
      model->Add<Linear<> >(1, 10);
      model->Add<LSTM<> >(10, 3, rho);
      model->Add<LogSoftMax<> >();
    }

    ~GradientFunction()
    {
      delete model;
    }

    double Gradient(arma::mat& gradient) const
    {
      double error = model->Evaluate(model->Parameters(), 0, 1);
      model->Gradient(model->Parameters(), 0, gradient, 1);
      return error;
    }

    arma::mat& Parameters() { return model->Parameters(); }

    RNN<NegativeLogLikelihood<> >* model;
    arma::cube input, target;
  } function;

  REQUIRE(CheckGradient(function) <= 1e-4);
}

/**
 * Test that the functions that can modify and access the parameters of the
 * LSTM layer work.
 */
TEST_CASE("LSTMLayerParametersTest", "[ANNLayerTest]")
{
  // Parameter order : inSize, outSize, rho.
  LSTM<> layer1(1, 2, 3);
  LSTM<> layer2(1, 2, 4);

  // Make sure we can get the parameters successfully.
  REQUIRE(layer1.InSize() == 1);
  REQUIRE(layer1.OutSize() == 2);
  REQUIRE(layer1.Rho() == 3);

  // Now modify the parameters to match the second layer.
  layer1.Rho() = 4;

  // Now ensure all the results are the same.
  REQUIRE(layer1.InSize() == layer2.InSize());
  REQUIRE(layer1.OutSize() == layer2.OutSize());
  REQUIRE(layer1.Rho() == layer2.Rho());
}

/**
 * Test the FastLSTM layer with a user defined rho parameter and without.
 */
TEST_CASE("FastLSTMRrhoTest", "[ANNLayerTest]")
{
  const size_t rho = 5;
  arma::cube input = arma::randu(1, 1, 5);
  arma::cube target = arma::ones(1, 1, 5);
  RandomInitialization init(0.5, 0.5);

  // Create model with user defined rho parameter.
  RNN<NegativeLogLikelihood<>, RandomInitialization> modelA(
      rho, false, NegativeLogLikelihood<>(), init);
  modelA.Add<IdentityLayer<> >();
  modelA.Add<Linear<> >(1, 10);

  // Use FastLSTM layer with rho.
  modelA.Add<FastLSTM<> >(10, 3, rho);
  modelA.Add<LogSoftMax<> >();

  // Create model without user defined rho parameter.
  RNN<NegativeLogLikelihood<> > modelB(
      rho, false, NegativeLogLikelihood<>(), init);
  modelB.Add<IdentityLayer<> >();
  modelB.Add<Linear<> >(1, 10);

  // Use FastLSTM layer with rho = MAXSIZE.
  modelB.Add<FastLSTM<> >(10, 3);
  modelB.Add<LogSoftMax<> >();

  ens::StandardSGD opt(0.1, 1, 5, -100, false);
  modelA.Train(input, target, opt);
  modelB.Train(input, target, opt);

  CheckMatrices(modelB.Parameters(), modelA.Parameters());
}

/**
 * FastLSTM layer numerical gradient test.
 */
TEST_CASE("GradientFastLSTMLayerTest", "[ANNLayerTest]")
{
  // Fast LSTM function gradient instantiation.
  struct GradientFunction
  {
    GradientFunction()
    {
      input = arma::randu(1, 1, 5);
      target = arma::ones(1, 1, 5);
      const size_t rho = 5;

      model = new RNN<NegativeLogLikelihood<> >(rho);
      model->Predictors() = input;
      model->Responses() = target;
      model->Add<IdentityLayer<> >();
      model->Add<Linear<> >(1, 10);
      model->Add<FastLSTM<> >(10, 3, rho);
      model->Add<LogSoftMax<> >();
    }

    ~GradientFunction()
    {
      delete model;
    }

    double Gradient(arma::mat& gradient) const
    {
      double error = model->Evaluate(model->Parameters(), 0, 1);
      model->Gradient(model->Parameters(), 0, gradient, 1);
      return error;
    }

    arma::mat& Parameters() { return model->Parameters(); }

    RNN<NegativeLogLikelihood<> >* model;
    arma::cube input, target;
  } function;

  // The threshold should be << 0.1 but since the Fast LSTM layer uses an
  // approximation of the sigmoid function the estimated gradient is not
  // correct.
  REQUIRE(CheckGradient(function) <= 0.2);
}

/**
 * Test that the functions that can modify and access the parameters of the
 * Fast LSTM layer work.
 */
TEST_CASE("FastLSTMLayerParametersTest", "[ANNLayerTest]")
{
  // Parameter order : inSize, outSize, rho.
  FastLSTM<> layer1(1, 2, 3);
  FastLSTM<> layer2(1, 2, 4);

  // Make sure we can get the parameters successfully.
  REQUIRE(layer1.InSize() == 1);
  REQUIRE(layer1.OutSize() == 2);
  REQUIRE(layer1.Rho() == 3);

  // Now modify the parameters to match the second layer.
  layer1.Rho() = 4;

  // Now ensure all the results are the same.
  REQUIRE(layer1.InSize() == layer2.InSize());
  REQUIRE(layer1.OutSize() == layer2.OutSize());
  REQUIRE(layer1.Rho() == layer2.Rho());
}

/**
 * Testing the overloaded Forward() of the LSTM layer, for retrieving the cell
 * state. Besides output, the overloaded function provides read access to cell
 * state of the LSTM layer.
 */
TEST_CASE("ReadCellStateParamLSTMLayerTest", "[ANNLayerTest]")
{
  const size_t rho = 5, inputSize = 3, outputSize = 2;

  // Provide input of all ones.
  arma::cube input = arma::ones(inputSize, outputSize, rho);

  arma::mat inputGate, forgetGate, outputGate, hidden;
  arma::mat outLstm, cellLstm;

  // LSTM layer.
  LSTM<> lstm(inputSize, outputSize, rho);
  lstm.Reset();
  lstm.ResetCell(rho);

  // Initialize the weights to all ones.
  lstm.Parameters().ones();

  arma::mat inputWeight = arma::ones(outputSize, inputSize);
  arma::mat outputWeight = arma::ones(outputSize, outputSize);
  arma::mat bias = arma::ones(outputSize, input.n_cols);
  arma::mat cellCalc = arma::zeros(outputSize, input.n_cols);
  arma::mat outCalc = arma::zeros(outputSize, input.n_cols);

  for (size_t seqNum = 0; seqNum < rho; ++seqNum)
  {
      // Wrap a matrix around our data to avoid a copy.
      arma::mat stepData(input.slice(seqNum).memptr(),
          input.n_rows, input.n_cols, false, true);

      // Apply Forward() on LSTM layer.
      lstm.Forward(stepData, // Input.
                   outLstm,  // Output.
                   cellLstm, // Cell state.
                   false); // Don't write into the cell state.

      // Compute the value of cell state and output.
      // i = sigmoid(W.dot(x) + W.dot(h) + W.dot(c) + b).
      inputGate = 1.0 /(1 + arma::exp(-(inputWeight * stepData +
          outputWeight * outCalc + outputWeight % cellCalc + bias)));

      // f = sigmoid(W.dot(x) + W.dot(h) + W.dot(c) + b).
      forgetGate = 1.0 /(1 + arma::exp(-(inputWeight * stepData +
          outputWeight * outCalc + outputWeight % cellCalc + bias)));

      // z = tanh(W.dot(x) + W.dot(h) + b).
      hidden = arma::tanh(inputWeight * stepData +
                     outputWeight * outCalc + bias);

      // c = f * c + i * z.
      cellCalc = forgetGate % cellCalc + inputGate % hidden;

      // o = sigmoid(W.dot(x) + W.dot(h) + W.dot(c) + b).
      outputGate = 1.0 /(1 + arma::exp(-(inputWeight * stepData +
          outputWeight * outCalc + outputWeight % cellCalc + bias)));

      // h = o * tanh(c).
      outCalc = outputGate % arma::tanh(cellCalc);

      CheckMatrices(outLstm, outCalc, 1e-12);
      CheckMatrices(cellLstm, cellCalc, 1e-12);
  }
}

/**
 * Testing the overloaded Forward() of the LSTM layer, for retrieving the cell
 * state. Besides output, the overloaded function provides write access to cell
 * state of the LSTM layer.
 */
TEST_CASE("WriteCellStateParamLSTMLayerTest", "[ANNLayerTest]")
{
  const size_t rho = 5, inputSize = 3, outputSize = 2;

  // Provide input of all ones.
  arma::cube input = arma::ones(inputSize, outputSize, rho);

  arma::mat inputGate, forgetGate, outputGate, hidden;
  arma::mat outLstm, cellLstm;
  arma::mat cellCalc;

  // LSTM layer.
  LSTM<> lstm(inputSize, outputSize, rho);
  lstm.Reset();
  lstm.ResetCell(rho);

  // Initialize the weights to all ones.
  lstm.Parameters().ones();

  arma::mat inputWeight = arma::ones(outputSize, inputSize);
  arma::mat outputWeight = arma::ones(outputSize, outputSize);
  arma::mat bias = arma::ones(outputSize, input.n_cols);
  arma::mat outCalc = arma::zeros(outputSize, input.n_cols);

  for (size_t seqNum = 0; seqNum < rho; ++seqNum)
  {
      // Wrap a matrix around our data to avoid a copy.
      arma::mat stepData(input.slice(seqNum).memptr(),
          input.n_rows, input.n_cols, false, true);

      if (cellLstm.is_empty())
      {
        // Set the cell state to zeros.
        cellLstm = arma::zeros(outputSize, input.n_cols);
        cellCalc = arma::zeros(outputSize, input.n_cols);
      }
      else
      {
        // Set the cell state to zeros.
        cellLstm = arma::zeros(cellLstm.n_rows, cellLstm.n_cols);
        cellCalc = arma::zeros(cellCalc.n_rows, cellCalc.n_cols);
      }

      // Apply Forward() on the LSTM layer.
      lstm.Forward(stepData, // Input.
                   outLstm,  // Output.
                   cellLstm, // Cell state.
                   true);  // Write into cell state.

      // Compute the value of cell state and output.
      // i = sigmoid(W.dot(x) + W.dot(h) + W.dot(c) + b).
      inputGate = 1.0 /(1 + arma::exp(-(inputWeight * stepData +
          outputWeight * outCalc + outputWeight % cellCalc + bias)));

      // f = sigmoid(W.dot(x) + W.dot(h) + W.dot(c) + b).
      forgetGate = 1.0 /(1 + arma::exp(-(inputWeight * stepData +
          outputWeight * outCalc + outputWeight % cellCalc + bias)));

      // z = tanh(W.dot(x) + W.dot(h) + b).
      hidden = arma::tanh(inputWeight * stepData +
                     outputWeight * outCalc + bias);

      // c = f * c + i * z.
      cellCalc = forgetGate % cellCalc + inputGate % hidden;

      // o = sigmoid(W.dot(x) + W.dot(h) + W.dot(c) + b).
      outputGate = 1.0 /(1 + arma::exp(-(inputWeight * stepData +
          outputWeight * outCalc + outputWeight % cellCalc + bias)));

      // h = o * tanh(c).
      outCalc = outputGate % arma::tanh(cellCalc);

      CheckMatrices(outLstm, outCalc, 1e-12);
      CheckMatrices(cellLstm, cellCalc, 1e-12);
  }

  // Attempting to write empty matrix into cell state.
  lstm.Reset();
  lstm.ResetCell(rho);
  arma::mat stepData(input.slice(0).memptr(),
      input.n_rows, input.n_cols, false, true);

  lstm.Forward(stepData, // Input.
               outLstm,  // Output.
               cellLstm, // Cell state.
               true); // Write into cell state.

  for (size_t seqNum = 1; seqNum < rho; ++seqNum)
  {
    arma::mat empty;
    // Should throw error.
    REQUIRE_THROWS_AS(lstm.Forward(stepData, // Input.
                                   outLstm,  // Output.
                                   empty, // Cell state.
                                   true),  // Write into cell state.
                                   std::runtime_error);
  }
}

/**
 * Test that the functions that can modify and access the parameters of the
 * GRU layer work.
 */
TEST_CASE("GRULayerParametersTest", "[ANNLayerTest]")
{
  // Parameter order : inSize, outSize, rho.
  GRU<> layer1(1, 2, 3);
  GRU<> layer2(1, 2, 4);

  // Make sure we can get the parameters successfully.
  REQUIRE(layer1.InSize() == 1);
  REQUIRE(layer1.OutSize() == 2);
  REQUIRE(layer1.Rho() == 3);

  // Now modify the parameters to match the second layer.
  layer1.Rho() = 4;

  // Now ensure all the results are the same.
  REQUIRE(layer1.InSize() == layer2.InSize());
  REQUIRE(layer1.OutSize() == layer2.OutSize());
  REQUIRE(layer1.Rho() == layer2.Rho());
}

/**
 * Check if the gradients computed by GRU cell are close enough to the
 * approximation of the gradients.
 */
TEST_CASE("GradientGRULayerTest", "[ANNLayerTest]")
{
  // GRU function gradient instantiation.
  struct GradientFunction
  {
    GradientFunction()
    {
      input = arma::randu(1, 1, 5);
      target = arma::ones(1, 1, 5);
      const size_t rho = 5;

      model = new RNN<NegativeLogLikelihood<> >(rho);
      model->Predictors() = input;
      model->Responses() = target;
      model->Add<IdentityLayer<> >();
      model->Add<Linear<> >(1, 10);
      model->Add<GRU<> >(10, 3, rho);
      model->Add<LogSoftMax<> >();
    }

    ~GradientFunction()
    {
      delete model;
    }

    double Gradient(arma::mat& gradient) const
    {
      arma::mat output;
      double error = model->Evaluate(model->Parameters(), 0, 1);
      model->Gradient(model->Parameters(), 0, gradient, 1);
      return error;
    }

    arma::mat& Parameters() { return model->Parameters(); }

    RNN<NegativeLogLikelihood<> >* model;
    arma::cube input, target;
  } function;

  REQUIRE(CheckGradient(function) <= 1e-4);
}

/**
 * GRU layer manual forward test.
 */
TEST_CASE("ForwardGRULayerTest", "[ANNLayerTest]")
{
  // This will make it easier to clean memory later.
  GRU<>* gruAlloc = new GRU<>(3, 3, 5);
  GRU<>& gru = *gruAlloc;

  // Initialize the weights to all ones.
  NetworkInitialization<ConstInitialization>
    networkInit(ConstInitialization(1));
  networkInit.Initialize(gru.Model(), gru.Parameters());

  // Provide input of all ones.
  arma::mat input = arma::ones(3, 1);
  arma::mat output;

  gru.Forward(input, output);

  // Compute the z_t gate output.
  arma::mat expectedOutput = arma::ones(3, 1);
  expectedOutput *= -4;
  expectedOutput = arma::exp(expectedOutput);
  expectedOutput = arma::ones(3, 1) / (arma::ones(3, 1) + expectedOutput);
  expectedOutput = (arma::ones(3, 1)  - expectedOutput) % expectedOutput;

  // For the first input the output should be equal to the output of
  // gate z_t as the previous output fed to the cell is all zeros.
  REQUIRE(arma::as_scalar(arma::trans(output) * expectedOutput) <= 1e-2);

  expectedOutput = output;

  gru.Forward(input, output);

  double s = arma::as_scalar(arma::sum(expectedOutput));

  // Compute the value of z_t gate for the second input.
  arma::mat z_t = arma::ones(3, 1);
  z_t *= -(s + 4);
  z_t = arma::exp(z_t);
  z_t = arma::ones(3, 1) / (arma::ones(3, 1) + z_t);

  // Compute the value of o_t gate for the second input.
  arma::mat o_t = arma::ones(3, 1);
  o_t *= -(arma::as_scalar(arma::sum(expectedOutput % z_t)) + 4);
  o_t = arma::exp(o_t);
  o_t = arma::ones(3, 1) / (arma::ones(3, 1) + o_t);

  // Expected output for the second input.
  expectedOutput = z_t % expectedOutput + (arma::ones(3, 1) - z_t) % o_t;

  REQUIRE(arma::as_scalar(arma::trans(output) * expectedOutput) <= 1e-2);

  LayerTypes<> layer(gruAlloc);
  boost::apply_visitor(DeleteVisitor(), layer);
}

/**
 * Simple concat module test.
 */
TEST_CASE("SimpleConcatLayerTest", "[ANNLayerTest]")
{
  arma::mat output, input, delta, error;

  Linear<>* moduleA = new Linear<>(10, 10);
  moduleA->Parameters().randu();
  moduleA->Reset();

  Linear<>* moduleB = new Linear<>(10, 10);
  moduleB->Parameters().randu();
  moduleB->Reset();

  Concat<> module;
  module.Add(moduleA);
  module.Add(moduleB);

  // Test the Forward function.
  input = arma::zeros(10, 1);
  module.Forward(input, output);

  const double sumModuleA = arma::accu(
      moduleA->Parameters().submat(
      100, 0, moduleA->Parameters().n_elem - 1, 0));
  const double sumModuleB = arma::accu(
      moduleB->Parameters().submat(
      100, 0, moduleB->Parameters().n_elem - 1, 0));
  REQUIRE(sumModuleA + sumModuleB ==
      Approx(arma::accu(output.col(0))).epsilon(1e-5));

  // Test the Backward function.
  error = arma::zeros(20, 1);
  module.Backward(input, error, delta);
  REQUIRE(arma::accu(delta) == 0);
}

/**
 * Test to check Concat layer along different axes.
 */
TEST_CASE("ConcatAlongAxisTest", "[ANNLayerTest]")
{
  arma::mat output, input, error, outputA, outputB;
  size_t inputWidth = 4, inputHeight = 4, inputChannel = 2;
  size_t outputWidth, outputHeight, outputChannel = 2;
  size_t kW = 3, kH = 3;
  size_t batch = 1;

  // Using Convolution<> layer as inout to Concat<> layer.
  // Compute the output shape of convolution layer.
  outputWidth  = (inputWidth - kW) + 1;
  outputHeight = (inputHeight - kH) + 1;

  input = arma::ones(inputWidth * inputHeight * inputChannel, batch);

  Convolution<>* moduleA = new Convolution<>(inputChannel, outputChannel,
      kW, kH, 1, 1, 0, 0, inputWidth, inputHeight);
  Convolution<>* moduleB = new Convolution<>(inputChannel, outputChannel,
      kW, kH, 1, 1, 0, 0, inputWidth, inputHeight);

  moduleA->Reset();
  moduleA->Parameters().randu();
  moduleB->Reset();
  moduleB->Parameters().randu();

  // Compute output of each layer.
  moduleA->Forward(input, outputA);
  moduleB->Forward(input, outputB);

  arma::cube A(outputA.memptr(), outputWidth, outputHeight, outputChannel);
  arma::cube B(outputB.memptr(), outputWidth, outputHeight, outputChannel);

  error = arma::ones(outputWidth * outputHeight * outputChannel * 2, 1);

  for (size_t axis = 0; axis < 3; ++axis)
  {
    size_t x = 1, y = 1, z = 1;
    arma::cube calculatedOut;
    if (axis == 0)
    {
      calculatedOut.set_size(2 * outputWidth, outputHeight, outputChannel);
      for (size_t i = 0; i < A.n_slices; ++i)
      {
          arma::mat aMat = A.slice(i);
          arma::mat bMat = B.slice(i);
          calculatedOut.slice(i) = arma::join_cols(aMat, bMat);
      }
      x = 2;
    }
    if (axis == 1)
    {
      calculatedOut.set_size(outputWidth, 2 * outputHeight, outputChannel);
      for (size_t i = 0; i < A.n_slices; ++i)
      {
          arma::mat aMat = A.slice(i);
          arma::mat bMat = B.slice(i);
          calculatedOut.slice(i) = arma::join_rows(aMat, bMat);
      }
      y = 2;
    }
    if (axis == 2)
    {
      calculatedOut = arma::join_slices(A, B);
      z = 2;
    }

    // Compute output of Concat<> layer.
    arma::Row<size_t> inputSize{outputWidth, outputHeight, outputChannel};
    Concat<> module(inputSize, axis, true);
    module.Add(moduleA);
    module.Add(moduleB);
    module.Forward(input, output);
    arma::cube concatOut(output.memptr(), x * outputWidth,
        y * outputHeight, z * outputChannel);

    // Verify if the output reshaped to cubes are similar.
    CheckMatrices(concatOut, calculatedOut, 1e-12);
  }
  delete moduleA;
  delete moduleB;
}

/**
 * Test that the function that can access the axis parameter of the
 * Concat layer works.
 */
TEST_CASE("ConcatLayerParametersTest", "[ANNLayerTest]")
{
  // Parameter order : inputSize{width, height, channels}, axis, model, run.
  arma::Row<size_t> inputSize{128, 128, 3};
  Concat<> layer(inputSize, 2, false, true);

  // Make sure we can get the parameters successfully.
  REQUIRE(layer.ConcatAxis() == 2);
}

/**
 * Concat layer numerical gradient test.
 */
TEST_CASE("GradientConcatLayerTest", "[ANNLayerTest]")
{
  // Concat function gradient instantiation.
  struct GradientFunction
  {
    GradientFunction()
    {
      input = arma::randu(10, 1);
      target = arma::mat("1");

      model = new FFN<NegativeLogLikelihood<>, NguyenWidrowInitialization>();
      model->Predictors() = input;
      model->Responses() = target;
      model->Add<IdentityLayer<> >();
      model->Add<Linear<> >(10, 10);

      concat = new Concat<>(true);
      concat->Add<Linear<> >(10, 2);
      model->Add(concat);

      model->Add<LogSoftMax<> >();
    }

    ~GradientFunction()
    {
      delete model;
    }

    double Gradient(arma::mat& gradient) const
    {
      double error = model->Evaluate(model->Parameters(), 0, 1);
      model->Gradient(model->Parameters(), 0, gradient, 1);
      return error;
    }

    arma::mat& Parameters() { return model->Parameters(); }

    FFN<NegativeLogLikelihood<>, NguyenWidrowInitialization>* model;
    Concat<>* concat;
    arma::mat input, target;
  } function;

  REQUIRE(CheckGradient(function) <= 1e-4);
}

/**
 * Simple concatenate module test.
 */
TEST_CASE("SimpleConcatenateLayerTest", "[ANNLayerTest]")
{
  arma::mat input = arma::ones(5, 1);
  arma::mat output, delta;

  Concatenate<> module;
  module.Concat() = arma::ones(5, 1) * 0.5;

  // Test the Forward function.
  module.Forward(input, output);

  REQUIRE(arma::accu(output) == 7.5);

  // Test the Backward function.
  module.Backward(input, output, delta);
  REQUIRE(arma::accu(delta) == 5);
}

/**
 * Concatenate layer numerical gradient test.
 */
TEST_CASE("GradientConcatenateLayerTest", "[ANNLayerTest]")
{
  // Concatenate function gradient instantiation.
  struct GradientFunction
  {
    GradientFunction()
    {
      input = arma::randu(10, 1);
      target = arma::mat("1");

      model = new FFN<NegativeLogLikelihood<>, NguyenWidrowInitialization>();
      model->Predictors() = input;
      model->Responses() = target;
      model->Add<IdentityLayer<> >();
      model->Add<Linear<> >(10, 5);

      arma::mat concat = arma::ones(5, 1);
      concatenate = new Concatenate<>();
      concatenate->Concat() = concat;
      model->Add(concatenate);

      model->Add<Linear<> >(10, 5);
      model->Add<LogSoftMax<> >();
    }

    ~GradientFunction()
    {
      delete model;
    }

    double Gradient(arma::mat& gradient) const
    {
      double error = model->Evaluate(model->Parameters(), 0, 1);
      model->Gradient(model->Parameters(), 0, gradient, 1);
      return error;
    }

    arma::mat& Parameters() { return model->Parameters(); }

    FFN<NegativeLogLikelihood<>, NguyenWidrowInitialization>* model;
    Concatenate<>* concatenate;
    arma::mat input, target;
  } function;

  REQUIRE(CheckGradient(function) <= 1e-4);
}

/**
 * Simple lookup module test.
 */
TEST_CASE("SimpleLookupLayerTest", "[ANNLayerTest]")
{
  const size_t vocabSize = 10;
  const size_t embeddingSize = 2;
  const size_t seqLength = 3;
  const size_t batchSize = 4;

  arma::mat output, input, gy, g, gradient;

  Lookup<> module(vocabSize, embeddingSize);
  module.Parameters().randu();

  // Test the Forward function.
  input = arma::zeros(seqLength, batchSize);
  for (size_t i = 0; i < input.n_elem; ++i)
  {
    int token = math::RandInt(1, vocabSize);
    input(i) = token;
  }

  module.Forward(input, output);
  for (size_t i = 0; i < batchSize; ++i)
  {
    // The Lookup module uses index - 1 for the cols.
    const double outputSum = arma::accu(module.Parameters().rows(
        arma::conv_to<arma::uvec>::from(input.col(i)) - 1));

    REQUIRE(std::fabs(outputSum - arma::accu(output.col(i))) <= 1e-5);
  }

  // Test the Gradient function.
  arma::mat error = 0.01 * arma::randu(embeddingSize * seqLength, batchSize);
  module.Gradient(input, error, gradient);

  REQUIRE(std::fabs(arma::accu(error) - arma::accu(gradient)) <= 1e-07);
}

/**
 * Lookup layer numerical gradient test.
 */
TEST_CASE("GradientLookupLayerTest", "[ANNLayerTest]")
{
  // Lookup function gradient instantiation.
  struct GradientFunction
  {
    GradientFunction()
    {
      input.set_size(seqLength, batchSize);
      for (size_t i = 0; i < input.n_elem; ++i)
      {
        input(i) = math::RandInt(1, vocabSize);
      }
      target = arma::zeros(vocabSize, batchSize);
      for (size_t i = 0; i < batchSize; ++i)
      {
        const size_t targetWord = math::RandInt(1, vocabSize);
        target(targetWord, i) = 1;
      }

      model = new FFN<CrossEntropyError<>, GlorotInitialization>();
      model->Predictors() = input;
      model->Responses() = target;
      model->Add<Lookup<> >(vocabSize, embeddingSize);
      model->Add<Linear<> >(embeddingSize * seqLength, vocabSize);
      model->Add<Softmax<> >();
    }

    ~GradientFunction()
    {
      delete model;
    }

    double Gradient(arma::mat& gradient) const
    {
      double error = model->Evaluate(model->Parameters(), 0, batchSize);
      model->Gradient(model->Parameters(), 0, gradient, batchSize);
      return error;
    }

    arma::mat& Parameters() { return model->Parameters(); }

    FFN<CrossEntropyError<>, GlorotInitialization>* model;
    arma::mat input, target;

    const size_t seqLength = 10;
    const size_t embeddingSize = 8;
    const size_t vocabSize = 20;
    const size_t batchSize = 4;
  } function;

  REQUIRE(CheckGradient(function) <= 1e-6);
}

/**
 * Test that the functions that can access the parameters of the
 * Lookup layer work.
 */
TEST_CASE("LookupLayerParametersTest", "[ANNLayerTest]")
{
  // Parameter order : vocabSize, embedingSize.
  Lookup<> layer(100, 8);

  // Make sure we can get the parameters successfully.
  REQUIRE(layer.VocabSize() == 100);
  REQUIRE(layer.EmbeddingSize() == 8);
}

/**
 * Simple LogSoftMax module test.
 */
TEST_CASE("SimpleLogSoftmaxLayerTest", "[ANNLayerTest]")
{
  arma::mat output, input, error, delta;
  LogSoftMax<> module;

  // Test the Forward function.
  input = arma::mat("0.5; 0.5");
  module.Forward(input, output);
  REQUIRE(arma::accu(arma::abs(arma::mat("-0.6931; -0.6931") - output)) ==
      Approx(0.0).margin(1e-3));

  // Test the Backward function.
  error = arma::zeros(input.n_rows, input.n_cols);
  // Assume LogSoftmax layer is always associated with NLL output layer.
  error(1, 0) = -1;
  module.Backward(input, error, delta);
  REQUIRE(arma::accu(arma::abs(arma::mat("1.6487; 0.6487") - delta)) ==
      Approx(0.0).margin(1e-3));
}

/**
 * Simple Softmax module test.
 */
TEST_CASE("SimpleSoftmaxLayerTest", "[ANNLayerTest]")
{
  arma::mat input, output, gy, g;
  Softmax<> module;

  // Test the forward function.
  input = arma::mat("1.7; 3.6");
  module.Forward(input, output);
  REQUIRE(arma::accu(arma::abs(arma::mat("0.130108; 0.869892") - output)) ==
      Approx(0.0).margin(1e-4));

  // Test the backward function.
  gy = arma::zeros(input.n_rows, input.n_cols);
  gy(0) = 1;
  module.Backward(output, gy, g);
  REQUIRE(arma::accu(arma::abs(arma::mat("0.11318; -0.11318") - g)) ==
      Approx(0.0).margin(1e-04));
}

/**
 * Softmax layer numerical gradient test.
 */
TEST_CASE("GradientSoftmaxTest", "[ANNLayerTest]")
{
  // Softmax function gradient instantiation.
  struct GradientFunction
  {
    GradientFunction()
    {
      input = arma::randu(10, 1);
      target = arma::mat("1; 0");

      model = new FFN<MeanSquaredError<>, RandomInitialization>;
      model->Predictors() = input;
      model->Responses() = target;
      model->Add<Linear<> >(10, 10);
      model->Add<ReLULayer<> >();
      model->Add<Linear<> >(10, 2);
      model->Add<Softmax<> >();
    }

    ~GradientFunction()
    {
      delete model;
    }

    double Gradient(arma::mat& gradient) const
    {
      double error = model->Evaluate(model->Parameters(), 0, 1);
      model->Gradient(model->Parameters(), 0, gradient, 1);
      return error;
    }

    arma::mat& Parameters() { return model->Parameters(); }

    FFN<MeanSquaredError<> >* model;
    arma::mat input, target;
  } function;

  REQUIRE(CheckGradient(function) <= 1e-4);
}

/*
 * Simple test for the BilinearInterpolation layer
 */
TEST_CASE("SimpleBilinearInterpolationLayerTest", "[ANNLayerTest]")
{
  // Tested output against tensorflow.image.resize_bilinear()
  arma::mat input, output, unzoomedOutput, expectedOutput;
  size_t inRowSize = 2;
  size_t inColSize = 2;
  size_t outRowSize = 5;
  size_t outColSize = 5;
  size_t depth = 1;
  input.zeros(inRowSize * inColSize * depth, 1);
  input[0] = 1.0;
  input[1] = input[2] = 2.0;
  input[3] = 3.0;
  BilinearInterpolation<> layer(inRowSize, inColSize, outRowSize, outColSize,
      depth);
  expectedOutput = arma::mat("1.0000 1.4000 1.8000 2.0000 2.0000 \
      1.4000 1.8000 2.2000 2.4000 2.4000 \
      1.8000 2.2000 2.6000 2.8000 2.8000 \
      2.0000 2.4000 2.8000 3.0000 3.0000 \
      2.0000 2.4000 2.8000 3.0000 3.0000");
  expectedOutput.reshape(25, 1);
  layer.Forward(input, output);
  CheckMatrices(output - expectedOutput, arma::zeros(output.n_rows), 1e-12);

  expectedOutput = arma::mat("1.0000 1.9000 1.9000 2.8000");
  expectedOutput.reshape(4, 1);
  layer.Backward(output, output, unzoomedOutput);
  CheckMatrices(unzoomedOutput - expectedOutput,
      arma::zeros(input.n_rows), 1e-12);
}

/**
 * Test that the functions that can modify and access the parameters of the
 * Bilinear Interpolation layer work.
 */
TEST_CASE("BilinearInterpolationLayerParametersTest", "[ANNLayerTest]")
{
  // Parameter order : inRowSize, inColSize, outRowSize, outColSize, depth.
  BilinearInterpolation<> layer1(1, 2, 3, 4, 5);
  BilinearInterpolation<> layer2(2, 3, 4, 5, 6);

  // Make sure we can get the parameters successfully.
  REQUIRE(layer1.InRowSize() == 1);
  REQUIRE(layer1.InColSize() == 2);
  REQUIRE(layer1.OutRowSize() == 3);
  REQUIRE(layer1.OutColSize() == 4);
  REQUIRE(layer1.InDepth() == 5);

  // Now modify the parameters to match the second layer.
  layer1.InRowSize() = 2;
  layer1.InColSize() = 3;
  layer1.OutRowSize() = 4;
  layer1.OutColSize() = 5;
  layer1.InDepth() = 6;

  // Now ensure all results are the same.
  REQUIRE(layer1.InRowSize() == layer2.InRowSize());
  REQUIRE(layer1.InColSize() == layer2.InColSize());
  REQUIRE(layer1.OutRowSize() == layer2.OutRowSize());
  REQUIRE(layer1.OutColSize() == layer2.OutColSize());
  REQUIRE(layer1.InDepth() == layer2.InDepth());
}

/**
 * Tests the BatchNorm Layer, compares the layers parameters with
 * the values from another implementation.
 * Link to the implementation - http://cthorey.github.io./backpropagation/
 */
TEST_CASE("BatchNormTest", "[ANNLayerTest]")
{
  arma::mat input, output;
  input << 5.1 << 3.5 << 1.4 << arma::endr
        << 4.9 << 3.0 << 1.4 << arma::endr
        << 4.7 << 3.2 << 1.3 << arma::endr;

  // BatchNorm layer with average parameter set to true.
  BatchNorm<> model(input.n_rows);
  model.Reset();

  // BatchNorm layer with average parameter set to false.
  BatchNorm<> model2(input.n_rows, 1e-5, false);
  model2.Reset();

  // Non-Deteministic Forward Pass Test.
  model.Deterministic() = false;
  model.Forward(input, output);

  // Value calculates using torch.nn.BatchNorm2d(momentum = None).
  arma::mat result;
  result << 1.1658 << 0.1100 << -1.2758 << arma::endr
         << 1.2579 << -0.0699 << -1.1880 << arma::endr
         << 1.1737 << 0.0958 << -1.2695 << arma::endr;

  CheckMatrices(output, result, 1e-1);

  model2.Forward(input, output);
  CheckMatrices(output, result, 1e-1);
  result.clear();

  // Values calculated using torch.nn.BatchNorm2d(momentum = None).
  output = model.TrainingMean();
  result << 3.33333333 << arma::endr
         << 3.1 << arma::endr
         << 3.06666666 << arma::endr;

  CheckMatrices(output, result, 1e-1);

  // Values calculated using torch.nn.BatchNorm2d().
  output = model2.TrainingMean();
  result << 0.3333 << arma::endr
         << 0.3100 << arma::endr
         << 0.3067 << arma::endr;

  CheckMatrices(output, result, 1e-1);
  result.clear();

  // Values calculated using torch.nn.BatchNorm2d(momentum = None).
  output = model.TrainingVariance();
  result << 3.4433 << arma::endr
         << 3.0700 << arma::endr
         << 2.9033 << arma::endr;

  CheckMatrices(output, result, 1e-1);
  result.clear();

  // Values calculated using torch.nn.BatchNorm2d().
  output = model2.TrainingVariance();
  result << 1.2443 << arma::endr
         << 1.2070 << arma::endr
         << 1.1903 << arma::endr;

  CheckMatrices(output, result, 1e-1);
  result.clear();

  // Deterministic Forward Pass test.
  model.Deterministic() = true;
  model.Forward(input, output);

  // Values calculated using torch.nn.BatchNorm2d(momentum = None).
  result << 0.9521 << 0.0898 << -1.0419 << arma::endr
         << 1.0273 << -0.0571 << -0.9702 << arma::endr
         << 0.9586 << 0.0783 << -1.0368 << arma::endr;

  CheckMatrices(output, result, 1e-1);

  // Values calculated using torch.nn.BatchNorm2d().
  model2.Deterministic() = true;
  model2.Forward(input, output);

  result << 4.2731 << 2.8388 << 0.9562 << arma::endr
         << 4.1779 << 2.4485 << 0.9921 << arma::endr
         << 4.0268 << 2.6519 << 0.9105 << arma::endr;
  CheckMatrices(output, result, 1e-1);
}

/**
 * BatchNorm layer numerical gradient test.
 */
TEST_CASE("GradientBatchNormTest", "[ANNLayerTest]")
{
  bool pass = false;
  for (size_t trial = 0; trial < 10; trial++)
  {
    // Add function gradient instantiation.
    struct GradientFunction
    {
      GradientFunction()
      {
        input = arma::randn(32, 2048);
        arma::mat target;
        target.ones(1, 2048);

        model = new FFN<NegativeLogLikelihood<>, NguyenWidrowInitialization>();
        model->Predictors() = input;
        model->Responses() = target;
        model->Add<IdentityLayer<> >();
        model->Add<Linear<> >(32, 4);
        model->Add<BatchNorm<> >(4);
        model->Add<Linear<>>(4, 2);
        model->Add<LogSoftMax<> >();
      }

      ~GradientFunction()
      {
        delete model;
      }

      double Gradient(arma::mat& gradient) const
      {
        double error = model->Evaluate(model->Parameters(), 0, 2048, false);
        model->Gradient(model->Parameters(), 0, gradient, 2048);
        return error;
      }

      arma::mat& Parameters() { return model->Parameters(); }

      FFN<NegativeLogLikelihood<>, NguyenWidrowInitialization>* model;
      arma::mat input, target;
    } function;

    double gradient = CheckGradient(function);
    if (gradient < 2e-1)
    {
      pass = true;
      break;
    }
  }

  REQUIRE(pass);
}

/**
 * Test that the functions that can access the parameters of the
 * Batch Norm layer work.
 */
TEST_CASE("BatchNormLayerParametersTest", "[ANNLayerTest]")
{
  // Parameter order : size, eps.
  BatchNorm<> layer(7, 1e-3);

  // Make sure we can get the parameters successfully.
  REQUIRE(layer.InputSize() == 7);
  REQUIRE(layer.Epsilon() == 1e-3);

  arma::mat runningMean(7, 1, arma::fill::randn);
  arma::mat runningVariance(7, 1, arma::fill::randn);

  layer.TrainingVariance() = runningVariance;
  layer.TrainingMean() = runningMean;
  CheckMatrices(layer.TrainingVariance(), runningVariance);
  CheckMatrices(layer.TrainingMean(), runningMean);
}

/**
 * VirtualBatchNorm layer numerical gradient test.
 */
TEST_CASE("GradientVirtualBatchNormTest", "[ANNLayerTest]")
{
  // Add function gradient instantiation.
  struct GradientFunction
  {
    GradientFunction()
    {
      input = arma::randn(5, 256);
      arma::mat referenceBatch = arma::mat(input.memptr(), input.n_rows, 16);
      arma::mat target;
      target.ones(1, 256);

      model = new FFN<NegativeLogLikelihood<>, NguyenWidrowInitialization>();
      model->Predictors() = input;
      model->Responses() = target;
      model->Add<IdentityLayer<> >();
      model->Add<Linear<> >(5, 5);
      model->Add<VirtualBatchNorm<> >(referenceBatch, 5);
      model->Add<Linear<> >(5, 2);
      model->Add<LogSoftMax<> >();
    }

    ~GradientFunction()
    {
      delete model;
    }

    double Gradient(arma::mat& gradient) const
    {
      double error = model->Evaluate(model->Parameters(), 0, 256, false);
      model->Gradient(model->Parameters(), 0, gradient, 256);
      return error;
    }

    arma::mat& Parameters() { return model->Parameters(); }

    FFN<NegativeLogLikelihood<>, NguyenWidrowInitialization>* model;
    arma::mat input, target;
  } function;

  REQUIRE(CheckGradient(function) <= 1e-4);
}

/**
 * Test that the functions that can modify and access the parameters of the
 * Virtual Batch Norm layer work.
 */
TEST_CASE("VirtualBatchNormLayerParametersTest", "[ANNLayerTest]")
{
  arma::mat input = arma::randn(5, 256);
  arma::mat referenceBatch = arma::mat(input.memptr(), input.n_rows, 16);

  // Parameter order : referenceBatch, size, eps.
  VirtualBatchNorm<> layer(referenceBatch, 5, 1e-3);

  // Make sure we can get the parameters successfully.
  REQUIRE(layer.InSize() == 5);
  REQUIRE(layer.Epsilon() == 1e-3);
}

/**
 * MiniBatchDiscrimination layer numerical gradient test.
 */
TEST_CASE("MiniBatchDiscriminationTest", "[ANNLayerTest]")
{
  // Add function gradient instantiation.
  struct GradientFunction
  {
    GradientFunction()
    {
      input = arma::randn(5, 4);
      arma::mat target;
      target.ones(1, 4);

      model = new FFN<NegativeLogLikelihood<>, NguyenWidrowInitialization>();
      model->Predictors() = input;
      model->Responses() = target;
      model->Add<IdentityLayer<> >();
      model->Add<Linear<> >(5, 5);
      model->Add<MiniBatchDiscrimination<> >(5, 10, 16);
      model->Add<Linear<> >(10, 2);
      model->Add<LogSoftMax<> >();
    }

    ~GradientFunction()
    {
      delete model;
    }

    double Gradient(arma::mat& gradient) const
    {
      return model->EvaluateWithGradient(model->Parameters(), 0, gradient, 4);
    }

    arma::mat& Parameters() { return model->Parameters(); }

    FFN<NegativeLogLikelihood<>, NguyenWidrowInitialization>* model;
    arma::mat input, target;
  } function;

  REQUIRE(CheckGradient(function) <= 1e-4);
}

/**
 * Simple Transposed Convolution layer test.
 */
TEST_CASE("SimpleTransposedConvolutionLayerTest", "[ANNLayerTest]")
{
  arma::mat output, input, delta;

  TransposedConvolution<> module1(1, 1, 3, 3, 1, 1, 0, 0, 4, 4, 6, 6);
  // Test the forward function.
  input = arma::linspace<arma::colvec>(0, 15, 16);
  module1.Parameters() = arma::mat(9 + 1, 1, arma::fill::zeros);
  module1.Parameters()(0) = 1.0;
  module1.Parameters()(8) = 2.0;
  module1.Reset();
  module1.Forward(input, output);
  // Value calculated using tensorflow.nn.conv2d_transpose()
  REQUIRE(arma::accu(output) == 360.0);

  // Test the backward function.
  module1.Backward(input, output, delta);
  // Value calculated using tensorflow.nn.conv2d()
  REQUIRE(arma::accu(delta) == 720.0);

  TransposedConvolution<> module2(1, 1, 4, 4, 1, 1, 1, 1, 5, 5, 6, 6);
  // Test the forward function.
  input = arma::linspace<arma::colvec>(0, 24, 25);
  module2.Parameters() = arma::mat(16 + 1, 1, arma::fill::zeros);
  module2.Parameters()(0) = 1.0;
  module2.Parameters()(3) = 1.0;
  module2.Parameters()(6) = 1.0;
  module2.Parameters()(9) = 1.0;
  module2.Parameters()(12) = 1.0;
  module2.Parameters()(15) = 2.0;
  module2.Reset();
  module2.Forward(input, output);
  // Value calculated using torch.nn.functional.conv_transpose2d()
  REQUIRE(arma::accu(output) == 1512.0);

  // Test the backward function.
  module2.Backward(input, output, delta);
  // Value calculated using torch.nn.functional.conv2d()
  REQUIRE(arma::accu(delta) == 6504.0);

  TransposedConvolution<> module3(1, 1, 3, 3, 1, 1, 1, 1, 5, 5, 5, 5);
  // Test the forward function.
  input = arma::linspace<arma::colvec>(0, 24, 25);
  module3.Parameters() = arma::mat(9 + 1, 1, arma::fill::zeros);
  module3.Parameters()(1) = 2.0;
  module3.Parameters()(2) = 4.0;
  module3.Parameters()(3) = 3.0;
  module3.Parameters()(8) = 1.0;
  module3.Reset();
  module3.Forward(input, output);
  // Value calculated using torch.nn.functional.conv_transpose2d()
  REQUIRE(arma::accu(output) == 2370.0);

  // Test the backward function.
  module3.Backward(input, output, delta);
  // Value calculated using torch.nn.functional.conv2d()
  REQUIRE(arma::accu(delta) == 19154.0);

  TransposedConvolution<> module4(1, 1, 3, 3, 1, 1, 0, 0, 5, 5, 7, 7);
  // Test the forward function.
  input = arma::linspace<arma::colvec>(0, 24, 25);
  module4.Parameters() = arma::mat(9 + 1, 1, arma::fill::zeros);
  module4.Parameters()(2) = 2.0;
  module4.Parameters()(4) = 4.0;
  module4.Parameters()(6) = 6.0;
  module4.Parameters()(8) = 8.0;
  module4.Reset();
  module4.Forward(input, output);
  // Value calculated using torch.nn.functional.conv_transpose2d()
  REQUIRE(arma::accu(output) == 6000.0);

  // Test the backward function.
  module4.Backward(input, output, delta);
  // Value calculated using torch.nn.functional.conv2d()
  REQUIRE(arma::accu(delta) == 86208.0);

  TransposedConvolution<> module5(1, 1, 3, 3, 2, 2, 0, 0, 2, 2, 5, 5);
  // Test the forward function.
  input = arma::linspace<arma::colvec>(0, 3, 4);
  module5.Parameters() = arma::mat(25 + 1, 1, arma::fill::zeros);
  module5.Parameters()(2) = 8.0;
  module5.Parameters()(4) = 6.0;
  module5.Parameters()(6) = 4.0;
  module5.Parameters()(8) = 2.0;
  module5.Reset();
  module5.Forward(input, output);
  // Value calculated using torch.nn.functional.conv_transpose2d()
  REQUIRE(arma::accu(output) == 120.0);

  // Test the backward function.
  module5.Backward(input, output, delta);
  // Value calculated using torch.nn.functional.conv2d()
  REQUIRE(arma::accu(delta) == 960.0);

  TransposedConvolution<> module6(1, 1, 3, 3, 2, 2, 1, 1, 3, 3, 5, 5);
  // Test the forward function.
  input = arma::linspace<arma::colvec>(0, 8, 9);
  module6.Parameters() = arma::mat(9 + 1, 1, arma::fill::zeros);
  module6.Parameters()(0) = 8.0;
  module6.Parameters()(3) = 6.0;
  module6.Parameters()(6) = 2.0;
  module6.Parameters()(8) = 4.0;
  module6.Reset();
  module6.Forward(input, output);
  // Value calculated using torch.nn.functional.conv_transpose2d()
  REQUIRE(arma::accu(output) == 410.0);

  // Test the backward function.
  module6.Backward(input, output, delta);
  // Value calculated using torch.nn.functional.conv2d()
  REQUIRE(arma::accu(delta) == 4444.0);

  TransposedConvolution<> module7(1, 1, 3, 3, 2, 2, 1, 1, 3, 3, 6, 6);
  // Test the forward function.
  input = arma::linspace<arma::colvec>(0, 8, 9);
  module7.Parameters() = arma::mat(9 + 1, 1, arma::fill::zeros);
  module7.Parameters()(0) = 8.0;
  module7.Parameters()(2) = 6.0;
  module7.Parameters()(4) = 2.0;
  module7.Parameters()(8) = 4.0;
  module7.Reset();
  module7.Forward(input, output);
  // Value calculated using torch.nn.functional.conv_transpose2d()
  REQUIRE(arma::accu(output) == 606.0);

  module7.Backward(input, output, delta);
  // Value calculated using torch.nn.functional.conv2d()
  REQUIRE(arma::accu(delta) == 7732.0);
}

/**
 * Transposed Convolution layer numerical gradient test.
 */
TEST_CASE("GradientTransposedConvolutionLayerTest", "[ANNLayerTest]")
{
  // Add function gradient instantiation.
  // To make this test robust, check it five times.
  bool pass = false;
  for (size_t trial = 0; trial < 5; trial++)
  {
    struct GradientFunction
    {
      GradientFunction()
      {
        input = arma::linspace<arma::colvec>(0, 35, 36);
        target = arma::mat("1");

        model = new FFN<NegativeLogLikelihood<>, RandomInitialization>();
        model->Predictors() = input;
        model->Responses() = target;
        model->Add<TransposedConvolution<> >
            (1, 1, 3, 3, 2, 2, 1, 1, 6, 6, 12, 12);
        model->Add<LogSoftMax<> >();
      }

      ~GradientFunction()
      {
        delete model;
      }

      double Gradient(arma::mat& gradient) const
      {
        double error = model->Evaluate(model->Parameters(), 0, 1);
        model->Gradient(model->Parameters(), 0, gradient, 1);
        return error;
      }

      arma::mat& Parameters() { return model->Parameters(); }

      FFN<NegativeLogLikelihood<>, RandomInitialization>* model;
      arma::mat input, target;
    } function;

    if (CheckGradient(function) < 1e-3)
    {
      pass = true;
      break;
    }
  }
  REQUIRE(pass == true);
}

/**
 * Simple MultiplyMerge module test.
 */
TEST_CASE("SimpleMultiplyMergeLayerTest", "[ANNLayerTest]")
{
  arma::mat output, input, delta;
  input = arma::ones(10, 1);

  for (size_t i = 0; i < 5; ++i)
  {
    MultiplyMerge<> module(false, false);
    const size_t numMergeModules = math::RandInt(2, 10);
    for (size_t m = 0; m < numMergeModules; ++m)
    {
      IdentityLayer<> identityLayer;
      identityLayer.Forward(input, identityLayer.OutputParameter());

      module.Add<IdentityLayer<> >(identityLayer);
    }

    // Test the Forward function.
    module.Forward(input, output);
    REQUIRE(10 == arma::accu(output));

    // Test the Backward function.
    module.Backward(input, output, delta);
    REQUIRE(arma::accu(output) == arma::accu(delta));
  }
}

/**
 * Simple Atrous Convolution layer test.
 */
TEST_CASE("SimpleAtrousConvolutionLayerTest", "[ANNLayerTest]")
{
  arma::mat output, input, delta;

  AtrousConvolution<> module1(1, 1, 3, 3, 1, 1, 0, 0, 7, 7, 2, 2);
  // Test the Forward function.
  input = arma::linspace<arma::colvec>(0, 48, 49);
  module1.Parameters() = arma::mat(9 + 1, 1, arma::fill::zeros);
  module1.Parameters()(0) = 1.0;
  module1.Parameters()(8) = 2.0;
  module1.Reset();
  module1.Forward(input, output);
  // Value calculated using tensorflow.nn.atrous_conv2d()
  REQUIRE(arma::accu(output) == 792.0);

  // Test the Backward function.
  module1.Backward(input, output, delta);
  REQUIRE(arma::accu(delta) == 2376);

  AtrousConvolution<> module2(1, 1, 3, 3, 2, 2, 0, 0, 7, 7, 2, 2);
  // Test the forward function.
  input = arma::linspace<arma::colvec>(0, 48, 49);
  module2.Parameters() = arma::mat(9 + 1, 1, arma::fill::zeros);
  module2.Parameters()(0) = 1.0;
  module2.Parameters()(3) = 1.0;
  module2.Parameters()(6) = 1.0;
  module2.Reset();
  module2.Forward(input, output);
  // Value calculated using tensorflow.nn.conv2d()
  REQUIRE(arma::accu(output) == 264.0);

  // Test the backward function.
  module2.Backward(input, output, delta);
  REQUIRE(arma::accu(delta) == 792.0);
}

/**
 * Atrous Convolution layer numerical gradient test.
 */
TEST_CASE("GradientAtrousConvolutionLayerTest", "[ANNLayerTest]")
{
  // Add function gradient instantiation.
  struct GradientFunction
  {
    GradientFunction()
    {
      input = arma::linspace<arma::colvec>(0, 35, 36);
      target = arma::mat("1");

      model = new FFN<NegativeLogLikelihood<>, RandomInitialization>();
      model->Predictors() = input;
      model->Responses() = target;
      model->Add<IdentityLayer<> >();
      model->Add<AtrousConvolution<> >(1, 1, 3, 3, 1, 1, 0, 0, 6, 6, 2, 2);
      model->Add<LogSoftMax<> >();
    }

    ~GradientFunction()
    {
      delete model;
    }

    double Gradient(arma::mat& gradient) const
    {
      double error = model->Evaluate(model->Parameters(), 0, 1);
      model->Gradient(model->Parameters(), 0, gradient, 1);
      return error;
    }

    arma::mat& Parameters() { return model->Parameters(); }

    FFN<NegativeLogLikelihood<>, RandomInitialization>* model;
    arma::mat input, target;
  } function;

  // TODO: this tolerance seems far higher than necessary.  The implementation
  // should be checked.
  REQUIRE(CheckGradient(function) <= 0.2);
}

/**
 * Test the functions to access and modify the parameters of the
 * AtrousConvolution layer.
 */
TEST_CASE("AtrousConvolutionLayerParametersTest", "[ANNLayerTest]")
{
  // Parameter order for the constructor: inSize, outSize, kW, kH, dW, dH, padW,
  // padH, inputWidth, inputHeight, dilationW, dilationH, paddingType ("none").
  AtrousConvolution<> layer1(1, 2, 3, 4, 5, 6, std::make_tuple(7, 8),
      std::make_tuple(9, 10), 11, 12, 13, 14);
  AtrousConvolution<> layer2(2, 3, 4, 5, 6, 7, std::make_tuple(8, 9),
      std::make_tuple(10, 11), 12, 13, 14, 15);

  // Make sure we can get the parameters successfully.
  REQUIRE(layer1.InputWidth() == 11);
  REQUIRE(layer1.InputHeight() == 12);
  REQUIRE(layer1.KernelWidth() == 3);
  REQUIRE(layer1.KernelHeight() == 4);
  REQUIRE(layer1.StrideWidth() == 5);
  REQUIRE(layer1.StrideHeight() == 6);
  REQUIRE(layer1.Padding().PadHTop() == 9);
  REQUIRE(layer1.Padding().PadHBottom() == 10);
  REQUIRE(layer1.Padding().PadWLeft() == 7);
  REQUIRE(layer1.Padding().PadWRight() == 8);
  REQUIRE(layer1.DilationWidth() == 13);
  REQUIRE(layer1.DilationHeight() == 14);

  // Now modify the parameters to match the second layer.
  layer1.InputWidth() = 12;
  layer1.InputHeight() = 13;
  layer1.KernelWidth() = 4;
  layer1.KernelHeight() = 5;
  layer1.StrideWidth() = 6;
  layer1.StrideHeight() = 7;
  layer1.Padding().PadHTop() = 10;
  layer1.Padding().PadHBottom() = 11;
  layer1.Padding().PadWLeft() = 8;
  layer1.Padding().PadWRight() = 9;
  layer1.DilationWidth() = 14;
  layer1.DilationHeight() = 15;

  // Now ensure all results are the same.
  REQUIRE(layer1.InputWidth() == layer2.InputWidth());
  REQUIRE(layer1.InputHeight() == layer2.InputHeight());
  REQUIRE(layer1.KernelWidth() == layer2.KernelWidth());
  REQUIRE(layer1.KernelHeight() == layer2.KernelHeight());
  REQUIRE(layer1.StrideWidth() == layer2.StrideWidth());
  REQUIRE(layer1.StrideHeight() == layer2.StrideHeight());
  REQUIRE(layer1.Padding().PadHTop() == layer2.Padding().PadHTop());
  REQUIRE(layer1.Padding().PadHBottom() ==
                      layer2.Padding().PadHBottom());
  REQUIRE(layer1.Padding().PadWLeft() ==
                      layer2.Padding().PadWLeft());
  REQUIRE(layer1.Padding().PadWRight() ==
                      layer2.Padding().PadWRight());
  REQUIRE(layer1.DilationWidth() == layer2.DilationWidth());
  REQUIRE(layer1.DilationHeight() == layer2.DilationHeight());
}

/**
 * Test that the padding options are working correctly in Atrous Convolution
 * layer.
 */
TEST_CASE("AtrousConvolutionLayerPaddingTest", "[ANNLayerTest]")
{
  arma::mat output, input, delta;

  // Check valid padding option.
  AtrousConvolution<> module1(1, 1, 3, 3, 1, 1,
      std::tuple<size_t, size_t>(1, 1), std::tuple<size_t, size_t>(1, 1), 7, 7,
      2, 2, "valid");

  // Test the Forward function.
  input = arma::linspace<arma::colvec>(0, 48, 49);
  module1.Parameters() = arma::mat(9 + 1, 1, arma::fill::zeros);
  module1.Reset();
  module1.Forward(input, output);

  REQUIRE(arma::accu(output) == 0);
  REQUIRE(output.n_rows == 9);
  REQUIRE(output.n_cols == 1);

  // Test the Backward function.
  module1.Backward(input, output, delta);

  // Check same padding option.
  AtrousConvolution<> module2(1, 1, 3, 3, 1, 1,
      std::tuple<size_t, size_t>(0, 0), std::tuple<size_t, size_t>(0, 0), 7, 7,
      2, 2, "same");

  // Test the forward function.
  input = arma::linspace<arma::colvec>(0, 48, 49);
  module2.Parameters() = arma::mat(9 + 1, 1, arma::fill::zeros);
  module2.Reset();
  module2.Forward(input, output);

  REQUIRE(arma::accu(output) == 0);
  REQUIRE(output.n_rows == 49);
  REQUIRE(output.n_cols == 1);

  // Test the backward function.
  module2.Backward(input, output, delta);
}

/**
 * Tests the LayerNorm layer.
 */
TEST_CASE("LayerNormTest", "[ANNLayerTest]")
{
  arma::mat input, output;
  input << 5.1 << 3.5 << arma::endr
        << 4.9 << 3.0 << arma::endr
        << 4.7 << 3.2 << arma::endr;

  LayerNorm<> model(input.n_rows);
  model.Reset();

  model.Forward(input, output);
  arma::mat result;
  result << 1.2247 << 1.2978 << arma::endr
         << 0 << -1.1355 << arma::endr
         << -1.2247 << -0.1622 << arma::endr;

  CheckMatrices(output, result, 1e-1);
  result.clear();

  output = model.Mean();
  result << 4.9000 << 3.2333 << arma::endr;

  CheckMatrices(output, result, 1e-1);
  result.clear();

  output = model.Variance();
  result << 0.0267 << 0.0422 << arma::endr;

  CheckMatrices(output, result, 1e-1);
}

/**
 * LayerNorm layer numerical gradient test.
 */
TEST_CASE("GradientLayerNormTest", "[ANNLayerTest]")
{
  // Add function gradient instantiation.
  struct GradientFunction
  {
    GradientFunction()
    {
      input = arma::randn(10, 256);
      arma::mat target;
      target.ones(1, 256);

      model = new FFN<NegativeLogLikelihood<>, NguyenWidrowInitialization>();
      model->Predictors() = input;
      model->Responses() = target;
      model->Add<IdentityLayer<> >();
      model->Add<Linear<> >(10, 10);
      model->Add<LayerNorm<> >(10);
      model->Add<Linear<> >(10, 2);
      model->Add<LogSoftMax<> >();
    }

    ~GradientFunction()
    {
      delete model;
    }

    double Gradient(arma::mat& gradient) const
    {
      double error = model->Evaluate(model->Parameters(), 0, 256, false);
      model->Gradient(model->Parameters(), 0, gradient, 256);
      return error;
    }

    arma::mat& Parameters() { return model->Parameters(); }

    FFN<NegativeLogLikelihood<>, NguyenWidrowInitialization>* model;
    arma::mat input, target;
  } function;

  REQUIRE(CheckGradient(function) <= 1e-4);
}

/**
 * Test that the functions that can access the parameters of the
 * Layer Norm layer work.
 */
TEST_CASE("LayerNormLayerParametersTest", "[ANNLayerTest]")
{
  // Parameter order : size, eps.
  LayerNorm<> layer(5, 1e-3);

  // Make sure we can get the parameters successfully.
  REQUIRE(layer.InSize() == 5);
  REQUIRE(layer.Epsilon() == 1e-3);
}

/**
 * Test if the AddMerge layer is able to forward the
 * Forward/Backward/Gradient calls.
 */
TEST_CASE("AddMergeRunTest", "[ANNLayerTest]")
{
  arma::mat output, input, delta, error;

  AddMerge<> module(true, true);

  Linear<>* linear = new Linear<>(10, 10);
  module.Add(linear);

  linear->Parameters().randu();
  linear->Reset();

  input = arma::zeros(10, 1);
  module.Forward(input, output);

  double parameterSum = arma::accu(linear->Parameters().submat(
      100, 0, linear->Parameters().n_elem - 1, 0));

  // Test the Backward function.
  module.Backward(input, input, delta);

  // Clean up before we break,
  delete linear;

  REQUIRE(parameterSum == Approx(arma::accu(output)).epsilon(1e-5));
  REQUIRE(arma::accu(delta) == 0);
}

/**
 * Test if the MultiplyMerge layer is able to forward the
 * Forward/Backward/Gradient calls.
 */
TEST_CASE("MultiplyMergeRunTest", "[ANNLayerTest]")
{
  arma::mat output, input, delta, error;

  MultiplyMerge<> module(true, true);

  Linear<>* linear = new Linear<>(10, 10);
  module.Add(linear);

  linear->Parameters().randu();
  linear->Reset();

  input = arma::zeros(10, 1);
  module.Forward(input, output);

  double parameterSum = arma::accu(linear->Parameters().submat(
      100, 0, linear->Parameters().n_elem - 1, 0));

  // Test the Backward function.
  module.Backward(input, input, delta);

  // Clean up before we break,
  delete linear;

  REQUIRE(parameterSum == Approx(arma::accu(output)).epsilon(1e-5));
  REQUIRE(arma::accu(delta) == 0);
}

/**
 * Simple subview module test.
 */
TEST_CASE("SimpleSubviewLayerTest", "[ANNLayerTest]")
{
  arma::mat output, input, delta, outputMat;
  Subview<> moduleRow(1, 10, 19);

  // Test the Forward function for a vector.
  input = arma::ones(20, 1);
  moduleRow.Forward(input, output);
  REQUIRE(output.n_rows == 10);

  Subview<> moduleMat(4, 3, 6, 0, 2);

  // Test the Forward function for a matrix.
  input = arma::ones(20, 8);
  moduleMat.Forward(input, outputMat);
  REQUIRE(outputMat.n_rows == 12);
  REQUIRE(outputMat.n_cols == 2);

  // Test the Backward function.
  moduleMat.Backward(input, input, delta);
  REQUIRE(accu(delta) == 160);
  REQUIRE(delta.n_rows == 20);
}

/**
 * Subview index test.
 */
TEST_CASE("SubviewIndexTest", "[ANNLayerTest]")
{
  arma::mat outputEnd, outputMid, outputStart, input, delta;
  input = arma::linspace<arma::vec>(1, 20, 20);

  // Slicing from the initial indices.
  Subview<> moduleStart(1, 0, 9);
  arma::mat subStart = arma::linspace<arma::vec>(1, 10, 10);

  moduleStart.Forward(input, outputStart);
  CheckMatrices(outputStart, subStart);

  // Slicing from the mid indices.
  Subview<> moduleMid(1, 6, 15);
  arma::mat subMid = arma::linspace<arma::vec>(7, 16, 10);

  moduleMid.Forward(input, outputMid);
  CheckMatrices(outputMid, subMid);

  // Slicing from the end indices.
  Subview<> moduleEnd(1, 10, 19);
  arma::mat subEnd = arma::linspace<arma::vec>(11, 20, 10);

  moduleEnd.Forward(input, outputEnd);
  CheckMatrices(outputEnd, subEnd);
}

/**
 * Subview batch test.
 */
TEST_CASE("SubviewBatchTest", "[ANNLayerTest]")
{
  arma::mat output, input, outputCol, outputMat, outputDef;

  // All rows selected.
  Subview<> moduleCol(1, 0, 19);

  // Test with inSize 1.
  input = arma::ones(20, 8);
  moduleCol.Forward(input, outputCol);
  CheckMatrices(outputCol, input);

  // Few rows and columns selected.
  Subview<> moduleMat(4, 3, 6, 0, 2);

  // Test with inSize greater than 1.
  moduleMat.Forward(input, outputMat);
  output = arma::ones(12, 2);
  CheckMatrices(outputMat, output);

  // endCol changed to 3 by default.
  Subview<> moduleDef(4, 1, 6, 0, 4);

  // Test with inSize greater than 1 and endCol >= inSize.
  moduleDef.Forward(input, outputDef);
  output = arma::ones(24, 2);
  CheckMatrices(outputDef, output);
}

/**
 * Test that the functions that can modify and access the parameters of the
 * Subview layer work.
 */
TEST_CASE("SubviewLayerParametersTest", "[ANNLayerTest]")
{
  // Parameter order : inSize, beginRow, endRow, beginCol, endCol.
  Subview<> layer1(1, 2, 3, 4, 5);
  Subview<> layer2(1, 3, 4, 5, 6);

  // Make sure we can get the parameters correctly.
  REQUIRE(layer1.InSize() == 1);
  REQUIRE(layer1.BeginRow() == 2);
  REQUIRE(layer1.EndRow() == 3);
  REQUIRE(layer1.BeginCol() == 4);
  REQUIRE(layer1.EndCol() == 5);

  // Now modify the parameters to match the second layer.
  layer1.BeginRow() = 3;
  layer1.EndRow() = 4;
  layer1.BeginCol() = 5;
  layer1.EndCol() = 6;

  // Now ensure all results are the same.
  REQUIRE(layer1.InSize() == layer2.InSize());
  REQUIRE(layer1.BeginRow() == layer2.BeginRow());
  REQUIRE(layer1.EndRow() == layer2.EndRow());
  REQUIRE(layer1.BeginCol() == layer2.BeginCol());
  REQUIRE(layer1.EndCol() == layer2.EndCol());
}

/*
 * Simple Reparametrization module test.
 */
TEST_CASE("SimpleReparametrizationLayerTest", "[ANNLayerTest]")
{
  arma::mat input, output, delta;
  Reparametrization<> module(5);

  // Test the Forward function. As the mean is zero and the standard
  // deviation is small, after multiplying the gaussian sample, the
  // output should be small enough.
  input = join_cols(arma::ones<arma::mat>(5, 1) * -15,
      arma::zeros<arma::mat>(5, 1));
  module.Forward(input, output);
  REQUIRE(arma::accu(output) <= 1e-5);

  // Test the Backward function.
  arma::mat gy = arma::zeros<arma::mat>(5, 1);
  module.Backward(input, gy, delta);
  REQUIRE(arma::accu(delta) != 0); // klBackward will be added.
}

/**
 * Reparametrization module stochastic boolean test.
 */
TEST_CASE("ReparametrizationLayerStochasticTest", "[ANNLayerTest]")
{
  arma::mat input, outputA, outputB;
  Reparametrization<> module(5, false);

  input = join_cols(arma::ones<arma::mat>(5, 1),
      arma::zeros<arma::mat>(5, 1));

  // Test if two forward passes generate same output.
  module.Forward(input, outputA);
  module.Forward(input, outputB);

  CheckMatrices(outputA, outputB);
}

/**
 * Reparametrization module includeKl boolean test.
 */
TEST_CASE("ReparametrizationLayerIncludeKlTest", "[ANNLayerTest]")
{
  arma::mat input, output, gy, delta;
  Reparametrization<> module(5, true, false);

  input = join_cols(arma::ones<arma::mat>(5, 1),
      arma::zeros<arma::mat>(5, 1));
  module.Forward(input, output);

  // As KL divergence is not included, with the above inputs, the delta
  // matrix should be all zeros.
  gy = arma::zeros(output.n_rows, output.n_cols);
  module.Backward(output, gy, delta);

  REQUIRE(arma::accu(delta) == 0);
}

/**
 * Jacobian Reparametrization module test.
 */
TEST_CASE("JacobianReparametrizationLayerTest", "[ANNLayerTest]")
{
  for (size_t i = 0; i < 5; ++i)
  {
    const size_t inputElementsHalf = math::RandInt(2, 1000);

    arma::mat input;
    input.set_size(inputElementsHalf * 2, 1);

    Reparametrization<> module(inputElementsHalf, false, false);

    double error = JacobianTest(module, input);
    REQUIRE(error <= 1e-5);
  }
}

/**
 * Reparametrization layer numerical gradient test.
 */
TEST_CASE("GradientReparametrizationLayerTest", "[ANNLayerTest]")
{
  // Linear function gradient instantiation.
  struct GradientFunction
  {
    GradientFunction()
    {
      input = arma::randu(10, 1);
      target = arma::mat("1");

      model = new FFN<NegativeLogLikelihood<>, NguyenWidrowInitialization>();
      model->Predictors() = input;
      model->Responses() = target;
      model->Add<IdentityLayer<> >();
      model->Add<Linear<> >(10, 6);
      model->Add<Reparametrization<> >(3, false, true, 1);
      model->Add<Linear<> >(3, 2);
      model->Add<LogSoftMax<> >();
    }

    ~GradientFunction()
    {
      delete model;
    }

    double Gradient(arma::mat& gradient) const
    {
      double error = model->Evaluate(model->Parameters(), 0, 1);
      model->Gradient(model->Parameters(), 0, gradient, 1);
      return error;
    }

    arma::mat& Parameters() { return model->Parameters(); }

    FFN<NegativeLogLikelihood<>, NguyenWidrowInitialization>* model;
    arma::mat input, target;
  } function;

  REQUIRE(CheckGradient(function) <= 1e-4);
}

/**
 * Reparametrization layer beta numerical gradient test.
 */
TEST_CASE("GradientReparametrizationLayerBetaTest", "[ANNLayerTest]")
{
  // Linear function gradient instantiation.
  struct GradientFunction
  {
    GradientFunction()
    {
      input = arma::randu(10, 2);
      target = arma::mat("1 1");

      model = new FFN<NegativeLogLikelihood<>, NguyenWidrowInitialization>();
      model->Predictors() = input;
      model->Responses() = target;
      model->Add<IdentityLayer<> >();
      model->Add<Linear<> >(10, 6);
      // Use a value of beta not equal to 1.
      model->Add<Reparametrization<> >(3, false, true, 2);
      model->Add<Linear<> >(3, 2);
      model->Add<LogSoftMax<> >();
    }

    ~GradientFunction()
    {
      delete model;
    }

    double Gradient(arma::mat& gradient) const
    {
      double error = model->Evaluate(model->Parameters(), 0, 1);
      model->Gradient(model->Parameters(), 0, gradient, 1);
      return error;
    }

    arma::mat& Parameters() { return model->Parameters(); }

    FFN<NegativeLogLikelihood<>, NguyenWidrowInitialization>* model;
    arma::mat input, target;
  } function;

  REQUIRE(CheckGradient(function) <= 1e-4);
}

/**
 * Test that the functions that can access the parameters of the
 * Reparametrization layer work.
 */
TEST_CASE("ReparametrizationLayerParametersTest", "[ANNLayerTest]")
{
  // Parameter order : latentSize, stochastic, includeKL, beta.
  Reparametrization<> layer(5, false, false, 2);

  // Make sure we can get the parameters successfully.
  REQUIRE(layer.OutputSize() == 5);
  REQUIRE(layer.Stochastic() == false);
  REQUIRE(layer.IncludeKL() == false);
  REQUIRE(layer.Beta() == 2);
}

/**
 * Simple residual module test.
 */
TEST_CASE("SimpleResidualLayerTest", "[ANNLayerTest]")
{
  arma::mat outputA, outputB, input, deltaA, deltaB;

  Sequential<>* sequential = new Sequential<>(true);
  Residual<>* residual = new Residual<>(true);

  Linear<>* linearA = new Linear<>(10, 10);
  linearA->Parameters().randu();
  linearA->Reset();
  Linear<>* linearB = new Linear<>(10, 10);
  linearB->Parameters().randu();
  linearB->Reset();

  // Add the same layers (with the same parameters) to both Sequential and
  // Residual object.
  sequential->Add(linearA);
  sequential->Add(linearB);

  residual->Add(linearA);
  residual->Add(linearB);

  // Test the Forward function (pass the same input to both).
  input = arma::randu(10, 1);
  sequential->Forward(input, outputA);
  residual->Forward(input, outputB);

  CheckMatrices(outputA, outputB - input);

  // Test the Backward function (pass the same error to both).
  sequential->Backward(input, input, deltaA);
  residual->Backward(input, input, deltaB);

  CheckMatrices(deltaA, deltaB - input);

  delete sequential;
  delete residual;
  delete linearA;
  delete linearB;
}

/**
 * Simple Highway module test.
 */
TEST_CASE("SimpleHighwayLayerTest", "[ANNLayerTest]")
{
  arma::mat outputA, outputB, input, deltaA, deltaB;
  Sequential<>* sequential = new Sequential<>(true);
  Highway<>* highway = new Highway<>(10, true);
  highway->Parameters().zeros();
  highway->Reset();

  Linear<>* linearA = new Linear<>(10, 10);
  linearA->Parameters().randu();
  linearA->Reset();
  Linear<>* linearB = new Linear<>(10, 10);
  linearB->Parameters().randu();
  linearB->Reset();

  // Add the same layers (with the same parameters) to both Sequential and
  // Highway object.
  highway->Add(linearA);
  highway->Add(linearB);
  sequential->Add(linearA);
  sequential->Add(linearB);

  // Test the Forward function (pass the same input to both).
  input = arma::randu(10, 1);
  sequential->Forward(input, outputA);
  highway->Forward(input, outputB);

  CheckMatrices(outputB, input * 0.5 + outputA * 0.5);

  delete sequential;
  delete highway;
  delete linearA;
  delete linearB;
}

/**
 * Test that the function that can access the inSize parameter of the
 * Highway layer works.
 */
TEST_CASE("HighwayLayerParametersTest", "[ANNLayerTest]")
{
  // Parameter order : inSize, model.
  Highway<> layer(1, true);

  // Make sure we can get the parameter successfully.
  REQUIRE(layer.InSize() == 1);
}

/**
 * Sequential layer numerical gradient test.
 */
TEST_CASE("GradientHighwayLayerTest", "[ANNLayerTest]")
{
  // Linear function gradient instantiation.
  struct GradientFunction
  {
    GradientFunction()
    {
      input = arma::randu(5, 1);
      target = arma::mat("1");

      model = new FFN<NegativeLogLikelihood<>, NguyenWidrowInitialization>();
      model->Predictors() = input;
      model->Responses() = target;
      model->Add<IdentityLayer<> >();
      model->Add<Linear<> >(5, 10);

      highway = new Highway<>(10);
      highway->Add<Linear<> >(10, 10);
      highway->Add<ReLULayer<> >();
      highway->Add<Linear<> >(10, 10);
      highway->Add<ReLULayer<> >();

      model->Add(highway);
      model->Add<Linear<> >(10, 2);
      model->Add<LogSoftMax<> >();
    }

    ~GradientFunction()
    {
      delete model;
    }

    double Gradient(arma::mat& gradient) const
    {
      double error = model->Evaluate(model->Parameters(), 0, 1);
      model->Gradient(model->Parameters(), 0, gradient, 1);
      return error;
    }

    arma::mat& Parameters() { return model->Parameters(); }

    FFN<NegativeLogLikelihood<>, NguyenWidrowInitialization>* model;
    Highway<>* highway;
    arma::mat input, target;
  } function;

  REQUIRE(CheckGradient(function) <= 1e-4);
}

/**
 * Sequential layer numerical gradient test.
 */
TEST_CASE("GradientSequentialLayerTest", "[ANNLayerTest]")
{
  // Linear function gradient instantiation.
  struct GradientFunction
  {
    GradientFunction()
    {
      input = arma::randu(10, 1);
      target = arma::mat("1");

      model = new FFN<NegativeLogLikelihood<>, NguyenWidrowInitialization>();
      model->Predictors() = input;
      model->Responses() = target;
      model->Add<IdentityLayer<> >();
      model->Add<Linear<> >(10, 10);
      sequential = new Sequential<>();
      sequential->Add<Linear<> >(10, 10);
      sequential->Add<ReLULayer<> >();
      sequential->Add<Linear<> >(10, 5);
      sequential->Add<ReLULayer<> >();

      model->Add(sequential);
      model->Add<Linear<> >(5, 2);
      model->Add<LogSoftMax<> >();
    }

    ~GradientFunction()
    {
      delete model;
    }

    double Gradient(arma::mat& gradient) const
    {
      double error = model->Evaluate(model->Parameters(), 0, 1);
      model->Gradient(model->Parameters(), 0, gradient, 1);
      return error;
    }

    arma::mat& Parameters() { return model->Parameters(); }

    FFN<NegativeLogLikelihood<>, NguyenWidrowInitialization>* model;
    Sequential<>* sequential;
    arma::mat input, target;
  } function;

  REQUIRE(CheckGradient(function) <= 1e-4);
}

/**
 * WeightNorm layer numerical gradient test.
 */
TEST_CASE("GradientWeightNormLayerTest", "[ANNLayerTest]")
{
  // Linear function gradient instantiation.
  struct GradientFunction
  {
    GradientFunction()
    {
      input = arma::randu(10, 1);
      target = arma::mat("1");

      model = new FFN<NegativeLogLikelihood<>, NguyenWidrowInitialization>();
      model->Predictors() = input;
      model->Responses() = target;
      model->Add<Linear<> >(10, 10);

      Linear<>* linear = new Linear<>(10, 2);
      weightNorm = new WeightNorm<>(linear);

      model->Add(weightNorm);
      model->Add<LogSoftMax<> >();
    }

    ~GradientFunction()
    {
      delete model;
    }

    double Gradient(arma::mat& gradient) const
    {
      double error = model->Evaluate(model->Parameters(), 0, 1);
      model->Gradient(model->Parameters(), 0, gradient, 1);
      return error;
    }

    arma::mat& Parameters() { return model->Parameters(); }

    FFN<NegativeLogLikelihood<>, NguyenWidrowInitialization>* model;
    WeightNorm<>* weightNorm;
    arma::mat input, target;
  } function;

  REQUIRE(CheckGradient(function) <= 1e-4);
}

/**
 * Test if the WeightNorm layer is able to forward the
 * Forward/Backward/Gradient calls.
 */
TEST_CASE("WeightNormRunTest", "[ANNLayerTest]")
{
  arma::mat output, input, delta, error;

  Linear<>* linear = new Linear<>(10, 10);

  WeightNorm<> module(linear);

  module.Parameters().randu();
  module.Reset();

  linear->Bias().zeros();

  input = arma::zeros(10, 1);
  module.Forward(input, output);

  // Test the Backward function.
  module.Backward(input, input, delta);

  REQUIRE(0 == arma::accu(output));
  REQUIRE(arma::accu(delta) == 0);
}

// General ANN serialization test.
template<typename LayerType>
void ANNLayerSerializationTest(LayerType& layer)
{
  arma::mat input(5, 100, arma::fill::randu);
  arma::mat output(5, 100, arma::fill::randu);

  FFN<NegativeLogLikelihood<>, ann::RandomInitialization> model;
  model.Add<Linear<>>(input.n_rows, 10);
  model.Add<LayerType>(layer);
  model.Add<ReLULayer<>>();
  model.Add<Linear<>>(10, output.n_rows);
  model.Add<LogSoftMax<>>();

  ens::StandardSGD opt(0.1, 1, 5, -100, false);
  model.Train(input, output, opt);

  arma::mat originalOutput;
  model.Predict(input, originalOutput);

  // Now serialize the model.
  FFN<NegativeLogLikelihood<>, ann::RandomInitialization> xmlModel, textModel,
      binaryModel;
  SerializeObjectAll(model, xmlModel, textModel, binaryModel);

  // Ensure that predictions are the same.
  arma::mat modelOutput, xmlOutput, textOutput, binaryOutput;
  model.Predict(input, modelOutput);
  xmlModel.Predict(input, xmlOutput);
  textModel.Predict(input, textOutput);
  binaryModel.Predict(input, binaryOutput);

  CheckMatrices(originalOutput, modelOutput, 1e-5);
  CheckMatrices(originalOutput, xmlOutput, 1e-5);
  CheckMatrices(originalOutput, textOutput, 1e-5);
  CheckMatrices(originalOutput, binaryOutput, 1e-5);
}

/**
 * Simple serialization test for batch normalization layer.
 */
TEST_CASE("BatchNormSerializationTest", "[ANNLayerTest]")
{
  BatchNorm<> layer(10);
  ANNLayerSerializationTest(layer);
}

/**
 * Simple serialization test for layer normalization layer.
 */
TEST_CASE("LayerNormSerializationTest", "[ANNLayerTest]")
{
  LayerNorm<> layer(10);
  ANNLayerSerializationTest(layer);
}

/**
 * Test that the functions that can modify and access the parameters of the
 * Convolution layer work.
 */
TEST_CASE("ConvolutionLayerParametersTest", "[ANNLayerTest]")
{
  // Parameter order: inSize, outSize, kW, kH, dW, dH, padW, padH, inputWidth,
  // inputHeight, paddingType.
  Convolution<> layer1(1, 2, 3, 4, 5, 6, std::tuple<size_t, size_t>(7, 8),
      std::tuple<size_t, size_t>(9, 10), 11, 12, "none");
  Convolution<> layer2(2, 3, 4, 5, 6, 7, std::tuple<size_t, size_t>(8, 9),
      std::tuple<size_t, size_t>(10, 11), 12, 13, "none");

  // Make sure we can get the parameters successfully.
  REQUIRE(layer1.InputWidth() == 11);
  REQUIRE(layer1.InputHeight() == 12);
  REQUIRE(layer1.KernelWidth() == 3);
  REQUIRE(layer1.KernelHeight() == 4);
  REQUIRE(layer1.StrideWidth() == 5);
  REQUIRE(layer1.StrideHeight() == 6);
  REQUIRE(layer1.PadWLeft() == 7);
  REQUIRE(layer1.PadWRight() == 8);
  REQUIRE(layer1.PadHTop() == 9);
  REQUIRE(layer1.PadHBottom() == 10);

  // Now modify the parameters to match the second layer.
  layer1.InputWidth() = 12;
  layer1.InputHeight() = 13;
  layer1.KernelWidth() = 4;
  layer1.KernelHeight() = 5;
  layer1.StrideWidth() = 6;
  layer1.StrideHeight() = 7;
  layer1.PadWLeft() = 8;
  layer1.PadWRight() = 9;
  layer1.PadHTop() = 10;
  layer1.PadHBottom() = 11;

  // Now ensure all results are the same.
  REQUIRE(layer1.InputWidth() == layer2.InputWidth());
  REQUIRE(layer1.InputHeight() == layer2.InputHeight());
  REQUIRE(layer1.KernelWidth() == layer2.KernelWidth());
  REQUIRE(layer1.KernelHeight() == layer2.KernelHeight());
  REQUIRE(layer1.StrideWidth() == layer2.StrideWidth());
  REQUIRE(layer1.StrideHeight() == layer2.StrideHeight());
  REQUIRE(layer1.PadWLeft() == layer2.PadWLeft());
  REQUIRE(layer1.PadWRight() == layer2.PadWRight());
  REQUIRE(layer1.PadHTop() == layer2.PadHTop());
  REQUIRE(layer1.PadHBottom() == layer2.PadHBottom());
}

/**
 * Test that the padding options are working correctly in Convolution layer.
 */
TEST_CASE("ConvolutionLayerPaddingTest", "[ANNLayerTest]")
{
  arma::mat output, input, delta;

  // Check valid padding option.
  Convolution<> module1(1, 1, 3, 3, 1, 1, std::tuple<size_t, size_t>(1, 1),
      std::tuple<size_t, size_t>(1, 1), 7, 7, "valid");

  // Test the Forward function.
  input = arma::linspace<arma::colvec>(0, 48, 49);
  module1.Parameters() = arma::mat(9 + 1, 1, arma::fill::zeros);
  module1.Reset();
  module1.Forward(input, output);

  REQUIRE(arma::accu(output) == 0);
  REQUIRE(output.n_rows == 25);
  REQUIRE(output.n_cols == 1);

  // Test the Backward function.
  module1.Backward(input, output, delta);

  // Check same padding option.
  Convolution<> module2(1, 1, 3, 3, 1, 1, std::tuple<size_t, size_t>(0, 0),
      std::tuple<size_t, size_t>(0, 0), 7, 7, "same");

  // Test the forward function.
  input = arma::linspace<arma::colvec>(0, 48, 49);
  module2.Parameters() = arma::mat(9 + 1, 1, arma::fill::zeros);
  module2.Reset();
  module2.Forward(input, output);

  REQUIRE(arma::accu(output) == 0);
  REQUIRE(output.n_rows == 49);
  REQUIRE(output.n_cols == 1);

  // Test the backward function.
  module2.Backward(input, output, delta);
}

/**
 * Test that the padding options in Transposed Convolution layer.
 */
TEST_CASE("TransposedConvolutionLayerPaddingTest", "[ANNLayerTest]")
{
  arma::mat output, input, delta;

  TransposedConvolution<> module1(1, 1, 3, 3, 1, 1, 0, 0, 4, 4, 6, 6, "VALID");
  // Test the forward function.
  // Valid Should give the same result.
  input = arma::linspace<arma::colvec>(0, 15, 16);
  module1.Parameters() = arma::mat(9 + 1, 1, arma::fill::zeros);
  module1.Reset();
  module1.Forward(input, output);
  // Value calculated using tensorflow.nn.conv2d_transpose().
  REQUIRE(arma::accu(output) == 0.0);

  // Test the Backward Function.
  module1.Backward(input, output, delta);
  REQUIRE(arma::accu(delta) == 0.0);

  // Test Valid for non zero padding.
  TransposedConvolution<> module2(1, 1, 3, 3, 2, 2,
      std::tuple<size_t, size_t>(0, 0), std::tuple<size_t, size_t>(0, 0),
      2, 2, 5, 5, "VALID");
  // Test the forward function.
  input = arma::linspace<arma::colvec>(0, 3, 4);
  module2.Parameters() = arma::mat(25 + 1, 1, arma::fill::zeros);
  module2.Parameters()(2) = 8.0;
  module2.Parameters()(4) = 6.0;
  module2.Parameters()(6) = 4.0;
  module2.Parameters()(8) = 2.0;
  module2.Reset();
  module2.Forward(input, output);
  // Value calculated using torch.nn.functional.conv_transpose2d().
  REQUIRE(arma::accu(output) == 120.0);

  // Test the Backward Function.
  module2.Backward(input, output, delta);
  REQUIRE(arma::accu(delta) == 960.0);

  // Test for same padding type.
  TransposedConvolution<> module3(1, 1, 3, 3, 2, 2, 0, 0, 3, 3, 3, 3, "SAME");
  // Test the forward function.
  input = arma::linspace<arma::colvec>(0, 8, 9);
  module3.Parameters() = arma::mat(9 + 1, 1, arma::fill::zeros);
  module3.Reset();
  module3.Forward(input, output);
  REQUIRE(arma::accu(output) == 0);
  REQUIRE(output.n_rows == input.n_rows);
  REQUIRE(output.n_cols == input.n_cols);

  // Test the Backward Function.
  module3.Backward(input, output, delta);
  REQUIRE(arma::accu(delta) == 0.0);

  // Output shape should equal input.
  TransposedConvolution<> module4(1, 1, 3, 3, 1, 1,
    std::tuple<size_t, size_t>(2, 2), std::tuple<size_t, size_t>(2, 2),
    5, 5, 5, 5, "SAME");
  // Test the forward function.
  input = arma::linspace<arma::colvec>(0, 24, 25);
  module4.Parameters() = arma::mat(9 + 1, 1, arma::fill::zeros);
  module4.Reset();
  module4.Forward(input, output);
  REQUIRE(arma::accu(output) == 0);
  REQUIRE(output.n_rows == input.n_rows);
  REQUIRE(output.n_cols == input.n_cols);

  // Test the Backward Function.
  module4.Backward(input, output, delta);
  REQUIRE(arma::accu(delta) == 0.0);

  TransposedConvolution<> module5(1, 1, 3, 3, 2, 2, 0, 0, 2, 2, 2, 2, "SAME");
  // Test the forward function.
  input = arma::linspace<arma::colvec>(0, 3, 4);
  module5.Parameters() = arma::mat(25 + 1, 1, arma::fill::zeros);
  module5.Reset();
  module5.Forward(input, output);
  REQUIRE(arma::accu(output) == 0);
  REQUIRE(output.n_rows == input.n_rows);
  REQUIRE(output.n_cols == input.n_cols);

  // Test the Backward Function.
  module5.Backward(input, output, delta);
  REQUIRE(arma::accu(delta) == 0.0);

  TransposedConvolution<> module6(1, 1, 4, 4, 1, 1, 1, 1, 5, 5, 5, 5, "SAME");
  // Test the forward function.
  input = arma::linspace<arma::colvec>(0, 24, 25);
  module6.Parameters() = arma::mat(16 + 1, 1, arma::fill::zeros);
  module6.Reset();
  module6.Forward(input, output);
  REQUIRE(arma::accu(output) == 0);
  REQUIRE(output.n_rows == input.n_rows);
  REQUIRE(output.n_cols == input.n_cols);

  // Test the Backward Function.
  module6.Backward(input, output, delta);
  REQUIRE(arma::accu(delta) == 0.0);
}

/**
 * Simple test for Max Pooling layer.
 */
TEST_CASE("MaxPoolingTestCase", "[ANNLayerTest]")
{
  // For rectangular input to pooling layers.
  arma::mat input = arma::mat(12, 1);
  arma::mat output;
  input.zeros();
  input(0) = 1;
  input(1) = 2;
  input(2) = 3;
  input(3) = input(8) = 7;
  input(4) = 4;
  input(5) = 5;
  input(6) = input(7) = 6;
  input(10) = 8;
  input(11) = 9;
  // Output-Size should be 2 x 2.
  // Square output.
  MaxPooling<> module1(2, 2, 2, 1);
  module1.InputHeight() = 3;
  module1.InputWidth() = 4;
  module1.Forward(input, output);
  // Calculated using torch.nn.MaxPool2d().
  REQUIRE(arma::accu(output) == 28);
  REQUIRE(output.n_elem == 4);
  REQUIRE(output.n_cols == 1);

  // For Square input.
  input = arma::mat(9, 1);
  input.zeros();
  input(0) = 6;
  input(1) = 3;
  input(2) = 9;
  input(3) = 3;
  input(6) = 3;
  // Output-Size should be 1 x 2.
  // Rectangular output.
  MaxPooling<> module2(3, 2, 3, 1);
  module2.InputHeight() = 3;
  module2.InputWidth() = 3;
  module2.Forward(input, output);
  // Calculated using torch.nn.MaxPool2d().
  REQUIRE(arma::accu(output) == 12.0);
  REQUIRE(output.n_elem == 2);
  REQUIRE(output.n_cols == 1);

  // For Square input.
  input = arma::mat(16, 1);
  input.zeros();
  input(0) = 6;
  input(1) = 3;
  input(2) = 9;
  input(4) = 3;
  input(8) = 3;
  // Output-Size should be 3 x 3.
  // Square output.
  MaxPooling<> module3(2, 2, 1, 1);
  module3.InputHeight() = 4;
  module3.InputWidth() = 4;
  module3.Forward(input, output);
  // Calculated using torch.nn.MaxPool2d().
  REQUIRE(arma::accu(output) == 30.0);
  REQUIRE(output.n_elem == 9);
  REQUIRE(output.n_cols == 1);

  // For Rectangular input.
  input = arma::mat(6, 1);
  input.zeros();
  input(0) = 1;
  input(1) = 1;
  input(3) = 1;
  // Output-Size should be 2 x 2.
  // Square output.
  MaxPooling<> module4(2, 1, 1, 1);
  module4.InputHeight() = 2;
  module4.InputWidth() = 3;
  module4.Forward(input, output);
  // Calculated using torch.nn.MaxPool2d().
  REQUIRE(arma::accu(output) == 3);
  REQUIRE(output.n_elem == 4);
  REQUIRE(output.n_cols == 1);
}

/**
 * Test that the functions that can modify and access the parameters of the
 * Glimpse layer work.
 */
TEST_CASE("GlimpseLayerParametersTest", "[ANNLayerTest]")
{
  // Parameter order : inSize, size, depth, scale, inputWidth, inputHeight.
  Glimpse<> layer1(1, 2, 3, 4, 5, 6);
  Glimpse<> layer2(1, 2, 3, 4, 6, 7);

  // Make sure we can get the parameters successfully.
  REQUIRE(layer1.InputHeight() == 6);
  REQUIRE(layer1.InputWidth() == 5);
  REQUIRE(layer1.Scale() == 4);
  REQUIRE(layer1.Depth() == 3);
  REQUIRE(layer1.GlimpseSize() == 2);
  REQUIRE(layer1.InSize() == 1);

  // Now modify the parameters to match the second layer.
  layer1.InputHeight() = 7;
  layer1.InputWidth() = 6;

  // Now ensure that all the results are the same.
  REQUIRE(layer1.InputHeight() == layer2.InputHeight());
  REQUIRE(layer1.InputWidth() == layer2.InputWidth());
  REQUIRE(layer1.Scale() == layer2.Scale());
  REQUIRE(layer1.Depth() == layer2.Depth());
  REQUIRE(layer1.GlimpseSize() == layer2.GlimpseSize());
  REQUIRE(layer1.InSize() == layer2.InSize());
}

/**
 * Test that the function that can access the stdev parameter of the
 * Reinforce Normal layer works.
 */
TEST_CASE("ReinforceNormalLayerParametersTest", "[ANNLayerTest]")
{
  // Parameter : stdev.
  ReinforceNormal<> layer(4.0);

  // Make sure we can get the parameter successfully.
  REQUIRE(layer.StandardDeviation() == 4.0);
}

/**
 * Test that the function that can access the parameters of the
 * VR Class Reward layer works.
 */
TEST_CASE("VRClassRewardLayerParametersTest", "[ANNLayerTest]")
{
  // Parameter order : scale, sizeAverage.
  VRClassReward<> layer(2, false);

  // Make sure we can get the parameters successfully.
  REQUIRE(layer.Scale() == 2);
  REQUIRE(layer.SizeAverage() == false);
}

/**
 * Simple test for Adaptive pooling for Max Pooling layer.
 */
TEST_CASE("AdaptiveMaxPoolingTestCase", "[ANNLayerTest]")
{
  // For rectangular input.
  arma::mat input = arma::mat(12, 1);
  arma::mat output, delta;

  input.zeros();
  input(0) = 1;
  input(1) = 2;
  input(2) = 3;
  input(3) = input(8) = 7;
  input(4) = 4;
  input(5) = 5;
  input(6) = input(7) = 6;
  input(10) = 8;
  input(11) = 9;
  // Output-Size should be 2 x 2.
  // Square output.
  AdaptiveMaxPooling<> module1(2, 2);
  module1.InputHeight() = 3;
  module1.InputWidth() = 4;
  module1.Forward(input, output);
  // Calculated using torch.nn.AdaptiveMaxPool2d().
  REQUIRE(arma::accu(output) == 28);
  REQUIRE(output.n_elem == 4);
  REQUIRE(output.n_cols == 1);
  // Test the Backward Function.
  module1.Backward(input, output, delta);
  REQUIRE(arma::accu(delta) == 28.0);

  // For Square input.
  input = arma::mat(9, 1);
  input.zeros();
  input(0) = 6;
  input(1) = 3;
  input(2) = 9;
  input(3) = 3;
  input(6) = 3;
  // Output-Size should be 1 x 2.
  // Rectangular output.
  AdaptiveMaxPooling<> module2(2, 1);
  module2.InputHeight() = 3;
  module2.InputWidth() = 3;
  module2.Forward(input, output);
  // Calculated using torch.nn.AdaptiveMaxPool2d().
  REQUIRE(arma::accu(output) == 15.0);
  REQUIRE(output.n_elem == 2);
  REQUIRE(output.n_cols == 1);
  // Test the Backward Function.
  module2.Backward(input, output, delta);
  REQUIRE(arma::accu(delta) == 15.0);

  // For Square input.
  input = arma::mat(16, 1);
  input.zeros();
  input(0) = 6;
  input(1) = 3;
  input(2) = 9;
  input(4) = 3;
  input(8) = 3;
  // Output-Size should be 3 x 3.
  // Square output.
  AdaptiveMaxPooling<> module3(std::tuple<size_t, size_t>(3, 3));
  module3.InputHeight() = 4;
  module3.InputWidth() = 4;
  module3.Forward(input, output);
  // Calculated using torch.nn.AdaptiveMaxPool2d().
  REQUIRE(arma::accu(output) == 30.0);
  REQUIRE(output.n_elem == 9);
  REQUIRE(output.n_cols == 1);
  // Test the Backward Function.
  module3.Backward(input, output, delta);
  REQUIRE(arma::accu(delta) == 30.0);

  // For Rectangular input.
  input = arma::mat(20, 1);
  input.zeros();
  input(0) = 1;
  input(1) = 1;
  input(3) = 1;
  // Output-Size should be 2 x 2.
  // Square output.
  AdaptiveMaxPooling<> module4(std::tuple<size_t, size_t>(2, 2));
  module4.InputHeight() = 4;
  module4.InputWidth() = 5;
  module4.Forward(input, output);
  // Calculated using torch.nn.AdaptiveMaxPool2d().
  REQUIRE(arma::accu(output) == 2);
  REQUIRE(output.n_elem == 4);
  REQUIRE(output.n_cols == 1);
  // Test the Backward Function.
  module4.Backward(input, output, delta);
  REQUIRE(arma::accu(delta) == 2.0);
}

/**
 * Simple test for Adaptive pooling for Mean Pooling layer.
 */
TEST_CASE("AdaptiveMeanPoolingTestCase", "[ANNLayerTest]")
{
  // For rectangular input.
  arma::mat input = arma::mat(12, 1);
  arma::mat output, delta;

  input.zeros();
  input(0) = 1;
  input(1) = 2;
  input(2) = 3;
  input(3) = input(8) = 7;
  input(4) = 4;
  input(5) = 5;
  input(6) = input(7) = 6;
  input(10) = 8;
  input(11) = 9;
  // Output-Size should be 2 x 2.
  // Square output.
  AdaptiveMeanPooling<> module1(2, 2);
  module1.InputHeight() = 3;
  module1.InputWidth() = 4;
  module1.Forward(input, output);
  // Calculated using torch.nn.AdaptiveAvgPool2d().
  REQUIRE(arma::accu(output) == 19.75);
  REQUIRE(output.n_elem == 4);
  REQUIRE(output.n_cols == 1);
  // Test the Backward Function.
  module1.Backward(input, output, delta);
  REQUIRE(arma::accu(delta) == 7.0);

  // For Square input.
  input = arma::mat(9, 1);
  input.zeros();
  input(0) = 6;
  input(1) = 3;
  input(2) = 9;
  input(3) = 3;
  input(6) = 3;
  // Output-Size should be 1 x 2.
  // Rectangular output.
  AdaptiveMeanPooling<> module2(1, 2);
  module2.InputHeight() = 3;
  module2.InputWidth() = 3;
  module2.Forward(input, output);
  // Calculated using torch.nn.AdaptiveAvgPool2d().
  REQUIRE(arma::accu(output) == 4.5);
  REQUIRE(output.n_elem == 2);
  REQUIRE(output.n_cols == 1);
  // Test the Backward Function.
  module2.Backward(input, output, delta);
  REQUIRE(arma::accu(delta) == 0.0);

  // For Square input.
  input = arma::mat(16, 1);
  input.zeros();
  input(0) = 6;
  input(1) = 3;
  input(2) = 9;
  input(4) = 3;
  input(8) = 3;
  // Output-Size should be 3 x 3.
  // Square output.
  AdaptiveMeanPooling<> module3(std::tuple<size_t, size_t>(3, 3));
  module3.InputHeight() = 4;
  module3.InputWidth() = 4;
  module3.Forward(input, output);
  // Calculated using torch.nn.AdaptiveAvgPool2d().
  REQUIRE(arma::accu(output) == 10.5);
  REQUIRE(output.n_elem == 9);
  REQUIRE(output.n_cols == 1);
  // Test the Backward Function.
  module3.Backward(input, output, delta);
  REQUIRE(arma::accu(delta) == 10.5);

  // For Rectangular input.
  input = arma::mat(24, 1);
  input.zeros();
  input(0) = 3;
  input(1) = 3;
  input(4) = 3;
  // Output-Size should be 3 x 3.
  // Square output.
  AdaptiveMeanPooling<> module4(std::tuple<size_t, size_t>(3, 3));
  module4.InputHeight() = 4;
  module4.InputWidth() = 6;
  module4.Forward(input, output);
  // Calculated using torch.nn.AdaptiveAvgPool2d().
  REQUIRE(arma::accu(output) == 2.25);
  REQUIRE(output.n_elem == 9);
  REQUIRE(output.n_cols == 1);
  // Test the Backward Function.
  module4.Backward(input, output, delta);
  REQUIRE(arma::accu(delta) == 1.5);
}

TEST_CASE("TransposedConvolutionalLayerOptionalParameterTest", "[ANNLayerTest]")
{
  Sequential<>* decoder = new Sequential<>();

  // Check if we can create an object without specifying output.
  REQUIRE_NOTHROW(decoder->Add<TransposedConvolution<>>(24, 16,
      5, 5, 1, 1, 0, 0, 10, 10));

  REQUIRE_NOTHROW(decoder->Add<TransposedConvolution<>>(16, 1,
      15, 15, 1, 1, 1, 1, 14, 14));

  delete decoder;
}

TEST_CASE("BatchNormWithMinBatchesTest", "[ANNLayerTest]")
{
  arma::mat input, output, result, runningMean, runningVar, delta;

  // The input test matrix is of the form 3 x 2 x 4 x 1 where
  // number of images are 3 and number of feature maps are 2.
  input = arma::mat(8, 3);
  input << 1 << 446 << 42 << arma::endr
      << 2 << 16 << 63 << arma::endr
      << 3 << 13 << 63 << arma::endr
      << 4 << 21 << 21 << arma::endr
      << 1 << 13 << 11 << arma::endr
      << 32 << 45 << 42 << arma::endr
      << 22 << 16 << 63 << arma::endr
      << 32 << 13 << 42 << arma::endr;

  // Output calculated using torch.nn.BatchNorm2d().
  result = arma::mat(8, 3);
  result << -0.4786 << 3.2634 << -0.1338 << arma::endr
      << -0.4702 << -0.3525 << 0.0427 << arma::endr
      << -0.4618 << -0.3777 << 0.0427 << arma::endr
      << -0.4534 << -0.3104 << -0.3104 << arma::endr
      << -1.5429 << -0.8486 << -0.9643 << arma::endr
      << 0.2507 << 1.0029 << 0.8293 << arma::endr
      << -0.3279 << -0.675 << 2.0443 << arma::endr
      << 0.2507 << -0.8486 << 0.8293 << arma::endr;

  // Check correctness of batch normalization.
  BatchNorm<> module1(2, 1e-5, false, 0.1);
  module1.Reset();
  module1.Forward(input, output);
  CheckMatrices(output, result, 1e-1);

  // Check backward function.
  module1.Backward(input, output, delta);
  REQUIRE(arma::accu(delta) == Approx(0.0102676).epsilon(1e-5));

  // Check values for running mean and running variance.
  // Calculated using torch.nn.BatchNorm2d().
  runningMean = arma::mat(2, 1);
  runningVar = arma::mat(2, 1);
  runningMean(0) = 5.7917;
  runningMean(1) = 2.76667;
  runningVar(0) = 1543.6545;
  runningVar(1) = 33.488;

  CheckMatrices(runningMean, module1.TrainingMean(), 1e-3);
  CheckMatrices(runningVar, module1.TrainingVariance(), 1e-2);

  // Check correctness of layer when running mean and variance
  // are updated using cumulative average.
  BatchNorm<> module2(2);
  module2.Reset();
  module2.Forward(input, output);
  CheckMatrices(output, result, 1e-1);

  // Check values for running mean and running variance.
  // Calculated using torch.nn.BatchNorm2d().
  runningMean(0) = 57.9167;
  runningMean(1) = 27.6667;
  runningVar(0) = 15427.5380;
  runningVar(1) = 325.8787;

  CheckMatrices(runningMean, module2.TrainingMean(), 1e-2);
  CheckMatrices(runningVar, module2.TrainingVariance(), 1e-2);

  // Check correctness when model is testing.
  arma::mat deterministicOutput;
  module1.Deterministic() = true;
  module1.Forward(input, deterministicOutput);

  result.clear();
  result = arma::mat(8, 3);
  result << -0.12195 << 11.20426 << 0.92158 << arma::endr
      << -0.0965 << 0.259824 << 1.4560 << arma::endr
      << -0.071054 << 0.183567 << 1.45607 << arma::endr
      << -0.045601<< 0.3870852 << 0.38708 << arma::endr
      << -0.305288 << 1.7683 << 1.4227 << arma::endr
      << 5.05166 << 7.29812<< 6.7797 << arma::endr
      << 3.323614 << 2.2867 << 10.4086 << arma::endr
      << 5.05166 << 1.7683 << 6.7797 << arma::endr;

  CheckMatrices(result, deterministicOutput, 1e-1);

  // Check correctness by updating the running mean and variance again.
  module1.Deterministic() = false;

  // Clean up.
  output.clear();
  input.clear();

  // The input test matrix is of the form 2 x 2 x 3 x 1 where
  // number of images are 2 and number of feature maps are 2.
  input = arma::mat(6, 2);
  input << 12 << 443 << arma::endr
      << 134 << 45 << arma::endr
      << 11 << 13 << arma::endr
      << 14 << 55 << arma::endr
      << 110 << 4 << arma::endr
      << 1 << 45 << arma::endr;

  result << -0.629337 << 2.14791 << arma::endr
      << 0.156797 << -0.416694 << arma::endr
      << -0.63578 << -0.622893 << arma::endr
      << -0.637481 << 0.4440386 << arma::endr
      << 1.894857 << -0.901267 << arma::endr
      << -0.980402 << 0.180253 << arma::endr;

  module1.Forward(input, output);
  CheckMatrices(result, output, 1e-3);

  // Check correctness for the second module as well.
  module2.Forward(input, output);
  CheckMatrices(result, output, 1e-3);

  // Calculated using torch.nn.BatchNorm2d().
  runningMean(0) = 16.1792;
  runningMean(1) = 6.30667;
  runningVar(0) = 4276.5849;
  runningVar(1) = 202.595;

  CheckMatrices(runningMean, module1.TrainingMean(), 1e-3);
  CheckMatrices(runningVar, module1.TrainingVariance(), 1e-1);

  // Check correctness of running mean and variance when their
  // values are updated using cumulative average.
  runningMean(0) = 83.79166;
  runningMean(1) = 32.9166;
  runningVar(0) = 22164.1035;
  runningVar(1) = 1025.2227;

  CheckMatrices(runningMean, module2.TrainingMean(), 1e-3);
  CheckMatrices(runningVar, module2.TrainingVariance(), 1e-3);

  // Check backward function.
  module1.Backward(input, output, delta);

  deterministicOutput.clear();
  module1.Deterministic() = true;
  module1.Forward(input, deterministicOutput);

  result.clear();
  result << -0.06388436 << 6.524754114 << arma::endr
      << 1.799655281 << 0.44047968 << arma::endr
      << -0.07913291 << -0.04784981 << arma::endr
      << 0.5405045 << 3.4210097 << arma::endr
      << 7.2851023 << -0.1620577 << arma::endr
      << -0.37282639 << 2.7184474 << arma::endr;

  // Calculated using torch.nn.BatchNorm2d().
  CheckMatrices(result, deterministicOutput, 1e-1);
}

/**
 * Batch Normalization layer numerical gradient test.
 */
TEST_CASE("GradientBatchNormWithMiniBatchesTest", "[ANNLayerTest]")
{
  // Add function gradient instantiation.
  // To make this test robust, check it ten times.
  bool pass = false;
  for (size_t trial = 0; trial < 10; trial++)
  {
    struct GradientFunction
    {
      GradientFunction()
      {
        input = arma::randn(16, 1024);
        arma::mat target;
        target.ones(1, 1024);

        model = new FFN<NegativeLogLikelihood<>, NguyenWidrowInitialization>();
        model->Predictors() = input;
        model->Responses() = target;
        model->Add<IdentityLayer<>>();
        model->Add<Convolution<>>(1, 2, 3, 3, 1, 1, 0, 0, 4, 4);
        model->Add<BatchNorm<>>(2);
        model->Add<Linear<>>(2 * 2 * 2, 2);
        model->Add<LogSoftMax<>>();
      }

      ~GradientFunction()
      {
        delete model;
      }

      double Gradient(arma::mat& gradient) const
      {
        double error = model->Evaluate(model->Parameters(), 0, 1024, false);
        model->Gradient(model->Parameters(), 0, gradient, 1024);
        return error;
      }

      arma::mat& Parameters() { return model->Parameters(); }

      FFN<NegativeLogLikelihood<>, NguyenWidrowInitialization>* model;
      arma::mat input, target;
    } function;

    double gradient = CheckGradient(function);
    if (gradient < 1e-1)
    {
      pass = true;
      break;
    }
  }

  REQUIRE(pass);
}

TEST_CASE("ConvolutionLayerTestCase", "[ANNLayerTest]")
{
  arma::mat input, output;

  // The input test matrix is of the form 3 x 2 x 4 x 1 where
  // number of images are 3 and number of feature maps are 2.
  input = arma::mat(8, 3);
  input << 1 << 446 << 42 << arma::endr
      << 2 << 16 << 63 << arma::endr
      << 3 << 13 << 63 << arma::endr
      << 4 << 21 << 21 << arma::endr
      << 1 << 13 << 11 << arma::endr
      << 32 << 45 << 42 << arma::endr
      << 22 << 16 << 63 << arma::endr
      << 32 << 13 << 42 << arma::endr;

  Convolution<> layer(2, 4, 1, 1, 1, 1, 0, 0, 4, 1);
  layer.Reset();

  // Set weights to 1.0 and bias to 0.0.
  layer.Parameters().zeros();
  arma::mat weight(2 * 4, 1);
  weight.fill(1.0);
  layer.Parameters().submat(arma::span(0, 2 * 4 - 1), arma::span()) = weight;
  layer.Forward(input, output);

  // Value calculated using torch.nn.Conv2d().
  REQUIRE(arma::accu(output) == 4108);

  // Set bias to one.
  layer.Parameters().fill(1.0);
  layer.Forward(input, output);

  // Value calculated using torch.nn.Conv2d().
  REQUIRE(arma::accu(output) == 4156);
}

TEST_CASE("BatchNormDeterministicTest", "[ANNLayerTest]")
{
  FFN<> module;
  module.Add<BatchNorm<>>(2, 1e-5, false);
  module.Add<LogSoftMax<>>();

  arma::mat input(4, 3), output;
  module.ResetParameters();

  // The model should switch to Deterministic mode for predicting.
  module.Predict(input, output);
  REQUIRE(boost::get<BatchNorm<>*>(module.Model()[0])->Deterministic() == true);

  output.ones();
  module.Train(input, output);
  // The model should switch to training mode for predicting.
  REQUIRE(boost::get<BatchNorm<>*>(module.Model()[0])->Deterministic() == 0);
}

/**
<<<<<<< HEAD
 * Simple tests for instance normalization layer.
 */
TEST_CASE("InstanceNormLayerTest", "[ANNLayerTest]")
{
  arma::mat input, result, output, delta, deltaExpected;
  arma::mat runningMean, runningVar;

  // Represents 2 images, each having 3 channels, and shape (3,2).
  input << 1  << 19  << arma::endr
        << 2  << 20  << arma::endr
        << 3  << 21  << arma::endr
        << 4  << 22  << arma::endr
        << 5  << 23  << arma::endr
        << 6  << 24  << arma::endr
        << 7  << 25  << arma::endr
        << 8  << 26  << arma::endr
        << 9  << 27  << arma::endr
        << 10 << 28  << arma::endr
        << 11 << 29  << arma::endr
        << 12 << 30  << arma::endr
        << 13 << 31  << arma::endr
        << 14 << 32  << arma::endr
        << 15 << 33  << arma::endr
        << 16 << 34  << arma::endr
        << 17 << 35  << arma::endr
        << 18 << 36  << arma::endr;

  // Output calculated using torch.nn.InstanceNorm2d().
  result  << -1.4638  << -1.4638 << arma::endr
          << -0.8783  << -0.8783 << arma::endr
          << -0.2928  << -0.2928 << arma::endr
          <<  0.2928  <<  0.2928 << arma::endr
          <<  0.8783  <<  0.8783 << arma::endr
          <<  1.4638  <<  1.4638 << arma::endr
          << -1.4638  << -1.4638 << arma::endr
          << -0.8783  << -0.8783 << arma::endr
          << -0.2928  << -0.2928 << arma::endr
          <<  0.2928  <<  0.2928 << arma::endr
          <<  0.8783  <<  0.8783 << arma::endr
          <<  1.4638  <<  1.4638 << arma::endr
          << -1.4638  << -1.4638 << arma::endr
          << -0.8783  << -0.8783 << arma::endr
          << -0.2928  << -0.2928 << arma::endr
          <<  0.2928  <<  0.2928 << arma::endr
          <<  0.8783  <<  0.8783 << arma::endr
          <<  1.4638  <<  1.4638 << arma::endr;

  // Calculated using torch.nn.InstanceNorm2d().
  deltaExpected << 1.8367 <<  1.8367 << arma::endr
                << 0.3967 <<  0.3967 << arma::endr
                << 0.0147 <<  0.0147 << arma::endr
                <<-0.0147 << -0.0147 << arma::endr
                <<-0.3967 << -0.3967 << arma::endr
                <<-1.8367 << -1.8367 << arma::endr
                << 1.8367 <<  1.8367 << arma::endr
                << 0.3967 <<  0.3967 << arma::endr
                << 0.0147 <<  0.0147 << arma::endr
                <<-0.0147 << -0.0147 << arma::endr
                <<-0.3967 << -0.3967 << arma::endr
                <<-1.8367 << -1.8367 << arma::endr
                << 1.8367 <<  1.8367 << arma::endr
                << 0.3967 <<  0.3967 << arma::endr
                << 0.0147 <<  0.0147 << arma::endr
                <<-0.0147 << -0.0147 << arma::endr
                <<-0.3967 << -0.3967 << arma::endr
                <<-1.8367 << -1.8367 << arma::endr;

  // Check Forward and Backward pass in non-deterministic mode.
  InstanceNorm<> module(3, 1e-5, false, 0.1);
  output.zeros(arma::size(input));
  module.Forward(input, output);
  CheckMatrices(output, result, 1e-1);

  module.Backward(input, output, delta);
  CheckMatrices(delta, deltaExpected, 1e-1);

  runningMean = arma::mat(3, 1);
  runningVar = arma::mat(3, 1);
  runningMean(0) = 1.2500;
  runningMean(1) = 1.8500;
  runningMean(2) = 2.4500;
  runningVar(0) = 1.2500;
  runningVar(1) = 1.2500;
  runningVar(2) = 1.2500;

  CheckMatrices(runningMean, module.TrainingMean(), 1e-1);
  CheckMatrices(runningVar, module.TrainingVariance(), 1e-1);

  // Check Forward pass in deterministic mode.
  InstanceNorm<> module1(3, 1e-5, false, 0.1);
  module1.Deterministic() = true;
  output.zeros(arma::size(input));
  module1.Forward(input, output);

  // Calculated using torch.nn.InstanceNorm2d().
  result  <<  1.0000 <<  18.9999 << arma::endr
          <<  2.0000 <<  19.9999 << arma::endr
          <<  3.0000 <<  20.9999 << arma::endr
          <<  4.0000 <<  21.9999 << arma::endr
          <<  5.0000 <<  22.9999 << arma::endr
          <<  6.0000 <<  23.9999 << arma::endr
          <<  7.0000 <<  24.9999 << arma::endr
          <<  8.0000 <<  25.9999 << arma::endr
          <<  9.0000 <<  26.9999 << arma::endr
          << 10.0000 <<  27.9999 << arma::endr
          << 10.9999 <<  28.9999 << arma::endr
          << 11.9999 <<  29.9999 << arma::endr
          << 12.9999 <<  30.9998 << arma::endr
          << 13.9999 <<  31.9998 << arma::endr
          << 14.9999 <<  32.9998 << arma::endr
          << 15.9999 <<  33.9998 << arma::endr
          << 16.9999 <<  34.9998 << arma::endr
          << 17.9999 <<  35.9998 << arma::endr;

  CheckMatrices(output, result, 1e-1);
}

/**
 * Test that the functions that can access the parameters of the
 * Instance Norm layer work.
 */
TEST_CASE("InstanceNormLayerParametersTest", "[ANNLayerTest]")
{
  // Parameter order : size, eps.
  InstanceNorm<> layer(7, 1e-3);

  // Make sure we can get the parameters successfully.
  REQUIRE(layer.InputSize() == 7);
  REQUIRE(layer.Epsilon() == 1e-3);

  arma::mat runningMean(7, 1, arma::fill::randn);
  arma::mat runningVariance(7, 1, arma::fill::randn);

  layer.TrainingVariance() = runningVariance;
  layer.TrainingMean() = runningMean;
  CheckMatrices(layer.TrainingVariance(), runningVariance);
  CheckMatrices(layer.TrainingMean(), runningMean);
}

/**
 * Instance Norm layer numerical gradient test.
 */
TEST_CASE("GradientInstanceNormLayerTest", "[ANNLayerTest]")
{
  // Add function gradient instantiation.
  // To make this test robust, check it ten times.
  bool pass = false;
  for (size_t trial = 0; trial < 10; trial++)
  {
    struct GradientFunction
    {
      GradientFunction()
      {
        input = arma::randn(16, 1024);
        arma::mat target;
        target.ones(1, 1024);

        model = new FFN<NegativeLogLikelihood<>, NguyenWidrowInitialization>();
        model->Predictors() = input;
        model->Responses() = target;
        model->Add<IdentityLayer<> >();
        model->Add<Convolution<> >(1, 2, 3, 3, 1, 1, 0, 0, 4, 4);
        model->Add<InstanceNorm<> >(2);
        model->Add<Linear<> >(2 * 2 * 2, 2);
        model->Add<LogSoftMax<> >();
      }

      ~GradientFunction()
      {
        delete model;
      }

      double Gradient(arma::mat& gradient) const
      {
        double error = model->Evaluate(model->Parameters(), 0, 1024, false);
        model->Gradient(model->Parameters(), 0, gradient, 1024);
        return error;
      }

      arma::mat& Parameters() { return model->Parameters(); }

      FFN<NegativeLogLikelihood<>, NguyenWidrowInitialization>* model;
      arma::mat input, target;
    } function;

    double gradient = CheckGradient(function);
    if (gradient < 1e-1)
    {
      pass = true;
      break;
    }
  }

  REQUIRE(pass);
=======
 * Linear module weight initialization test.
 */
TEST_CASE("LinearLayerWeightInitializationTest", "[ANNLayerTest]")
{
  size_t inSize = 10, outSize = 4;
  Linear<> linear = Linear<>(inSize, outSize);
  linear.Reset();
  RandomInitialization().Initialize(linear.Weight());
  linear.Bias().ones();

  REQUIRE(std::equal(linear.Weight().begin(),
      linear.Weight().end(), linear.Parameters().begin()));

  REQUIRE(std::equal(linear.Bias().begin(),
      linear.Bias().end(), linear.Parameters().begin() + inSize * outSize));

  REQUIRE(linear.Weight().n_rows == outSize);
  REQUIRE(linear.Weight().n_cols == inSize);
  REQUIRE(linear.Bias().n_rows == outSize);
  REQUIRE(linear.Bias().n_cols == 1);
  REQUIRE(linear.Parameters().n_rows == inSize * outSize + outSize);
}

/**
 * Atrous Convolution module weight initialization test.
 */
TEST_CASE("AtrousConvolutionLayerWeightInitializationTest", "[ANNLayerTest]")
{
  size_t inSize = 2, outSize = 3;
  size_t kernelWidth = 4, kernelHeight = 5;
  AtrousConvolution<> module = AtrousConvolution<>(inSize, outSize,
      kernelWidth, kernelHeight, 6, 7, std::make_tuple(8, 9),
      std::make_tuple(10, 11), 12, 13, 14, 15);
  module.Reset();
  RandomInitialization().Initialize(module.Weight());
  module.Bias().ones();

  REQUIRE(std::equal(module.Weight().begin(),
      module.Weight().end(), module.Parameters().begin()));

  REQUIRE(std::equal(module.Bias().begin(),
      module.Bias().end(), module.Parameters().end() - outSize));

  REQUIRE(module.Weight().n_rows == kernelWidth);
  REQUIRE(module.Weight().n_cols == kernelHeight);
  REQUIRE(module.Weight().n_slices == inSize * outSize);
  REQUIRE(module.Bias().n_rows == outSize);
  REQUIRE(module.Bias().n_cols == 1);
  REQUIRE(module.Parameters().n_rows
      == (outSize * inSize * kernelWidth * kernelHeight) + outSize);
}

/**
 * Convolution module weight initialization test.
 */
TEST_CASE("ConvolutionLayerWeightInitializationTest", "[ANNLayerTest]")
{
  size_t inSize = 2, outSize = 3;
  size_t kernelWidth = 4, kernelHeight = 5;
  Convolution<> module = Convolution<>(inSize, outSize,
      kernelWidth, kernelHeight, 6, 7, std::tuple<size_t, size_t>(8, 9),
      std::tuple<size_t, size_t>(10, 11), 12, 13, "none");
  module.Reset();
  RandomInitialization().Initialize(module.Weight());
  module.Bias().ones();

  REQUIRE(std::equal(module.Weight().begin(),
      module.Weight().end(), module.Parameters().begin()));

  REQUIRE(std::equal(module.Bias().begin(),
      module.Bias().end(), module.Parameters().end() - outSize));

  REQUIRE(module.Weight().n_rows == kernelWidth);
  REQUIRE(module.Weight().n_cols == kernelHeight);
  REQUIRE(module.Weight().n_slices == inSize * outSize);
  REQUIRE(module.Bias().n_rows == outSize);
  REQUIRE(module.Bias().n_cols == 1);
  REQUIRE(module.Parameters().n_rows
      == (outSize * inSize * kernelWidth * kernelHeight) + outSize);
}

/**
 * Transposed Convolution module weight initialization test.
 */
TEST_CASE("TransposedConvolutionWeightInitializationTest", "[ANNLayerTest]")
{
  size_t inSize = 3, outSize = 3;
  size_t kernelWidth = 4, kernelHeight = 4;
  TransposedConvolution<> module = TransposedConvolution<>(inSize, outSize,
      kernelWidth, kernelHeight, 1, 1, 1, 1, 5, 5, 6, 6);
  module.Reset();
  RandomInitialization().Initialize(module.Weight());
  module.Bias().ones();

  REQUIRE(std::equal(module.Weight().begin(),
      module.Weight().end(), module.Parameters().begin()));

  REQUIRE(std::equal(module.Bias().begin(),
      module.Bias().end(), module.Parameters().end() - outSize));

  REQUIRE(module.Weight().n_rows == kernelWidth);
  REQUIRE(module.Weight().n_cols == kernelHeight);
  REQUIRE(module.Weight().n_slices == inSize * outSize);
  REQUIRE(module.Bias().n_rows == outSize);
  REQUIRE(module.Bias().n_cols == 1);
  REQUIRE(module.Parameters().n_rows
      == (outSize * inSize * kernelWidth * kernelHeight) + outSize);
>>>>>>> da83453e
}<|MERGE_RESOLUTION|>--- conflicted
+++ resolved
@@ -4188,7 +4188,116 @@
 }
 
 /**
-<<<<<<< HEAD
+ * Linear module weight initialization test.
+ */
+TEST_CASE("LinearLayerWeightInitializationTest", "[ANNLayerTest]")
+{
+  size_t inSize = 10, outSize = 4;
+  Linear<> linear = Linear<>(inSize, outSize);
+  linear.Reset();
+  RandomInitialization().Initialize(linear.Weight());
+  linear.Bias().ones();
+
+  REQUIRE(std::equal(linear.Weight().begin(),
+      linear.Weight().end(), linear.Parameters().begin()));
+
+  REQUIRE(std::equal(linear.Bias().begin(),
+      linear.Bias().end(), linear.Parameters().begin() + inSize * outSize));
+
+  REQUIRE(linear.Weight().n_rows == outSize);
+  REQUIRE(linear.Weight().n_cols == inSize);
+  REQUIRE(linear.Bias().n_rows == outSize);
+  REQUIRE(linear.Bias().n_cols == 1);
+  REQUIRE(linear.Parameters().n_rows == inSize * outSize + outSize);
+}
+
+/**
+ * Atrous Convolution module weight initialization test.
+ */
+TEST_CASE("AtrousConvolutionLayerWeightInitializationTest", "[ANNLayerTest]")
+{
+  size_t inSize = 2, outSize = 3;
+  size_t kernelWidth = 4, kernelHeight = 5;
+  AtrousConvolution<> module = AtrousConvolution<>(inSize, outSize,
+      kernelWidth, kernelHeight, 6, 7, std::make_tuple(8, 9),
+      std::make_tuple(10, 11), 12, 13, 14, 15);
+  module.Reset();
+  RandomInitialization().Initialize(module.Weight());
+  module.Bias().ones();
+
+  REQUIRE(std::equal(module.Weight().begin(),
+      module.Weight().end(), module.Parameters().begin()));
+
+  REQUIRE(std::equal(module.Bias().begin(),
+      module.Bias().end(), module.Parameters().end() - outSize));
+
+  REQUIRE(module.Weight().n_rows == kernelWidth);
+  REQUIRE(module.Weight().n_cols == kernelHeight);
+  REQUIRE(module.Weight().n_slices == inSize * outSize);
+  REQUIRE(module.Bias().n_rows == outSize);
+  REQUIRE(module.Bias().n_cols == 1);
+  REQUIRE(module.Parameters().n_rows
+      == (outSize * inSize * kernelWidth * kernelHeight) + outSize);
+}
+
+/**
+ * Convolution module weight initialization test.
+ */
+TEST_CASE("ConvolutionLayerWeightInitializationTest", "[ANNLayerTest]")
+{
+  size_t inSize = 2, outSize = 3;
+  size_t kernelWidth = 4, kernelHeight = 5;
+  Convolution<> module = Convolution<>(inSize, outSize,
+      kernelWidth, kernelHeight, 6, 7, std::tuple<size_t, size_t>(8, 9),
+      std::tuple<size_t, size_t>(10, 11), 12, 13, "none");
+  module.Reset();
+  RandomInitialization().Initialize(module.Weight());
+  module.Bias().ones();
+
+  REQUIRE(std::equal(module.Weight().begin(),
+      module.Weight().end(), module.Parameters().begin()));
+
+  REQUIRE(std::equal(module.Bias().begin(),
+      module.Bias().end(), module.Parameters().end() - outSize));
+
+  REQUIRE(module.Weight().n_rows == kernelWidth);
+  REQUIRE(module.Weight().n_cols == kernelHeight);
+  REQUIRE(module.Weight().n_slices == inSize * outSize);
+  REQUIRE(module.Bias().n_rows == outSize);
+  REQUIRE(module.Bias().n_cols == 1);
+  REQUIRE(module.Parameters().n_rows
+      == (outSize * inSize * kernelWidth * kernelHeight) + outSize);
+}
+
+/**
+ * Transposed Convolution module weight initialization test.
+ */
+TEST_CASE("TransposedConvolutionWeightInitializationTest", "[ANNLayerTest]")
+{
+  size_t inSize = 3, outSize = 3;
+  size_t kernelWidth = 4, kernelHeight = 4;
+  TransposedConvolution<> module = TransposedConvolution<>(inSize, outSize,
+      kernelWidth, kernelHeight, 1, 1, 1, 1, 5, 5, 6, 6);
+  module.Reset();
+  RandomInitialization().Initialize(module.Weight());
+  module.Bias().ones();
+
+  REQUIRE(std::equal(module.Weight().begin(),
+      module.Weight().end(), module.Parameters().begin()));
+
+  REQUIRE(std::equal(module.Bias().begin(),
+      module.Bias().end(), module.Parameters().end() - outSize));
+
+  REQUIRE(module.Weight().n_rows == kernelWidth);
+  REQUIRE(module.Weight().n_cols == kernelHeight);
+  REQUIRE(module.Weight().n_slices == inSize * outSize);
+  REQUIRE(module.Bias().n_rows == outSize);
+  REQUIRE(module.Bias().n_cols == 1);
+  REQUIRE(module.Parameters().n_rows
+      == (outSize * inSize * kernelWidth * kernelHeight) + outSize);
+}
+
+/**
  * Simple tests for instance normalization layer.
  */
 TEST_CASE("InstanceNormLayerTest", "[ANNLayerTest]")
@@ -4383,113 +4492,4 @@
   }
 
   REQUIRE(pass);
-=======
- * Linear module weight initialization test.
- */
-TEST_CASE("LinearLayerWeightInitializationTest", "[ANNLayerTest]")
-{
-  size_t inSize = 10, outSize = 4;
-  Linear<> linear = Linear<>(inSize, outSize);
-  linear.Reset();
-  RandomInitialization().Initialize(linear.Weight());
-  linear.Bias().ones();
-
-  REQUIRE(std::equal(linear.Weight().begin(),
-      linear.Weight().end(), linear.Parameters().begin()));
-
-  REQUIRE(std::equal(linear.Bias().begin(),
-      linear.Bias().end(), linear.Parameters().begin() + inSize * outSize));
-
-  REQUIRE(linear.Weight().n_rows == outSize);
-  REQUIRE(linear.Weight().n_cols == inSize);
-  REQUIRE(linear.Bias().n_rows == outSize);
-  REQUIRE(linear.Bias().n_cols == 1);
-  REQUIRE(linear.Parameters().n_rows == inSize * outSize + outSize);
-}
-
-/**
- * Atrous Convolution module weight initialization test.
- */
-TEST_CASE("AtrousConvolutionLayerWeightInitializationTest", "[ANNLayerTest]")
-{
-  size_t inSize = 2, outSize = 3;
-  size_t kernelWidth = 4, kernelHeight = 5;
-  AtrousConvolution<> module = AtrousConvolution<>(inSize, outSize,
-      kernelWidth, kernelHeight, 6, 7, std::make_tuple(8, 9),
-      std::make_tuple(10, 11), 12, 13, 14, 15);
-  module.Reset();
-  RandomInitialization().Initialize(module.Weight());
-  module.Bias().ones();
-
-  REQUIRE(std::equal(module.Weight().begin(),
-      module.Weight().end(), module.Parameters().begin()));
-
-  REQUIRE(std::equal(module.Bias().begin(),
-      module.Bias().end(), module.Parameters().end() - outSize));
-
-  REQUIRE(module.Weight().n_rows == kernelWidth);
-  REQUIRE(module.Weight().n_cols == kernelHeight);
-  REQUIRE(module.Weight().n_slices == inSize * outSize);
-  REQUIRE(module.Bias().n_rows == outSize);
-  REQUIRE(module.Bias().n_cols == 1);
-  REQUIRE(module.Parameters().n_rows
-      == (outSize * inSize * kernelWidth * kernelHeight) + outSize);
-}
-
-/**
- * Convolution module weight initialization test.
- */
-TEST_CASE("ConvolutionLayerWeightInitializationTest", "[ANNLayerTest]")
-{
-  size_t inSize = 2, outSize = 3;
-  size_t kernelWidth = 4, kernelHeight = 5;
-  Convolution<> module = Convolution<>(inSize, outSize,
-      kernelWidth, kernelHeight, 6, 7, std::tuple<size_t, size_t>(8, 9),
-      std::tuple<size_t, size_t>(10, 11), 12, 13, "none");
-  module.Reset();
-  RandomInitialization().Initialize(module.Weight());
-  module.Bias().ones();
-
-  REQUIRE(std::equal(module.Weight().begin(),
-      module.Weight().end(), module.Parameters().begin()));
-
-  REQUIRE(std::equal(module.Bias().begin(),
-      module.Bias().end(), module.Parameters().end() - outSize));
-
-  REQUIRE(module.Weight().n_rows == kernelWidth);
-  REQUIRE(module.Weight().n_cols == kernelHeight);
-  REQUIRE(module.Weight().n_slices == inSize * outSize);
-  REQUIRE(module.Bias().n_rows == outSize);
-  REQUIRE(module.Bias().n_cols == 1);
-  REQUIRE(module.Parameters().n_rows
-      == (outSize * inSize * kernelWidth * kernelHeight) + outSize);
-}
-
-/**
- * Transposed Convolution module weight initialization test.
- */
-TEST_CASE("TransposedConvolutionWeightInitializationTest", "[ANNLayerTest]")
-{
-  size_t inSize = 3, outSize = 3;
-  size_t kernelWidth = 4, kernelHeight = 4;
-  TransposedConvolution<> module = TransposedConvolution<>(inSize, outSize,
-      kernelWidth, kernelHeight, 1, 1, 1, 1, 5, 5, 6, 6);
-  module.Reset();
-  RandomInitialization().Initialize(module.Weight());
-  module.Bias().ones();
-
-  REQUIRE(std::equal(module.Weight().begin(),
-      module.Weight().end(), module.Parameters().begin()));
-
-  REQUIRE(std::equal(module.Bias().begin(),
-      module.Bias().end(), module.Parameters().end() - outSize));
-
-  REQUIRE(module.Weight().n_rows == kernelWidth);
-  REQUIRE(module.Weight().n_cols == kernelHeight);
-  REQUIRE(module.Weight().n_slices == inSize * outSize);
-  REQUIRE(module.Bias().n_rows == outSize);
-  REQUIRE(module.Bias().n_cols == 1);
-  REQUIRE(module.Parameters().n_rows
-      == (outSize * inSize * kernelWidth * kernelHeight) + outSize);
->>>>>>> da83453e
 }