--- conflicted
+++ resolved
@@ -120,12 +120,9 @@
   cv_test.cpp
   decision_stump_test.cpp
   decision_tree_test.cpp
-<<<<<<< HEAD
   gmm_test.cpp
   hmm_test.cpp
-=======
   feedforward_network_test.cpp
->>>>>>> 6ced8d23
   image_load_test.cpp
   imputation_test.cpp
   kernel_pca_test.cpp
@@ -232,13 +229,10 @@
 set(parallel_tests
   "AsyncLearningTest;"
   "LocalCoordinateCodingTest;"
-<<<<<<< HEAD
   "FeedForwardNetworkTest;"
   "RecurrentNetworkTest;"
   "SparseAutoencoderTest;"
-=======
   "GMMTest;"
->>>>>>> 6ced8d23
   "CFTest;"
   "LARSTest;"
   "LogisticRegressionTest;"
