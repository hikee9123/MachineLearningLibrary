# mlpack test executable.
add_executable(mlpack_test
<<<<<<< HEAD
  async_learning_test.cpp
  augmented_rnns_tasks_test.cpp
=======
  callback_test.cpp
>>>>>>> 6e154d8f
  cf_test.cpp
  dcgan_test.cpp
  drusilla_select_test.cpp
  emst_test.cpp
  fastmks_test.cpp
  facilities_test.cpp
  gan_test.cpp
  gmm_test.cpp
  hmm_test.cpp
  hpt_test.cpp
  hyperplane_test.cpp
  init_rules_test.cpp
  kde_test.cpp
  krann_search_test.cpp
  ksinit_test.cpp
  linear_svm_test.cpp
  lmnn_test.cpp
  local_coordinate_coding_test.cpp
  log_test.cpp
  logistic_regression_test.cpp
  lsh_test.cpp
  math_test.cpp
  matrix_completion_test.cpp
  maximal_inputs_test.cpp
  mlpack_test.cpp
  mock_categorical_data.hpp
  nbc_test.cpp
  nmf_test.cpp
  nystroem_method_test.cpp
  perceptron_test.cpp
  prefixedoutstream_test.cpp
  python_binding_test.cpp
  q_learning_test.cpp
  qdafn_test.cpp
  radical_test.cpp
  random_test.cpp
  reward_clipping_test.cpp
  rl_components_test.cpp
  serialization.cpp
  serialization.hpp
  serialization_test.cpp
  termination_policy_test.cpp
  test_function_tools.hpp
  test_tools.hpp
  timer_test.cpp
  union_find_test.cpp
  wgan_test.cpp
  main_tests/cf_test.cpp
  main_tests/det_test.cpp
  main_tests/emst_test.cpp
  main_tests/fastmks_test.cpp
  main_tests/gmm_generate_test.cpp
  main_tests/gmm_probability_test.cpp
  main_tests/gmm_train_test.cpp
  main_tests/hmm_generate_test.cpp
  main_tests/hmm_loglik_test.cpp
  main_tests/hmm_test_utils.hpp
  main_tests/hmm_train_test.cpp
  main_tests/hmm_viterbi_test.cpp
  main_tests/kde_test.cpp
  main_tests/krann_test.cpp
  main_tests/linear_svm_test.cpp
  main_tests/lmnn_test.cpp
  main_tests/local_coordinate_coding_test.cpp
  main_tests/logistic_regression_test.cpp
  main_tests/lsh_test.cpp
  main_tests/nbc_test.cpp
  main_tests/nmf_test.cpp
  main_tests/perceptron_test.cpp
  main_tests/radical_test.cpp
  main_tests/test_helper.hpp
)

add_executable(mlpack_catch_test
  activation_functions_test.cpp
  adaboost_test.cpp
  akfn_test.cpp
  aknn_test.cpp
  ann_dist_test.cpp
  ann_layer_test.cpp
  ann_regularizer_test.cpp
  ann_test_tools.hpp
  ann_visitor_test.cpp
  armadillo_svd_test.cpp
  arma_extend_test.cpp
  async_learning_test.cpp
  augmented_rnns_tasks_test.cpp
  bayesian_linear_regression_test.cpp
  bias_svd_test.cpp
  binarize_test.cpp
  block_krylov_svd_test.cpp
<<<<<<< HEAD
  callback_test.cpp
=======
  cli_binding_test.cpp
>>>>>>> 6e154d8f
  convolutional_network_test.cpp
  convolution_test.cpp
  cosine_tree_test.cpp
  cv_test.cpp
  dbscan_test.cpp
  decision_stump_test.cpp
  decision_tree_test.cpp
  det_test.cpp
  distribution_test.cpp
  feedforward_network_test.cpp
  hoeffding_tree_test.cpp
  image_load_test.cpp
  imputation_test.cpp
  io_test.cpp
  kernel_pca_test.cpp
  kernel_test.cpp
  kernel_traits_test.cpp
  kfn_test.cpp
  kmeans_test.cpp
  knn_test.cpp
  lars_test.cpp
  layer_names_test.cpp
  lin_alg_test.cpp
  linear_regression_test.cpp
  load_save_test.cpp
  loss_functions_test.cpp
  main.cpp
  metric_test.cpp
  mean_shift_test.cpp
  nca_test.cpp
  octree_test.cpp
  one_hot_encoding_test.cpp
  pca_test.cpp
  quic_svd_test.cpp
  random_forest_test.cpp
  randomized_svd_test.cpp
  range_search_test.cpp
  rbm_network_test.cpp
  rectangle_tree_test.cpp
  recurrent_network_test.cpp
  regularized_svd_test.cpp
  scaling_test.cpp
  serialization_catch.cpp
  serialization_catch.hpp
  sfinae_test.cpp
  softmax_regression_test.cpp
  sort_policy_test.cpp
  sparse_autoencoder_test.cpp
  sparse_coding_test.cpp
  spill_tree_test.cpp
  split_data_test.cpp
  string_encoding_test.cpp
  sumtree_test.cpp
  svd_batch_test.cpp
  svd_incremental_test.cpp
  svdplusplus_test.cpp
  test_catch_tools.hpp
  tree_test.cpp
  tree_traits_test.cpp
  ub_tree_test.cpp
  vantage_point_tree_test.cpp
  main_tests/adaboost_test.cpp
  main_tests/approx_kfn_test.cpp
  main_tests/bayesian_linear_regression_test.cpp
  main_tests/dbscan_test.cpp
  main_tests/decision_stump_test.cpp
  main_tests/decision_tree_test.cpp
  main_tests/hoeffding_tree_test.cpp
  main_tests/image_converter_test.cpp
  main_tests/kernel_pca_test.cpp
  main_tests/kfn_test.cpp
  main_tests/kmeans_test.cpp
  main_tests/knn_test.cpp
  main_tests/linear_regression_test.cpp
  main_tests/mean_shift_test.cpp
  main_tests/nca_test.cpp
  main_tests/pca_test.cpp
  main_tests/preprocess_binarize_test.cpp
  main_tests/preprocess_imputer_test.cpp
  main_tests/preprocess_one_hot_encode_test.cpp
  main_tests/preprocess_scale_test.cpp
  main_tests/preprocess_split_test.cpp
  main_tests/random_forest_test.cpp
  main_tests/softmax_regression_test.cpp
  main_tests/sparse_coding_test.cpp
  main_tests/range_search_test.cpp
  main_tests/test_helper.hpp
)

# Link dependencies of test executable.
target_link_libraries(mlpack_test
  mlpack
  ${ARMADILLO_LIBRARIES}
  ${BOOST_LIBRARIES}
  ${COMPILER_SUPPORT_LIBRARIES}
)

target_link_libraries(mlpack_catch_test
  mlpack
  ${ARMADILLO_LIBRARIES}
  ${BOOST_LIBRARIES}
  ${COMPILER_SUPPORT_LIBRARIES}
)

set_target_properties(mlpack_test PROPERTIES COTIRE_CXX_PREFIX_HEADER_INIT "../core.hpp")
set_target_properties(mlpack_catch_test PROPERTIES COTIRE_CXX_PREFIX_HEADER_INIT "../core.hpp")
cotire(mlpack_test)
cotire(mlpack_catch_test)

# Copy test data into right place.
add_custom_command(TARGET mlpack_test
  POST_BUILD
  COMMAND ${CMAKE_COMMAND} -E copy_directory ${CMAKE_CURRENT_SOURCE_DIR}/data/
      ${PROJECT_BINARY_DIR}
)

add_custom_command(TARGET mlpack_catch_test
  POST_BUILD
  COMMAND ${CMAKE_COMMAND} -E copy_directory ${CMAKE_CURRENT_SOURCE_DIR}/data/
      ${PROJECT_BINARY_DIR}
)

add_custom_command(TARGET mlpack_test
  POST_BUILD
  COMMAND ${CMAKE_COMMAND} -E tar xjf mnist_first250_training_4s_and_9s.tar.bz2
  COMMAND ${CMAKE_COMMAND} -E tar xjf digits_train.tar.bz2
  COMMAND ${CMAKE_COMMAND} -E tar xjf digits_test.tar.bz2
  COMMAND ${CMAKE_COMMAND} -E tar xjf digits_train_label.tar.bz2
  COMMAND ${CMAKE_COMMAND} -E tar xjf digits_test_label.tar.bz2
  WORKING_DIRECTORY ${PROJECT_BINARY_DIR}
)

# The list of long running parallel tests
set(parallel_tests
  "LocalCoordinateCodingTest;"
  "GMMTest;"
  "CFTest;"
  "HMMTest;"
  "LogisticRegressionTest;"
  "GmmTrainMainTest;"
  "LinearSVMTest")

# Add tests to the testing framework
# Get the list of sources from the test target
get_target_property(test_sources mlpack_test SOURCES)

# Go through the list of test sources and parse the test suite name
foreach(test_file ${test_sources})
  # Regex for parsing files with AUTO_TEST_SUITE
  file(STRINGS ${test_file} test_suite REGEX "BOOST_AUTO_TEST_SUITE\\(.*")
  if(NOT "${test_suite}" STREQUAL "")
    # Get the substring of test_suite within brackets in test_name
    string(REGEX MATCH "\\(.*\\)" test_name ${test_suite})
    # Get the substring excluding the brackets, by calculating the indices
    string(LENGTH ${test_name} end_idx)
    math(EXPR end_idx "${end_idx} - 2")
    string(SUBSTRING ${test_name} "1" ${end_idx} test)
    # Add the test to the testing tool, test is the name of the test suite
    add_test(NAME ${test} COMMAND mlpack_test -t ${test} WORKING_DIRECTORY
      ${CMAKE_BINARY_DIR})
  endif()
  # Regex for parsing files with FIXTURE_TEST_SUITE similarly
  file(STRINGS ${test_file} test_suite REGEX "BOOST_FIXTURE_TEST_SUITE\\(.*,")
  if(NOT "${test_suite}" STREQUAL "")
    # Get the substring of test_suite within brackets and comma in test_name
    string(REGEX MATCH "\\(.*," test_name ${test_suite})
    string(LENGTH ${test_name} end_idx)
    math(EXPR end_idx "${end_idx} - 2")
    string(SUBSTRING ${test_name} "1" ${end_idx} test)
    add_test(NAME ${test} COMMAND mlpack_test -t ${test} WORKING_DIRECTORY
      ${CMAKE_BINARY_DIR})
  endif()
endforeach()

add_test(NAME "catch_test" COMMAND mlpack_catch_test WORKING_DIRECTORY ${CMAKE_BINARY_DIR})

# Use RUN_SERIAL for long running parallel tests
set_tests_properties(${parallel_tests} PROPERTIES RUN_SERIAL TRUE)<|MERGE_RESOLUTION|>--- conflicted
+++ resolved
@@ -1,11 +1,5 @@
 # mlpack test executable.
 add_executable(mlpack_test
-<<<<<<< HEAD
-  async_learning_test.cpp
-  augmented_rnns_tasks_test.cpp
-=======
-  callback_test.cpp
->>>>>>> 6e154d8f
   cf_test.cpp
   dcgan_test.cpp
   drusilla_select_test.cpp
@@ -97,11 +91,8 @@
   bias_svd_test.cpp
   binarize_test.cpp
   block_krylov_svd_test.cpp
-<<<<<<< HEAD
   callback_test.cpp
-=======
   cli_binding_test.cpp
->>>>>>> 6e154d8f
   convolutional_network_test.cpp
   convolution_test.cpp
   cosine_tree_test.cpp
