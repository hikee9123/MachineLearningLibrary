--- conflicted
+++ resolved
@@ -161,26 +161,20 @@
 
 add_executable(mlpack_catch_test
   activation_functions_test.cpp
-<<<<<<< HEAD
   akfn_test.cpp
   aknn_test.cpp
   kfn_test.cpp
   knn_test.cpp
-=======
   image_load_test.cpp
   linear_regression_test.cpp
->>>>>>> fac40998
   main.cpp
   serialization_catch.cpp
   serialization_catch.hpp
   test_catch_tools.hpp
   main_tests/image_converter_test.cpp
-<<<<<<< HEAD
   main_tests/kfn_test.cpp
   main_tests/knn_test.cpp
-=======
   main_tests/linear_regression_test.cpp
->>>>>>> fac40998
   main_tests/test_helper.hpp
 )
 
