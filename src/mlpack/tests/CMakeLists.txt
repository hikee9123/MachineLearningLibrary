--- conflicted
+++ resolved
@@ -163,12 +163,9 @@
 
 add_executable(mlpack_catch_test
   activation_functions_test.cpp
-<<<<<<< HEAD
+  adaboost_test.cpp
   convolutional_network_test.cpp
   convolution_test.cpp
-=======
-  adaboost_test.cpp
->>>>>>> 21206e79
   image_load_test.cpp
   linear_regression_test.cpp
   main.cpp
