--- conflicted
+++ resolved
@@ -128,11 +128,8 @@
   Copyright 2020, Sriram S K <sriramsk1999@gmail.com>
   Copyright 2020, Manoranjan Kumar Bharti ( Nakul Bharti ) <knakul853@gmail.com>
   Copyright 2020, Saraansh Tandon <saraanshtandon1999@gmail.com>
-<<<<<<< HEAD
+  Copyright 2020, Gaurav Singh <gs8763076@gmail.com>
   Copyright 2020, Lakshya Ojha <ojhalakshya@gmail.com>
-=======
-  Copyright 2020, Gaurav Singh <gs8763076@gmail.com>
->>>>>>> 3199df34
 
 License: BSD-3-clause
   All rights reserved.
