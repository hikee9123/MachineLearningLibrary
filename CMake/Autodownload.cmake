--- conflicted
+++ resolved
@@ -21,13 +21,8 @@
       # Get the name of the directory.
       file (GLOB DIRECTORIES RELATIVE "${CMAKE_BINARY_DIR}/deps/"
           "${CMAKE_BINARY_DIR}/deps/${DEPS_NAME}*.*")
-<<<<<<< HEAD
-      # Clean this line when boost is removed
+      # Clean this line when boost is removed.
       if (${DEPS_NAME} MATCHES "boost")
-=======
-      # Clean this line when boost is removed.
-      if(${DEPS_NAME} MATCHES "boost")
->>>>>>> d140ce03
         file (GLOB DIRECTORIES RELATIVE "${CMAKE_BINARY_DIR}/deps/"
             "${CMAKE_BINARY_DIR}/deps/${DEPS_NAME}*_*")
       elseif(${DEPS_NAME} MATCHES "stb")
