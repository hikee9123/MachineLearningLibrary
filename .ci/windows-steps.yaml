--- conflicted
+++ resolved
@@ -9,17 +9,7 @@
 # Fetch build dependencies
 - powershell: |
     nuget install OpenBLAS -o $(Agent.ToolsDirectory)
-<<<<<<< HEAD
     nuget install boost -o $(Agent.ToolsDirectory) -Version 1.66.0
-    nuget install unofficial-flayan-cereal -o $(Agent.ToolsDirectory)
-
-    ls
-    tree $(Agent.ToolsDirectory)
-    tree $(Agent.ToolsDirectory)/boost.166.0
-=======
-    nuget install boost -o $(Agent.ToolsDirectory) -Version 1.60.0
-    nuget install boost_random-vc140 -o $(Agent.ToolsDirectory) -Version 1.60.0
-    nuget install boost_math_c99-vc140 -o $(Agent.ToolsDirectory) -Version 1.60.0
     nuget install unofficial-flayan-cereal -o $(Agent.ToolsDirectory)
     nuget install ensmallen -o $(Agent.ToolsDirectory) -Version 2.17.0
     ## Delete all ensmallen dependencies including armadillo headers, we do not need them here
@@ -29,7 +19,7 @@
     mkdir -p $(Agent.ToolsDirectory)/boost_libs
     cp $(Agent.ToolsDirectory)/boost_math_c99-vc140.1.60.0.0/lib/native/address-model-64/lib/*.* $(Agent.ToolsDirectory)/boost_libs
     cp $(Agent.ToolsDirectory)/boost_random-vc140.1.60.0.0/lib/native/address-model-64/lib/*.* $(Agent.ToolsDirectory)/boost_libs
->>>>>>> 7ffc8088
+
   displayName: 'Fetch build dependencies'
 
 # Configure armadillo
