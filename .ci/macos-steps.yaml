steps:
# Checkout repository
- checkout: self
  clean: true
  fetchDepth: 1

# Set python version.
- task: UsePythonVersion@0
  inputs:
    versionSpec: '$(python.version)'

# Install Build Dependencies
- script: |
    set -e
    sudo xcode-select --switch /Applications/Xcode_12.2.app/Contents/Developer
    unset BOOST_ROOT
    brew install libomp openblas armadillo boost cereal ensmallen

    if [ "$(binding)" == "python" ]; then
      pip install --upgrade pip
      pip install cython numpy pandas zipp configparser
    fi

    if [ "a$(julia.version)" != "a" ]; then
      brew install --cask julia
    fi
<<<<<<< HEAD

    # Install STB.
    wget https://mlpack.org/files/stb.tar.gz
        tar -xvzpf stb.tar.gz # Unpack into stb/.
        cd stb &&\
        sudo cp -vr include/* /usr/local/include/ && \
        cd ..

    git clone --depth 1 https://github.com/mlpack/jenkins-conf.git conf
=======
>>>>>>> e02ab3be
  displayName: 'Install Build Dependencies'

# Configure mlpack (CMake)
- script: |
    unset BOOST_ROOT
    mkdir build && cd build
    if [ "$(binding)" == "go" ]; then
      export GOPATH=$PWD/src/mlpack/bindings/go
      go get -u -t gonum.org/v1/gonum/...
    fi
    if [ "$(binding)" == "python" ]; then
      export PYPATH=$(which python)
      cmake $(CMakeArgs) -DPYTHON_EXECUTABLE=$PYPATH ..
    else
      cmake $(CMakeArgs) ..
    fi
  displayName: 'CMake'

# Build mlpack
- script: cd build && make -j2 && make -j2 mlpack_test
  displayName: 'Build'

# Run tests via ctest.
- script: cd build && CTEST_OUTPUT_ON_FAILURE=1 ctest -T Test .
  displayName: 'Run tests via ctest'

# Publish test results to Azure Pipelines
- task: PublishTestResults@2
  inputs:
    testResultsFormat: cTest
    testResultsFiles: build/Testing/*/Test.xml
    failTaskOnFailedTests: true
  displayName: 'Publish tests'

# Publish build artifacts to Azure Pipelines
- task: PublishBuildArtifacts@1
  inputs:
    pathtoPublish: 'build/Testing/'
    artifactName: 'Tests'
  displayName: 'Publish artifacts test results'<|MERGE_RESOLUTION|>--- conflicted
+++ resolved
@@ -24,18 +24,7 @@
     if [ "a$(julia.version)" != "a" ]; then
       brew install --cask julia
     fi
-<<<<<<< HEAD
 
-    # Install STB.
-    wget https://mlpack.org/files/stb.tar.gz
-        tar -xvzpf stb.tar.gz # Unpack into stb/.
-        cd stb &&\
-        sudo cp -vr include/* /usr/local/include/ && \
-        cd ..
-
-    git clone --depth 1 https://github.com/mlpack/jenkins-conf.git conf
-=======
->>>>>>> e02ab3be
   displayName: 'Install Build Dependencies'
 
 # Configure mlpack (CMake)
