trigger:
  branches:
    include:
    - '*'
pr:
  branches:
    include:
    - '*'

jobs:
- job: Linux
  timeoutInMinutes: 360
  pool:
    vmImage: ubuntu-16.04
  strategy:
    matrix:
      Plain:
        CMakeArgs: '-DDEBUG=ON -DPROFILE=OFF -DBUILD_PYTHON_BINDINGS=OFF -DBUILD_JULIA_BINDINGS=OFF -DBUILD_GO_BINDINGS=OFF -DBUILD_R_BINDINGS=OFF'
      Python:
        binding: 'python'
        python.version: '3.7'
        CMakeArgs: '-DDEBUG=OFF -DPROFILE=OFF -DBUILD_PYTHON_BINDINGS=ON -DPYTHON_EXECUTABLE=/usr/bin/python3 -DBUILD_GO_BINDINGS=OFF -DBUILD_JULIA_BINDINGS=OFF -DBUILD_R_BINDINGS=OFF'
      Julia:
        julia.version: '1.3.0'
        CMakeArgs: '-DDEBUG=OFF -DPROFILE=OFF -DBUILD_PYTHON_BINDINGS=OFF -DBUILD_JULIA_BINDINGS=ON -DBUILD_GO_BINDINGS=OFF -DJULIA_EXECUTABLE=/opt/julia-1.3.0/bin/julia -DBUILD_R_BINDINGS=OFF'
      Go:
        binding: 'go'
        go.version: '1.11.0'
        CMakeArgs: '-DDEBUG=OFF -DPROFILE=OFF -DBUILD_PYTHON_BINDINGS=OFF -DBUILD_JULIA_BINDINGS=OFF -DBUILD_GO_BINDINGS=ON -DBUILD_R_BINDINGS=OFF'
      Markdown:
        CMakeArgs: '-DDEBUG=OFF -DPROFILE=OFF -DBUILD_MARKDOWN_BINDINGS=ON -DBUILD_PYTHON_BINDINGS=OFF -DBUILD_GO_BINDINGS=OFF -DBUILD_JULIA_BINDINGS=OFF -DBUILD_R_BINDINGS=OFF'

  steps:
  - template: linux-steps.yaml

- job: macOS
  timeoutInMinutes: 360
  pool:
<<<<<<< HEAD
    vmImage: macOS-10.15
=======
    vmImage: macOS-latest
>>>>>>> 4ad81f3d
  strategy:
    matrix:
      Plain:
        CMakeArgs: '-DDEBUG=ON -DPROFILE=OFF -DBUILD_PYTHON_BINDINGS=OFF -DBUILD_JULIA_BINDINGS=OFF -DBUILD_GO_BINDINGS=OFF -DBUILD_R_BINDINGS=OFF'
        python.version: '2.7'
      Python:
        binding: 'python'
        python.version: '3.7'
        CMakeArgs: '-DDEBUG=ON -DPROFILE=OFF -DBUILD_PYTHON_BINDINGS=ON -DBUILD_JULIA_BINDINGS=OFF -DBUILD_GO_BINDINGS=OFF -DBUILD_R_BINDINGS=OFF'
      Julia:
        python.version: '2.7'
        julia.version: '1.3.0'
        CMakeArgs: '-DDEBUG=ON -DPROFILE=OFF -DBUILD_JULIA_BINDINGS=ON -DBUILD_PYTHON_BINDINGS=OFF -DBUILD_GO_BINDINGS=OFF -DBUILD_R_BINDINGS=OFF'
      Go:
        binding: 'go'
        python.version: '2.7'
        go.version: '1.11.0'
        CMakeArgs: '-DDEBUG=ON -DPROFILE=OFF -DBUILD_PYTHON_BINDINGS=OFF -DBUILD_JULIA_BINDINGS=OFF -DBUILD_GO_BINDINGS=ON -DBUILD_R_BINDINGS=OFF'

  steps:
  - template: macos-steps.yaml

- job: WindowsVS16
  timeoutInMinutes: 360
  displayName: Windows VS16
  pool:
    vmImage: windows-2019
  strategy:
    matrix:
      Plain:
        CMakeArgs: '-DDEBUG=ON -DPROFILE=OFF -DBUILD_PYTHON_BINDINGS=OFF -DBUILD_GO_BINDINGS=OFF -DBUILD_R_BINDINGS=OFF'
        python.version: '2.7'
        CMakeGenerator: '-G "Visual Studio 16 2019"'
        MSBuildVersion: '16.0'
        ArchiveNoLibs: 'mlpack-windows-vs16-no-libs.zip'
        ArchiveLibs: 'mlpack-windows-vs16.zip'
        ArchiveTests: 'mlpack_test-vs16.xml'

  steps:
  - template: windows-steps.yaml<|MERGE_RESOLUTION|>--- conflicted
+++ resolved
@@ -36,11 +36,7 @@
 - job: macOS
   timeoutInMinutes: 360
   pool:
-<<<<<<< HEAD
     vmImage: macOS-10.15
-=======
-    vmImage: macOS-latest
->>>>>>> 4ad81f3d
   strategy:
     matrix:
       Plain:
