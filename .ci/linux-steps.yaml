steps:
# Checkout repository
- checkout: self
  clean: true
  fetchDepth: 1

# Set python version
- task: UsePythonVersion@0
  inputs:
    versionSpec: '3.7'

# Install build dependencies
- script: |
    git clone --depth 1 https://github.com/mlpack/jenkins-conf.git conf

    sudo add-apt-repository ppa:mhier/libboost-latest
    sudo apt-get update

    # Remove BOOST_ROOT from the environment to prevent attempting to use a
    # boost which is incompatible with the compiler.
    unset BOOST_ROOT
    echo "##vso[task.setvariable variable=BOOST_ROOT]"$BOOST_ROOT

<<<<<<< HEAD
    sudo apt-get install -y --allow-unauthenticated libopenblas-dev liblapack-dev g++ libboost-all-dev xz-utils g++-aarch64-linux-gnu gcc-aarch64-linux-gnu gfortran-aarch64-linux-gnu gcc-arm-linux-gnueabi g++-arm-linux-gnueabi gfortran-arm-linux-gnueabi
    
    ls .
=======
    sudo apt-get install -y --allow-unauthenticated libopenblas-dev g++ libboost1.70-dev xz-utils

>>>>>>> f3a99423
    if [ "$(binding)" == "python" ]; then
      export PYBIN=$(which python)
      $PYBIN -m pip install --upgrade pip
      $PYBIN -m pip install --upgrade --ignore-installed setuptools cython pandas
    fi

    if [ "a$(julia.version)" != "a" ]; then
      wget https://julialang-s3.julialang.org/bin/linux/x64/1.3/julia-1.3.0-linux-x86_64.tar.gz
      sudo tar -C /opt/ -xvpf julia-1.3.0-linux-x86_64.tar.gz
    fi

    ls -la

    pwd
     
    # Install armadillo.
    curl https://data.kurg.org/armadillo-8.400.0.tar.xz | tar -xvJ && cd armadillo*
    cmake . && make && sudo make install && cd ..

    # Install cereal.
    wget https://github.com/USCiLab/cereal/archive/v1.3.0.tar.gz
    tar -xvzpf v1.3.0.tar.gz # Unpack into cereal-1.3.0/.
    cd cereal-1.3.0/
  displayName: 'Install Build Dependencies'

# Configure mlpack (CMake)
- script: |
    unset BOOST_ROOT
    mkdir build && cd build
    if [ "$(binding)" == "go" ]; then
      export GOPATH=$PWD/src/mlpack/bindings/go
      go get -u -t gonum.org/v1/gonum/...
    fi
    cmake $(CMakeArgs) -DPYTHON_EXECUTABLE=`which python` -DCEREAL_INCLUDE_DIR=../cereal-1.3.0/include/ ..
  displayName: 'CMake'

# Build mlpack
- script: cd build && make
  condition: eq(variables['CMakeArgs'], '-DDEBUG=ON -DPROFILE=OFF -DBUILD_PYTHON_BINDINGS=OFF -DBUILD_JULIA_BINDINGS=OFF -DBUILD_GO_BINDINGS=OFF -DBUILD_R_BINDINGS=OFF')
  displayName: 'Build'

# Build mlpack
- script: cd build && make -j2
  condition: ne(variables['CMakeArgs'], '-DDEBUG=ON -DPROFILE=OFF -DBUILD_PYTHON_BINDINGS=OFF -DBUILD_JULIA_BINDINGS=OFF -DBUILD_GO_BINDINGS=OFF -DBUILD_R_BINDINGS=OFF')
  displayName: 'Build'

# Run tests via ctest.
- script: cd build && CTEST_OUTPUT_ON_FAILURE=1 ctest -T Test .
  displayName: 'Run tests via ctest'

# Publish test results to Azure Pipelines
- task: PublishTestResults@2
  inputs:
    testResultsFormat: cTest
    testResultsFiles: build/Testing/*/Test.xml
    failTaskOnFailedTests: true
  displayName: 'Publish tests'

# Publish build artifacts to Azure Pipelines
- task: PublishBuildArtifacts@1
  inputs:
    pathtoPublish: 'build/Testing/'
    artifactName: 'Tests'
  displayName: 'Publish artifacts test results'<|MERGE_RESOLUTION|>--- conflicted
+++ resolved
@@ -21,14 +21,8 @@
     unset BOOST_ROOT
     echo "##vso[task.setvariable variable=BOOST_ROOT]"$BOOST_ROOT
 
-<<<<<<< HEAD
-    sudo apt-get install -y --allow-unauthenticated libopenblas-dev liblapack-dev g++ libboost-all-dev xz-utils g++-aarch64-linux-gnu gcc-aarch64-linux-gnu gfortran-aarch64-linux-gnu gcc-arm-linux-gnueabi g++-arm-linux-gnueabi gfortran-arm-linux-gnueabi
+    sudo apt-get install -y --allow-unauthenticated libopenblas-dev g++ libboost-all-dev xz-utils g++-aarch64-linux-gnu gcc-aarch64-linux-gnu gfortran-aarch64-linux-gnu gcc-arm-linux-gnueabi g++-arm-linux-gnueabi gfortran-arm-linux-gnueabi
     
-    ls .
-=======
-    sudo apt-get install -y --allow-unauthenticated libopenblas-dev g++ libboost1.70-dev xz-utils
-
->>>>>>> f3a99423
     if [ "$(binding)" == "python" ]; then
       export PYBIN=$(which python)
       $PYBIN -m pip install --upgrade pip
