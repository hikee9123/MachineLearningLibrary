--- conflicted
+++ resolved
@@ -52,15 +52,13 @@
   * Change neural network types to avoid unnecessary use of rvalue references
     (#2259).
 
-<<<<<<< HEAD
+  * Bump minimum Boost version to 1.58 (#2305).
+
   * Add Hard Shrink Activation Function (#2186).
 
   * Add Soft Shrink Activation Function (#2174).
 
   * Add Hinge Embedding Loss Function (#2229).
-=======
-  * Bump minimum Boost version to 1.58 (#2305).
->>>>>>> 1379831e
 
 ### mlpack 3.2.2
 ###### 2019-11-26
