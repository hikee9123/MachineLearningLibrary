### mlpack ?.?.?
###### ????-??-??
  * Fix mapping of categorical data for Julia bindings (#3305).

  * Bugfix: catch all exceptions when running bindings from Julia, instead of
    crashing (#3304).

  * Various Python configuration fixes for Windows and OS X (#3312, #3313,
    #3311, #3309, #3308, #3297, #3302).

  * Optimize and strip compiled Python bindings when possible, resulting in
    significant size minimization (#3310).

  * The `/std:c++17` and `/Zc:__cplusplus` options are now required when using
    Visual Studio (#3318).  Documentation and compile-time checks added.

  * Set `BUILD_TESTS` to `OFF` by default.  If you want to build tests, like
    `mlpack_test`, manually set `BUILD_TESTS` to `ON` in your CMake
    configuration step (#3316).

<<<<<<< HEAD
  * Comment out definition of ARMA_NO DEBUG. This allows various Armadillo
    run-time checks such as non-conforming matrices and out-of-bounds
    element access. In turn this helps tracking down bugs and incorrect
    usage (#3322).
=======
  * Fix handling of transposed matrix parameters in Python, Julia, R, and Go
    bindings (#3327).
>>>>>>> 29479d78

### mlpack 4.0.0
###### 2022-10-23
  * Bump C++ standard requirement to C++14 (#3233).

  * Fix `Perceptron` to work with cross-validation framework (#3190).

  * Migrate from boost tests to Catch2 framework (#2523), (#2584).

  * Bump minimum armadillo version from 8.400 to 9.800 (#3043), (#3048).

  * Adding a copy constructor in the Convolution layer (#3067).

  * Replace `boost::spirit` parser by a local efficient implementation (#2942).

  * Disable correctly the autodownloader + fix tests stability (#3076).

  * Replace `boost::any` with `core::v2::any` or `std::any` if available (#3006).

  * Remove old non used Boost headers (#3005).

  * Replace `boost::enable_if` with `std::enable_if` (#2998).

  * Replace `boost::is_same` with `std::is_same` (#2993).

  * Remove invalid option for emsmallen and STB (#2960).

  * Check for armadillo dependencies before downloading armadillo (#2954).

  * Disable the usage of autodownloader by default (#2953).

  * Install dependencies downloaded with the autodownloader (#2952).
 
  * Download older Boost if the compiler is old (#2940). 

  * Add support for embedded systems (#2531).

  * Build mlpack executable statically if the library is statically linked (#2931).

  * Fix cover tree loop bug on embedded arm systems (#2869).

  * Fix a LAPACK bug in `FindArmadillo.cmake` (#2929).

  * Add an autodownloader to get mlpack dependencies (#2927).

  * Remove Coverage files and configurations from CMakeLists (#2866).

  * Added `Multi Label Soft Margin Loss` loss function for neural networks
   (#2345).

  * Added Decision Tree Regressor (#2905). It can be used using the class
    `mlpack::tree::DecisionTreeRegressor`. It is accessible only though C++.

  * Added dict-style inspection of mlpack models in python bindings (#2868).

  * Added Extra Trees Algorithm (#2883). Currently, it can be used using the
    class `mlpack::tree::ExtraTrees`, but only through C++.

  * Add Flatten T Swish activation function (`flatten-t-swish.hpp`)

  * Added warm start feature to Random Forest (#2881); this feature is
    accessible from mlpack's bindings to different languages.

  * Added Pixel Shuffle layer (#2563).

  * Add "check_input_matrices" option to python bindings that checks
    for NaN and inf values in all the input matrices (#2787).

  * Add Adjusted R squared functionality to R2Score::Evaluate (#2624).

  * Disabled all the bindings by default in CMake (#2782).

  * Added an implementation to Stratify Data (#2671).

  * Add `BUILD_DOCS` CMake option to control whether Doxygen documentation is
    built (default ON) (#2730).

  * Add Triplet Margin Loss function (#2762).

  * Add finalizers to Julia binding model types to fix memory handling (#2756).

  * HMM: add functions to calculate likelihood for data stream with/without
    pre-calculated emission probability (#2142).

  * Replace Boost serialization library with Cereal (#2458).

  * Add `PYTHON_INSTALL_PREFIX` CMake option to specify installation root for
    Python bindings (#2797).

  * Removed `boost::visitor` from model classes for `knn`, `kfn`, `cf`,
    `range_search`, `krann`, and `kde` bindings (#2803).

  * Add k-means++ initialization strategy (#2813).

  * `NegativeLogLikelihood<>` now expects classes in the range `0` to
    `numClasses - 1` (#2534).

  * Add `Lambda1()`, `Lambda2()`, `UseCholesky()`, and `Tolerance()` members to
    `LARS` so parameters for training can be modified (#2861).

  * Remove unused `ElemType` template parameter from `DecisionTree` and
    `RandomForest` (#2874).

  * Fix Python binding build when the CMake variable `USE_OPENMP` is set to
    `OFF` (#2884).

  * The `mlpack_test` target is no longer built as part of `make all`.  Use
    `make mlpack_test` to build the tests.

  * Fixes to `HoeffdingTree`: ensure that training still works when empty
    constructor is used (#2964).

  * Fix Julia model serialization bug (#2970).

  * Fix `LoadCSV()` to use pre-populated `DatasetInfo` objects (#2980).

  * Add `probabilities` option to softmax regression binding, to get class
    probabilities for test points (#3001).

  * Fix thread safety issues in mlpack bindings to other languages (#2995).

  * Fix double-free of model pointers in R bindings (#3034).

  * Fix Julia, Python, R, and Go handling of categorical data for
    `decision_tree()` and `hoeffding_tree()` (#2971).

  * Depend on `pkgbuild` for R bindings (#3081).
 
  * Replaced Numpy deprecated code in Python bindings (#3126).

### mlpack 3.4.2
###### 2020-10-26
  * Added Mean Absolute Percentage Error.

  * Added Softmin activation function as layer in ann/layer.

  * Fix spurious ARMA_64BIT_WORD compilation warnings on 32-bit systems (#2665).

### mlpack 3.4.1
###### 2020-09-07
  * Fix incorrect parsing of required matrix/model parameters for command-line
    bindings (#2600).

  * Add manual type specification support to `data::Load()` and `data::Save()`
    (#2084, #2135, #2602).

  * Remove use of internal Armadillo functionality (#2596, #2601, #2602).

### mlpack 3.4.0
###### 2020-09-01
  * Issue warnings when metrics produce NaNs in KFoldCV (#2595).

  * Added bindings for _R_ during Google Summer of Code (#2556).

  * Added common striptype function for all bindings (#2556).

  * Refactored common utility function of bindings to bindings/util (#2556).

  * Renamed InformationGain to HoeffdingInformationGain in
    methods/hoeffding_trees/information_gain.hpp (#2556).

  * Added macro for changing stream of printing and warnings/errors (#2556).

  * Added Spatial Dropout layer (#2564).

  * Force CMake to show error when it didn't find Python/modules (#2568).

  * Refactor `ProgramInfo()` to separate out all the different
    information (#2558).

  * Add bindings for one-hot encoding (#2325).

  * Added Soft Actor-Critic to RL methods (#2487).

  * Added Categorical DQN to q_networks (#2454).

  * Added N-step DQN to q_networks (#2461).

  * Add Silhoutte Score metric and Pairwise Distances (#2406).

  * Add Go bindings for some missed models (#2460).

  * Replace boost program_options dependency with CLI11 (#2459).

  * Additional functionality for the ARFF loader (#2486); use case sensitive
    categories (#2516).

  * Add `bayesian_linear_regression` binding for the command-line, Python,
    Julia, and Go.  Also called "Bayesian Ridge", this is equivalent to a
    version of linear regression where the regularization parameter is
    automatically tuned (#2030).

  * Fix defeatist search for spill tree traversals (#2566, #1269).

  * Fix incremental training of logistic regression models (#2560).

  * Change default configuration of `BUILD_PYTHON_BINDINGS` to `OFF` (#2575).

### mlpack 3.3.2
###### 2020-06-18
  * Added Noisy DQN to q_networks (#2446).

  * Add Go bindings (#1884).

  * Added Dueling DQN to q_networks, Noisy linear layer to ann/layer
    and Empty loss to ann/loss_functions (#2414).

  * Storing and adding accessor method for action in q_learning (#2413).

  * Added accessor methods for ANN layers (#2321).

  * Addition of `Elliot` activation function (#2268).

  * Add adaptive max pooling and adaptive mean pooling layers (#2195).

  * Add parameter to avoid shuffling of data in preprocess_split (#2293).

  * Add `MatType` parameter to `LSHSearch`, allowing sparse matrices to be used
    for search (#2395).

  * Documentation fixes to resolve Doxygen warnings and issues (#2400).

  * Add Load and Save of Sparse Matrix (#2344).

  * Add Intersection over Union (IoU) metric for bounding boxes (#2402).

  * Add Non Maximal Supression (NMS) metric for bounding boxes (#2410).

  * Fix `no_intercept` and probability computation for linear SVM bindings
    (#2419).

  * Fix incorrect neighbors for `k > 1` searches in `approx_kfn` binding, for
    the `QDAFN` algorithm (#2448).

  * Fix serialization of kernels with state for FastMKS (#2452).

  * Add `RBF` layer in ann module to make `RBFN` architecture (#2261).

### mlpack 3.3.1
###### 2020-04-29
  * Minor Julia and Python documentation fixes (#2373).

  * Updated terminal state and fixed bugs for Pendulum environment (#2354,
    #2369).

  * Added `EliSH` activation function (#2323).

  * Add L1 Loss function (#2203).

  * Pass CMAKE_CXX_FLAGS (compilation options) correctly to Python build
    (#2367).

  * Expose ensmallen Callbacks for sparseautoencoder (#2198).

  * Bugfix for LARS class causing invalid read (#2374).

  * Add serialization support from Julia; use `mlpack.serialize()` and
    `mlpack.deserialize()` to save and load from `IOBuffer`s.

### mlpack 3.3.0
###### 2020-04-07
  * Added `Normal Distribution` to `ann/dists` (#2382).

  * Templated return type of `Forward function` of loss functions (#2339).

  * Added `R2 Score` regression metric (#2323).

  * Added `poisson negative log likelihood` loss function (#2196).

  * Added `huber` loss function (#2199).

  * Added `mean squared logarithmic error` loss function for neural networks
    (#2210).

  * Added `mean bias loss function` for neural networks (#2210).

  * The DecisionStump class has been marked deprecated; use the `DecisionTree`
    class with `NoRecursion=true` or use `ID3DecisionStump` instead (#2099).

  * Added `probabilities_file` parameter to get the probabilities matrix of
    AdaBoost classifier (#2050).

  * Fix STB header search paths (#2104).

  * Add `DISABLE_DOWNLOADS` CMake configuration option (#2104).

  * Add padding layer in TransposedConvolutionLayer (#2082).

  * Fix pkgconfig generation on non-Linux systems (#2101).

  * Use log-space to represent HMM initial state and transition probabilities
    (#2081).

  * Add functions to access parameters of `Convolution` and `AtrousConvolution`
    layers (#1985).

  * Add Compute Error function in lars regression and changing Train function to
    return computed error (#2139).

  * Add Julia bindings (#1949).  Build settings can be controlled with the
    `BUILD_JULIA_BINDINGS=(ON/OFF)` and `JULIA_EXECUTABLE=/path/to/julia` CMake
    parameters.

  * CMake fix for finding STB include directory (#2145).

  * Add bindings for loading and saving images (#2019); `mlpack_image_converter`
    from the command-line, `mlpack.image_converter()` from Python.

  * Add normalization support for CF binding (#2136).

  * Add Mish activation function (#2158).

  * Update `init_rules` in AMF to allow users to merge two initialization
    rules (#2151).

  * Add GELU activation function (#2183).

  * Better error handling of eigendecompositions and Cholesky decompositions
    (#2088, #1840).

  * Add LiSHT activation function (#2182).

  * Add Valid and Same Padding for Transposed Convolution layer (#2163).

  * Add CELU activation function (#2191)

  * Add Log-Hyperbolic-Cosine Loss function (#2207).

  * Change neural network types to avoid unnecessary use of rvalue references
    (#2259).

  * Bump minimum Boost version to 1.58 (#2305).

  * Refactor STB support so `HAS_STB` macro is not needed when compiling against
    mlpack (#2312).

  * Add Hard Shrink Activation Function (#2186).

  * Add Soft Shrink Activation Function (#2174).

  * Add Hinge Embedding Loss Function (#2229).

  * Add Cosine Embedding Loss Function (#2209).

  * Add Margin Ranking Loss Function (#2264).

  * Bugfix for incorrect parameter vector sizes in logistic regression and
    softmax regression (#2359).

### mlpack 3.2.2
###### 2019-11-26
  * Add `valid` and `same` padding option in `Convolution` and `Atrous
    Convolution` layer (#1988).

  * Add Model() to the FFN class to access individual layers (#2043).

  * Update documentation for pip and conda installation packages (#2044).

  * Add bindings for linear SVM (#1935); `mlpack_linear_svm` from the
    command-line, `linear_svm()` from Python.

  * Add support to return the layer name as `std::string` (#1987).

  * Speed and memory improvements for the Transposed Convolution layer (#1493).

  * Fix Windows Python build configuration (#1885).

  * Validate md5 of STB library after download (#2087).

  * Add `__version__` to `__init__.py` (#2092).

  * Correctly handle RNN sequences that are shorter than the value of rho (#2102).

### mlpack 3.2.1
###### 2019-10-01
  * Enforce CMake version check for ensmallen (#2032).

  * Fix CMake check for Armadillo version (#2029).

  * Better handling of when STB is not installed (#2033).

  * Fix Naive Bayes classifier computations in high dimensions (#2022).

### mlpack 3.2.0
###### 2019-09-25
  * Fix some potential infinity errors in Naive Bayes Classifier (#2022).

  * Fix occasionally-failing RADICAL test (#1924).

  * Fix gcc 9 OpenMP compilation issue (#1970).

  * Added support for loading and saving of images (#1903).

  * Add Multiple Pole Balancing Environment (#1901, #1951).

  * Added functionality for scaling of data (#1876); see the command-line
    binding `mlpack_preprocess_scale` or Python binding `preprocess_scale()`.

  * Add new parameter `maximum_depth` to decision tree and random forest
    bindings (#1916).

  * Fix prediction output of softmax regression when test set accuracy is
    calculated (#1922).

  * Pendulum environment now checks for termination. All RL environments now
    have an option to terminate after a set number of time steps (no limit
    by default) (#1941).

  * Add support for probabilistic KDE (kernel density estimation) error bounds
    when using the Gaussian kernel (#1934).

  * Fix negative distances for cover tree computation (#1979).

  * Fix cover tree building when all pairwise distances are 0 (#1986).

  * Improve KDE pruning by reclaiming not used error tolerance (#1954, #1984).

  * Optimizations for sparse matrix accesses in z-score normalization for CF
    (#1989).

  * Add `kmeans_max_iterations` option to GMM training binding `gmm_train_main`.

  * Bump minimum Armadillo version to 8.400.0 due to ensmallen dependency
    requirement (#2015).

### mlpack 3.1.1
###### 2019-05-26
  * Fix random forest bug for numerical-only data (#1887).

  * Significant speedups for random forest (#1887).

  * Random forest now has `minimum_gain_split` and `subspace_dim` parameters
    (#1887).

  * Decision tree parameter `print_training_error` deprecated in favor of
    `print_training_accuracy`.

  * `output` option changed to `predictions` for adaboost and perceptron
    binding. Old options are now deprecated and will be preserved until mlpack
    4.0.0 (#1882).

  * Concatenated ReLU layer (#1843).

  * Accelerate NormalizeLabels function using hashing instead of linear search
    (see `src/mlpack/core/data/normalize_labels_impl.hpp`) (#1780).

  * Add `ConfusionMatrix()` function for checking performance of classifiers
    (#1798).

  * Install ensmallen headers when it is downloaded during build (#1900).

### mlpack 3.1.0
###### 2019-04-25
  * Add DiagonalGaussianDistribution and DiagonalGMM classes to speed up the
    diagonal covariance computation and deprecate DiagonalConstraint (#1666).

  * Add kernel density estimation (KDE) implementation with bindings to other
    languages (#1301).

  * Where relevant, all models with a `Train()` method now return a `double`
    value representing the goodness of fit (i.e. final objective value, error,
    etc.) (#1678).

  * Add implementation for linear support vector machine (see
    `src/mlpack/methods/linear_svm`).

  * Change DBSCAN to use PointSelectionPolicy and add OrderedPointSelection (#1625).

  * Residual block support (#1594).

  * Bidirectional RNN (#1626).

  * Dice loss layer (#1674, #1714) and hard sigmoid layer (#1776).

  * `output` option changed to `predictions` and `output_probabilities` to
    `probabilities` for Naive Bayes binding (`mlpack_nbc`/`nbc()`).  Old options
    are now deprecated and will be preserved until mlpack 4.0.0 (#1616).

  * Add support for Diagonal GMMs to HMM code (#1658, #1666).  This can provide
    large speedup when a diagonal GMM is acceptable as an emission probability
    distribution.

  * Python binding improvements: check parameter type (#1717), avoid copying
    Pandas dataframes (#1711), handle Pandas Series objects (#1700).

### mlpack 3.0.4
###### 2018-11-13
  * Bump minimum CMake version to 3.3.2.

  * CMake fixes for Ninja generator by Marc Espie.

### mlpack 3.0.3
###### 2018-07-27
  * Fix Visual Studio compilation issue (#1443).

  * Allow running local_coordinate_coding binding with no initial_dictionary
    parameter when input_model is not specified (#1457).

  * Make use of OpenMP optional via the CMake 'USE_OPENMP' configuration
    variable (#1474).

  * Accelerate FNN training by 20-30% by avoiding redundant calculations
    (#1467).

  * Fix math::RandomSeed() usage in tests (#1462, #1440).

  * Generate better Python setup.py with documentation (#1460).

### mlpack 3.0.2
###### 2018-06-08
  * Documentation generation fixes for Python bindings (#1421).

  * Fix build error for man pages if command-line bindings are not being built
    (#1424).

  * Add 'shuffle' parameter and Shuffle() method to KFoldCV (#1412).  This will
    shuffle the data when the object is constructed, or when Shuffle() is
    called.

  * Added neural network layers: AtrousConvolution (#1390), Embedding (#1401),
    and LayerNorm (layer normalization) (#1389).

  * Add Pendulum environment for reinforcement learning (#1388) and update
    Mountain Car environment (#1394).

### mlpack 3.0.1
###### 2018-05-10
  * Fix intermittently failing tests (#1387).

  * Add big-batch SGD (BBSGD) optimizer in
    src/mlpack/core/optimizers/bigbatch_sgd/ (#1131).

  * Fix simple compiler warnings (#1380, #1373).

  * Simplify NeighborSearch constructor and Train() overloads (#1378).

  * Add warning for OpenMP setting differences (#1358/#1382).  When mlpack is
    compiled with OpenMP but another application is not (or vice versa), a
    compilation warning will now be issued.

  * Restructured loss functions in src/mlpack/methods/ann/ (#1365).

  * Add environments for reinforcement learning tests (#1368, #1370, #1329).

  * Allow single outputs for multiple timestep inputs for recurrent neural
    networks (#1348).

  * Add He and LeCun normal initializations for neural networks (#1342).
    Neural networks: add He and LeCun normal initializations (#1342), add FReLU
    and SELU activation functions (#1346, #1341), add alpha-dropout (#1349).

### mlpack 3.0.0
###### 2018-03-30
  * Speed and memory improvements for DBSCAN.  --single_mode can now be used for
    situations where previously RAM usage was too high.

  * Bump minimum required version of Armadillo to 6.500.0.

  * Add automatically generated Python bindings.  These have the same interface
    as the command-line programs.

  * Add deep learning infrastructure in src/mlpack/methods/ann/.

  * Add reinforcement learning infrastructure in
    src/mlpack/methods/reinforcement_learning/.

  * Add optimizers: AdaGrad, CMAES, CNE, FrankeWolfe, GradientDescent,
    GridSearch, IQN, Katyusha, LineSearch, ParallelSGD, SARAH, SCD, SGDR,
    SMORMS3, SPALeRA, SVRG.

  * Add hyperparameter tuning infrastructure and cross-validation infrastructure
    in src/mlpack/core/cv/ and src/mlpack/core/hpt/.

  * Fix bug in mean shift.

  * Add random forests (see src/mlpack/methods/random_forest).

  * Numerous other bugfixes and testing improvements.

  * Add randomized Krylov SVD and Block Krylov SVD.

### mlpack 2.2.5
###### 2017-08-25
  * Compilation fix for some systems (#1082).

  * Fix PARAM_INT_OUT() (#1100).

### mlpack 2.2.4
###### 2017-07-18
  * Speed and memory improvements for DBSCAN. --single_mode can now be used for
    situations where previously RAM usage was too high.

  * Fix bug in CF causing incorrect recommendations.

### mlpack 2.2.3
###### 2017-05-24
  * Bug fix for --predictions_file in mlpack_decision_tree program.

### mlpack 2.2.2
###### 2017-05-04
  * Install backwards-compatibility mlpack_allknn and mlpack_allkfn programs;
    note they are deprecated and will be removed in mlpack 3.0.0 (#992).

  * Fix RStarTree bug that surfaced on OS X only (#964).

  * Small fixes for MiniBatchSGD and SGD and tests.

### mlpack 2.2.1
###### 2017-04-13
  * Compilation fix for mlpack_nca and mlpack_test on older Armadillo versions
    (#984).

### mlpack 2.2.0
###### 2017-03-21
  * Bugfix for mlpack_knn program (#816).

  * Add decision tree implementation in methods/decision_tree/.  This is very
    similar to a C4.5 tree learner.

  * Add DBSCAN implementation in methods/dbscan/.

  * Add support for multidimensional discrete distributions (#810, #830).

  * Better output for Log::Debug/Log::Info/Log::Warn/Log::Fatal for Armadillo
    objects (#895, #928).

  * Refactor categorical CSV loading with boost::spirit for faster loading
    (#681).

### mlpack 2.1.1
###### 2016-12-22
  * HMMs now use random initialization; this should fix some convergence issues
    (#828).

  * HMMs now initialize emissions according to the distribution of observations
    (#833).

  * Minor fix for formatted output (#814).

  * Fix DecisionStump to properly work with any input type.

### mlpack 2.1.0
###### 2016-10-31
  * Fixed CoverTree to properly handle single-point datasets.

  * Fixed a bug in CosineTree (and thus QUIC-SVD) that caused split failures for
    some datasets (#717).

  * Added mlpack_preprocess_describe program, which can be used to print
    statistics on a given dataset (#742).

  * Fix prioritized recursion for k-furthest-neighbor search (mlpack_kfn and the
    KFN class), leading to orders-of-magnitude speedups in some cases.

  * Bump minimum required version of Armadillo to 4.200.0.

  * Added simple Gradient Descent optimizer, found in
    src/mlpack/core/optimizers/gradient_descent/ (#792).

  * Added approximate furthest neighbor search algorithms QDAFN and
    DrusillaSelect in src/mlpack/methods/approx_kfn/, with command-line program
    mlpack_approx_kfn.

### mlpack 2.0.3
###### 2016-07-21
  * Added multiprobe LSH (#691).  The parameter 'T' to LSHSearch::Search() can
    now be used to control the number of extra bins that are probed, as can the
    -T (--num_probes) option to mlpack_lsh.

  * Added the Hilbert R tree to src/mlpack/core/tree/rectangle_tree/ (#664).  It
    can be used as the typedef HilbertRTree, and it is now an option in the
    mlpack_knn, mlpack_kfn, mlpack_range_search, and mlpack_krann command-line
    programs.

  * Added the mlpack_preprocess_split and mlpack_preprocess_binarize programs,
    which can be used for preprocessing code (#650, #666).

  * Added OpenMP support to LSHSearch and mlpack_lsh (#700).

### mlpack 2.0.2
###### 2016-06-20
  * Added the function LSHSearch::Projections(), which returns an arma::cube
    with each projection table in a slice (#663).  Instead of Projection(i), you
    should now use Projections().slice(i).

  * A new constructor has been added to LSHSearch that creates objects using
    projection tables provided in an arma::cube (#663).

  * Handle zero-variance dimensions in DET (#515).

  * Add MiniBatchSGD optimizer (src/mlpack/core/optimizers/minibatch_sgd/) and
    allow its use in mlpack_logistic_regression and mlpack_nca programs.

  * Add better backtrace support from Grzegorz Krajewski for Log::Fatal messages
    when compiled with debugging and profiling symbols.  This requires libbfd
    and libdl to be present during compilation.

  * CosineTree test fix from Mikhail Lozhnikov (#358).

  * Fixed HMM initial state estimation (#600).

  * Changed versioning macros __MLPACK_VERSION_MAJOR, __MLPACK_VERSION_MINOR,
    and __MLPACK_VERSION_PATCH to MLPACK_VERSION_MAJOR, MLPACK_VERSION_MINOR,
    and MLPACK_VERSION_PATCH.  The old names will remain in place until
    mlpack 3.0.0.

  * Renamed mlpack_allknn, mlpack_allkfn, and mlpack_allkrann to mlpack_knn,
    mlpack_kfn, and mlpack_krann.  The mlpack_allknn, mlpack_allkfn, and
    mlpack_allkrann programs will remain as copies until mlpack 3.0.0.

  * Add --random_initialization option to mlpack_hmm_train, for use when no
    labels are provided.

  * Add --kill_empty_clusters option to mlpack_kmeans and KillEmptyClusters
    policy for the KMeans class (#595, #596).

### mlpack 2.0.1
###### 2016-02-04
  * Fix CMake to properly detect when MKL is being used with Armadillo.

  * Minor parameter handling fixes to mlpack_logistic_regression (#504, #505).

  * Properly install arma_config.hpp.

  * Memory handling fixes for Hoeffding tree code.

  * Add functions that allow changing training-time parameters to HoeffdingTree
    class.

  * Fix infinite loop in sparse coding test.

  * Documentation spelling fixes (#501).

  * Properly handle covariances for Gaussians with large condition number
    (#496), preventing GMMs from filling with NaNs during training (and also
    HMMs that use GMMs).

  * CMake fixes for finding LAPACK and BLAS as Armadillo dependencies when ATLAS
    is used.

  * CMake fix for projects using mlpack's CMake configuration from elsewhere
    (#512).

### mlpack 2.0.0
###### 2015-12-24
  * Removed overclustering support from k-means because it is not well-tested,
    may be buggy, and is (I think) unused.  If this was support you were using,
    open a bug or get in touch with us; it would not be hard for us to
    reimplement it.

  * Refactored KMeans to allow different types of Lloyd iterations.

  * Added implementations of k-means: Elkan's algorithm, Hamerly's algorithm,
    Pelleg-Moore's algorithm, and the DTNN (dual-tree nearest neighbor)
    algorithm.

  * Significant acceleration of LRSDP via the use of accu(a % b) instead of
    trace(a * b).

  * Added MatrixCompletion class (matrix_completion), which performs nuclear
    norm minimization to fill unknown values of an input matrix.

  * No more dependence on Boost.Random; now we use C++11 STL random support.

  * Add softmax regression, contributed by Siddharth Agrawal and QiaoAn Chen.

  * Changed NeighborSearch, RangeSearch, FastMKS, LSH, and RASearch API; these
    classes now take the query sets in the Search() method, instead of in the
    constructor.

  * Use OpenMP, if available.  For now OpenMP support is only available in the
    DET training code.

  * Add support for predicting new test point values to LARS and the
    command-line 'lars' program.

  * Add serialization support for Perceptron and LogisticRegression.

  * Refactor SoftmaxRegression to predict into an arma::Row<size_t> object, and
    add a softmax_regression program.

  * Refactor LSH to allow loading and saving of models.

  * ToString() is removed entirely (#487).

  * Add --input_model_file and --output_model_file options to appropriate
    machine learning algorithms.

  * Rename all executables to start with an "mlpack" prefix (#229).

  * Add HoeffdingTree and mlpack_hoeffding_tree, an implementation of the
    streaming decision tree methodology from Domingos and Hulten in 2000.

### mlpack 1.0.12
###### 2015-01-07
  * Switch to 3-clause BSD license (from LGPL).

### mlpack 1.0.11
###### 2014-12-11
  * Proper handling of dimension calculation in PCA.

  * Load parameter vectors properly for LinearRegression models.

  * Linker fixes for AugLagrangian specializations under Visual Studio.

  * Add support for observation weights to LinearRegression.

  * MahalanobisDistance<> now takes the root of the distance by default and
    therefore satisfies the triangle inequality (TakeRoot now defaults to true).

  * Better handling of optional Armadillo HDF5 dependency.

  * Fixes for numerous intermittent test failures.

  * math::RandomSeed() now sets the random seed for recent (>=3.930) Armadillo
    versions.

  * Handle Newton method convergence better for
    SparseCoding::OptimizeDictionary() and make maximum iterations a parameter.

  * Known bug: CosineTree construction may fail in some cases on i386 systems
    (#358).

### mlpack 1.0.10
###### 2014-08-29
  * Bugfix for NeighborSearch regression which caused very slow allknn/allkfn.
    Speeds are now restored to approximately 1.0.8 speeds, with significant
    improvement for the cover tree (#347).

  * Detect dependencies correctly when ARMA_USE_WRAPPER is not being defined
    (i.e., libarmadillo.so does not exist).

  * Bugfix for compilation under Visual Studio (#348).

### mlpack 1.0.9
###### 2014-07-28
  * GMM initialization is now safer and provides a working GMM when constructed
    with only the dimensionality and number of Gaussians (#301).

  * Check for division by 0 in Forward-Backward Algorithm in HMMs (#301).

  * Fix MaxVarianceNewCluster (used when re-initializing clusters for k-means)
    (#301).

  * Fixed implementation of Viterbi algorithm in HMM::Predict() (#303).

  * Significant speedups for dual-tree algorithms using the cover tree (#235,
    #314) including a faster implementation of FastMKS.

  * Fix for LRSDP optimizer so that it compiles and can be used (#312).

  * CF (collaborative filtering) now expects users and items to be zero-indexed,
    not one-indexed (#311).

  * CF::GetRecommendations() API change: now requires the number of
    recommendations as the first parameter.  The number of users in the local
    neighborhood should be specified with CF::NumUsersForSimilarity().

  * Removed incorrect PeriodicHRectBound (#58).

  * Refactor LRSDP into LRSDP class and standalone function to be optimized
    (#305).

  * Fix for centering in kernel PCA (#337).

  * Added simulated annealing (SA) optimizer, contributed by Zhihao Lou.

  * HMMs now support initial state probabilities; these can be set in the
    constructor, trained, or set manually with HMM::Initial() (#302).

  * Added Nyström method for kernel matrix approximation by Marcus Edel.

  * Kernel PCA now supports using Nyström method for approximation.

  * Ball trees now work with dual-tree algorithms, via the BallBound<> bound
    structure (#307); fixed by Yash Vadalia.

  * The NMF class is now AMF<>, and supports far more types of factorizations,
    by Sumedh Ghaisas.

  * A QUIC-SVD implementation has returned, written by Siddharth Agrawal and
    based on older code from Mudit Gupta.

  * Added perceptron and decision stump by Udit Saxena (these are weak learners
    for an eventual AdaBoost class).

  * Sparse autoencoder added by Siddharth Agrawal.

### mlpack 1.0.8
###### 2014-01-06
  * Memory leak in NeighborSearch index-mapping code fixed (#298).

  * GMMs can be trained using the existing model as a starting point by
    specifying an additional boolean parameter to GMM::Estimate() (#296).

  * Logistic regression implementation added in methods/logistic_regression (see
    also #293).

  * L-BFGS optimizer now returns its function via Function().

  * Version information is now obtainable via mlpack::util::GetVersion() or the
    __MLPACK_VERSION_MAJOR, __MLPACK_VERSION_MINOR, and  __MLPACK_VERSION_PATCH
    macros (#297).

  * Fix typos in allkfn and allkrann output.

### mlpack 1.0.7
###### 2013-10-04
  * Cover tree support for range search (range_search), rank-approximate nearest
    neighbors (allkrann), minimum spanning tree calculation (emst), and FastMKS
    (fastmks).

  * Dual-tree FastMKS implementation added and tested.

  * Added collaborative filtering package (cf) that can provide recommendations
    when given users and items.

  * Fix for correctness of Kernel PCA (kernel_pca) (#270).

  * Speedups for PCA and Kernel PCA (#198).

  * Fix for correctness of Neighborhood Components Analysis (NCA) (#279).

  * Minor speedups for dual-tree algorithms.

  * Fix for Naive Bayes Classifier (nbc) (#269).

  * Added a ridge regression option to LinearRegression (linear_regression)
    (#286).

  * Gaussian Mixture Models (gmm::GMM<>) now support arbitrary covariance matrix
    constraints (#283).

  * MVU (mvu) removed because it is known to not work (#183).

  * Minor updates and fixes for kernels (in mlpack::kernel).

### mlpack 1.0.6
###### 2013-06-13
  * Minor bugfix so that FastMKS gets built.

### mlpack 1.0.5
###### 2013-05-01
  * Speedups of cover tree traversers (#235).

  * Addition of rank-approximate nearest neighbors (RANN), found in
    src/mlpack/methods/rann/.

  * Addition of fast exact max-kernel search (FastMKS), found in
    src/mlpack/methods/fastmks/.

  * Fix for EM covariance estimation; this should improve GMM training time.

  * More parameters for GMM estimation.

  * Force GMM and GaussianDistribution covariance matrices to be positive
    definite, so that training converges much more often.

  * Add parameter for the tolerance of the Baum-Welch algorithm for HMM
    training.

  * Fix for compilation with clang compiler.

  * Fix for k-furthest-neighbor-search.

### mlpack 1.0.4
###### 2013-02-08
  * Force minimum Armadillo version to 2.4.2.

  * Better output of class types to streams; a class with a ToString() method
    implemented can be sent to a stream with operator<<.

  * Change return type of GMM::Estimate() to double (#257).

  * Style fixes for k-means and RADICAL.

  * Handle size_t support correctly with Armadillo 3.6.2 (#258).

  * Add locality-sensitive hashing (LSH), found in src/mlpack/methods/lsh/.

  * Better tests for SGD (stochastic gradient descent) and NCA (neighborhood
    components analysis).

### mlpack 1.0.3
###### 2012-09-16

  * Remove internal sparse matrix support because Armadillo 3.4.0 now includes
    it.  When using Armadillo versions older than 3.4.0, sparse matrix support
    is not available.

  * NCA (neighborhood components analysis) now support an arbitrary optimizer
    (#245), including stochastic gradient descent (#249).

### mlpack 1.0.2
###### 2012-08-15
  * Added density estimation trees, found in src/mlpack/methods/det/.

  * Added non-negative matrix factorization, found in src/mlpack/methods/nmf/.

  * Added experimental cover tree implementation, found in
    src/mlpack/core/tree/cover_tree/ (#157).

  * Better reporting of boost::program_options errors (#225).

  * Fix for timers on Windows (#212, #211).

  * Fix for allknn and allkfn output (#204).

  * Sparse coding dictionary initialization is now a template parameter (#220).

### mlpack 1.0.1
###### 2012-03-03
  * Added kernel principal components analysis (kernel PCA), found in
    src/mlpack/methods/kernel_pca/ (#74).

  * Fix for Lovasz-Theta AugLagrangian tests (#182).

  * Fixes for allknn output (#185, #186).

  * Added range search executable (#192).

  * Adapted citations in documentation to BibTeX; no citations in -h output
    (#195).

  * Stop use of 'const char*' and prefer 'std::string' (#176).

  * Support seeds for random numbers (#177).

### mlpack 1.0.0
###### 2011-12-17
  * Initial release.  See any resolved tickets numbered less than #196 or
    execute this query:
    http://www.mlpack.org/trac/query?status=closed&milestone=mlpack+1.0.0<|MERGE_RESOLUTION|>--- conflicted
+++ resolved
@@ -18,15 +18,13 @@
     `mlpack_test`, manually set `BUILD_TESTS` to `ON` in your CMake
     configuration step (#3316).
 
-<<<<<<< HEAD
+  * Fix handling of transposed matrix parameters in Python, Julia, R, and Go
+    bindings (#3327).
+
   * Comment out definition of ARMA_NO DEBUG. This allows various Armadillo
     run-time checks such as non-conforming matrices and out-of-bounds
     element access. In turn this helps tracking down bugs and incorrect
     usage (#3322).
-=======
-  * Fix handling of transposed matrix parameters in Python, Julia, R, and Go
-    bindings (#3327).
->>>>>>> 29479d78
 
 ### mlpack 4.0.0
 ###### 2022-10-23
