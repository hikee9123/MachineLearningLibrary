### mlpack ?.?.?
###### ????-??-??
  * Updated terminal state and fixed bugs for Pendulum environment (#2354, #2369).

  * Added `EliSH` activation function (#2323).

  * Add L1 Loss function (#2203).

  * Pass CMAKE_CXX_FLAGS (compilation options) correctly to Python build
    (#2367).

### mlpack 3.3.0
###### 2020-04-07
  * Templated return type of `Forward function` of loss functions (#2339).

  * Added `R2 Score` regression metric (#2323).

  * Added `mean squared logarithmic error` loss function for neural networks
    (#2210).

  * Added `mean bias loss function` for neural networks (#2210).

  * The DecisionStump class has been marked deprecated; use the `DecisionTree`
    class with `NoRecursion=true` or use `ID3DecisionStump` instead (#2099).

  * Added `probabilities_file` parameter to get the probabilities matrix of
    AdaBoost classifier (#2050).

  * Fix STB header search paths (#2104).

  * Add `DISABLE_DOWNLOADS` CMake configuration option (#2104).

  * Add padding layer in TransposedConvolutionLayer (#2082).

  * Fix pkgconfig generation on non-Linux systems (#2101).

  * Use log-space to represent HMM initial state and transition probabilities
    (#2081).

  * Add functions to access parameters of `Convolution` and `AtrousConvolution`
    layers (#1985).

  * Add Compute Error function in lars regression and changing Train function to
    return computed error (#2139).

  * Add Julia bindings (#1949).  Build settings can be controlled with the
    `BUILD_JULIA_BINDINGS=(ON/OFF)` and `JULIA_EXECUTABLE=/path/to/julia` CMake
    parameters.

  * CMake fix for finding STB include directory (#2145).

  * Add bindings for loading and saving images (#2019); `mlpack_image_converter`
    from the command-line, `mlpack.image_converter()` from Python.

  * Add normalization support for CF binding (#2136).

  * Add Mish activation function (#2158).

  * Update `init_rules` in AMF to allow users to merge two initialization
    rules (#2151).

  * Add GELU activation function (#2183).

  * Better error handling of eigendecompositions and Cholesky decompositions
    (#2088, #1840).

  * Add LiSHT activation function (#2182).

  * Add Valid and Same Padding for Transposed Convolution layer (#2163).

<<<<<<< HEAD
  * Add ISRU activation function (#2181).
=======
  * Add CELU activation function (#2191)

  * Add Log-Hyperbolic-Cosine Loss function (#2207)

  * Change neural network types to avoid unnecessary use of rvalue references
    (#2259).

  * Bump minimum Boost version to 1.58 (#2305).

  * Refactor STB support so `HAS_STB` macro is not needed when compiling against
    mlpack (#2312).

  * Add Hard Shrink Activation Function (#2186).

  * Add Soft Shrink Activation Function (#2174).

  * Add Hinge Embedding Loss Function (#2229).

  * Add Cosine Embedding Loss Function (#2209).

  * Add Margin Ranking Loss Function (#2264).

  * Bugfix for incorrect parameter vector sizes in logistic regression and
    softmax regression (#2359).
>>>>>>> 3ce835cb

### mlpack 3.2.2
###### 2019-11-26
  * Add `valid` and `same` padding option in `Convolution` and `Atrous
    Convolution` layer (#1988).

  * Add Model() to the FFN class to access individual layers (#2043).

  * Update documentation for pip and conda installation packages (#2044).

  * Add bindings for linear SVM (#1935); `mlpack_linear_svm` from the
    command-line, `linear_svm()` from Python.

  * Add support to return the layer name as `std::string` (#1987).

  * Speed and memory improvements for the Transposed Convolution layer (#1493).

  * Fix Windows Python build configuration (#1885).

  * Validate md5 of STB library after download (#2087).

  * Add `__version__` to `__init__.py` (#2092).

  * Correctly handle RNN sequences that are shorter than the value of rho (#2102).

### mlpack 3.2.1
###### 2019-10-01
  * Enforce CMake version check for ensmallen (#2032).

  * Fix CMake check for Armadillo version (#2029).

  * Better handling of when STB is not installed (#2033).

  * Fix Naive Bayes classifier computations in high dimensions (#2022).

### mlpack 3.2.0
###### 2019-09-25
  * Fix some potential infinity errors in Naive Bayes Classifier (#2022).

  * Fix occasionally-failing RADICAL test (#1924).

  * Fix gcc 9 OpenMP compilation issue (#1970).

  * Added support for loading and saving of images (#1903).

  * Add Multiple Pole Balancing Environment (#1901, #1951).

  * Added functionality for scaling of data (#1876); see the command-line
    binding `mlpack_preprocess_scale` or Python binding `preprocess_scale()`.

  * Add new parameter `maximum_depth` to decision tree and random forest
    bindings (#1916).

  * Fix prediction output of softmax regression when test set accuracy is
    calculated (#1922).

  * Pendulum environment now checks for termination. All RL environments now
    have an option to terminate after a set number of time steps (no limit
    by default) (#1941).

  * Add support for probabilistic KDE (kernel density estimation) error bounds
    when using the Gaussian kernel (#1934).

  * Fix negative distances for cover tree computation (#1979).

  * Fix cover tree building when all pairwise distances are 0 (#1986).

  * Improve KDE pruning by reclaiming not used error tolerance (#1954, #1984).

  * Optimizations for sparse matrix accesses in z-score normalization for CF
    (#1989).

  * Add `kmeans_max_iterations` option to GMM training binding `gmm_train_main`.

  * Bump minimum Armadillo version to 8.400.0 due to ensmallen dependency
    requirement (#2015).

### mlpack 3.1.1
###### 2019-05-26
  * Fix random forest bug for numerical-only data (#1887).

  * Significant speedups for random forest (#1887).

  * Random forest now has `minimum_gain_split` and `subspace_dim` parameters
    (#1887).

  * Decision tree parameter `print_training_error` deprecated in favor of
    `print_training_accuracy`.

  * `output` option changed to `predictions` for adaboost and perceptron
    binding. Old options are now deprecated and will be preserved until mlpack
    4.0.0 (#1882).

  * Concatenated ReLU layer (#1843).

  * Accelerate NormalizeLabels function using hashing instead of linear search
    (see `src/mlpack/core/data/normalize_labels_impl.hpp`) (#1780).

  * Add `ConfusionMatrix()` function for checking performance of classifiers
    (#1798).

  * Install ensmallen headers when it is downloaded during build (#1900).

### mlpack 3.1.0
###### 2019-04-25
  * Add DiagonalGaussianDistribution and DiagonalGMM classes to speed up the
    diagonal covariance computation and deprecate DiagonalConstraint (#1666).

  * Add kernel density estimation (KDE) implementation with bindings to other
    languages (#1301).

  * Where relevant, all models with a `Train()` method now return a `double`
    value representing the goodness of fit (i.e. final objective value, error,
    etc.) (#1678).

  * Add implementation for linear support vector machine (see
    `src/mlpack/methods/linear_svm`).

  * Change DBSCAN to use PointSelectionPolicy and add OrderedPointSelection (#1625).

  * Residual block support (#1594).

  * Bidirectional RNN (#1626).

  * Dice loss layer (#1674, #1714) and hard sigmoid layer (#1776).

  * `output` option changed to `predictions` and `output_probabilities` to
    `probabilities` for Naive Bayes binding (`mlpack_nbc`/`nbc()`).  Old options
    are now deprecated and will be preserved until mlpack 4.0.0 (#1616).

  * Add support for Diagonal GMMs to HMM code (#1658, #1666).  This can provide
    large speedup when a diagonal GMM is acceptable as an emission probability
    distribution.

  * Python binding improvements: check parameter type (#1717), avoid copying
    Pandas dataframes (#1711), handle Pandas Series objects (#1700).

### mlpack 3.0.4
###### 2018-11-13
  * Bump minimum CMake version to 3.3.2.

  * CMake fixes for Ninja generator by Marc Espie.

### mlpack 3.0.3
###### 2018-07-27
  * Fix Visual Studio compilation issue (#1443).

  * Allow running local_coordinate_coding binding with no initial_dictionary
    parameter when input_model is not specified (#1457).

  * Make use of OpenMP optional via the CMake 'USE_OPENMP' configuration
    variable (#1474).

  * Accelerate FNN training by 20-30% by avoiding redundant calculations
    (#1467).

  * Fix math::RandomSeed() usage in tests (#1462, #1440).

  * Generate better Python setup.py with documentation (#1460).

### mlpack 3.0.2
###### 2018-06-08
  * Documentation generation fixes for Python bindings (#1421).

  * Fix build error for man pages if command-line bindings are not being built
    (#1424).

  * Add 'shuffle' parameter and Shuffle() method to KFoldCV (#1412).  This will
    shuffle the data when the object is constructed, or when Shuffle() is
    called.

  * Added neural network layers: AtrousConvolution (#1390), Embedding (#1401),
    and LayerNorm (layer normalization) (#1389).

  * Add Pendulum environment for reinforcement learning (#1388) and update
    Mountain Car environment (#1394).

### mlpack 3.0.1
###### 2018-05-10
  * Fix intermittently failing tests (#1387).

  * Add big-batch SGD (BBSGD) optimizer in
    src/mlpack/core/optimizers/bigbatch_sgd/ (#1131).

  * Fix simple compiler warnings (#1380, #1373).

  * Simplify NeighborSearch constructor and Train() overloads (#1378).

  * Add warning for OpenMP setting differences (#1358/#1382).  When mlpack is
    compiled with OpenMP but another application is not (or vice versa), a
    compilation warning will now be issued.

  * Restructured loss functions in src/mlpack/methods/ann/ (#1365).

  * Add environments for reinforcement learning tests (#1368, #1370, #1329).

  * Allow single outputs for multiple timestep inputs for recurrent neural
    networks (#1348).

  * Add He and LeCun normal initializations for neural networks (#1342).
    Neural networks: add He and LeCun normal initializations (#1342), add FReLU
    and SELU activation functions (#1346, #1341), add alpha-dropout (#1349).

### mlpack 3.0.0
###### 2018-03-30
  * Speed and memory improvements for DBSCAN.  --single_mode can now be used for
    situations where previously RAM usage was too high.

  * Bump minimum required version of Armadillo to 6.500.0.

  * Add automatically generated Python bindings.  These have the same interface
    as the command-line programs.

  * Add deep learning infrastructure in src/mlpack/methods/ann/.

  * Add reinforcement learning infrastructure in
    src/mlpack/methods/reinforcement_learning/.

  * Add optimizers: AdaGrad, CMAES, CNE, FrankeWolfe, GradientDescent,
    GridSearch, IQN, Katyusha, LineSearch, ParallelSGD, SARAH, SCD, SGDR,
    SMORMS3, SPALeRA, SVRG.

  * Add hyperparameter tuning infrastructure and cross-validation infrastructure
    in src/mlpack/core/cv/ and src/mlpack/core/hpt/.

  * Fix bug in mean shift.

  * Add random forests (see src/mlpack/methods/random_forest).

  * Numerous other bugfixes and testing improvements.

  * Add randomized Krylov SVD and Block Krylov SVD.

### mlpack 2.2.5
###### 2017-08-25
  * Compilation fix for some systems (#1082).

  * Fix PARAM_INT_OUT() (#1100).

### mlpack 2.2.4
###### 2017-07-18
  * Speed and memory improvements for DBSCAN. --single_mode can now be used for
    situations where previously RAM usage was too high.

  * Fix bug in CF causing incorrect recommendations.

### mlpack 2.2.3
###### 2017-05-24
  * Bug fix for --predictions_file in mlpack_decision_tree program.

### mlpack 2.2.2
###### 2017-05-04
  * Install backwards-compatibility mlpack_allknn and mlpack_allkfn programs;
    note they are deprecated and will be removed in mlpack 3.0.0 (#992).

  * Fix RStarTree bug that surfaced on OS X only (#964).

  * Small fixes for MiniBatchSGD and SGD and tests.

### mlpack 2.2.1
###### 2017-04-13
  * Compilation fix for mlpack_nca and mlpack_test on older Armadillo versions
    (#984).

### mlpack 2.2.0
###### 2017-03-21
  * Bugfix for mlpack_knn program (#816).

  * Add decision tree implementation in methods/decision_tree/.  This is very
    similar to a C4.5 tree learner.

  * Add DBSCAN implementation in methods/dbscan/.

  * Add support for multidimensional discrete distributions (#810, #830).

  * Better output for Log::Debug/Log::Info/Log::Warn/Log::Fatal for Armadillo
    objects (#895, #928).

  * Refactor categorical CSV loading with boost::spirit for faster loading
    (#681).

### mlpack 2.1.1
###### 2016-12-22
  * HMMs now use random initialization; this should fix some convergence issues
    (#828).

  * HMMs now initialize emissions according to the distribution of observations
    (#833).

  * Minor fix for formatted output (#814).

  * Fix DecisionStump to properly work with any input type.

### mlpack 2.1.0
###### 2016-10-31
  * Fixed CoverTree to properly handle single-point datasets.

  * Fixed a bug in CosineTree (and thus QUIC-SVD) that caused split failures for
    some datasets (#717).

  * Added mlpack_preprocess_describe program, which can be used to print
    statistics on a given dataset (#742).

  * Fix prioritized recursion for k-furthest-neighbor search (mlpack_kfn and the
    KFN class), leading to orders-of-magnitude speedups in some cases.

  * Bump minimum required version of Armadillo to 4.200.0.

  * Added simple Gradient Descent optimizer, found in
    src/mlpack/core/optimizers/gradient_descent/ (#792).

  * Added approximate furthest neighbor search algorithms QDAFN and
    DrusillaSelect in src/mlpack/methods/approx_kfn/, with command-line program
    mlpack_approx_kfn.

### mlpack 2.0.3
###### 2016-07-21
  * Added multiprobe LSH (#691).  The parameter 'T' to LSHSearch::Search() can
    now be used to control the number of extra bins that are probed, as can the
    -T (--num_probes) option to mlpack_lsh.

  * Added the Hilbert R tree to src/mlpack/core/tree/rectangle_tree/ (#664).  It
    can be used as the typedef HilbertRTree, and it is now an option in the
    mlpack_knn, mlpack_kfn, mlpack_range_search, and mlpack_krann command-line
    programs.

  * Added the mlpack_preprocess_split and mlpack_preprocess_binarize programs,
    which can be used for preprocessing code (#650, #666).

  * Added OpenMP support to LSHSearch and mlpack_lsh (#700).

### mlpack 2.0.2
###### 2016-06-20
  * Added the function LSHSearch::Projections(), which returns an arma::cube
    with each projection table in a slice (#663).  Instead of Projection(i), you
    should now use Projections().slice(i).

  * A new constructor has been added to LSHSearch that creates objects using
    projection tables provided in an arma::cube (#663).

  * Handle zero-variance dimensions in DET (#515).

  * Add MiniBatchSGD optimizer (src/mlpack/core/optimizers/minibatch_sgd/) and
    allow its use in mlpack_logistic_regression and mlpack_nca programs.

  * Add better backtrace support from Grzegorz Krajewski for Log::Fatal messages
    when compiled with debugging and profiling symbols.  This requires libbfd
    and libdl to be present during compilation.

  * CosineTree test fix from Mikhail Lozhnikov (#358).

  * Fixed HMM initial state estimation (#600).

  * Changed versioning macros __MLPACK_VERSION_MAJOR, __MLPACK_VERSION_MINOR,
    and __MLPACK_VERSION_PATCH to MLPACK_VERSION_MAJOR, MLPACK_VERSION_MINOR,
    and MLPACK_VERSION_PATCH.  The old names will remain in place until
    mlpack 3.0.0.

  * Renamed mlpack_allknn, mlpack_allkfn, and mlpack_allkrann to mlpack_knn,
    mlpack_kfn, and mlpack_krann.  The mlpack_allknn, mlpack_allkfn, and
    mlpack_allkrann programs will remain as copies until mlpack 3.0.0.

  * Add --random_initialization option to mlpack_hmm_train, for use when no
    labels are provided.

  * Add --kill_empty_clusters option to mlpack_kmeans and KillEmptyClusters
    policy for the KMeans class (#595, #596).

### mlpack 2.0.1
###### 2016-02-04
  * Fix CMake to properly detect when MKL is being used with Armadillo.

  * Minor parameter handling fixes to mlpack_logistic_regression (#504, #505).

  * Properly install arma_config.hpp.

  * Memory handling fixes for Hoeffding tree code.

  * Add functions that allow changing training-time parameters to HoeffdingTree
    class.

  * Fix infinite loop in sparse coding test.

  * Documentation spelling fixes (#501).

  * Properly handle covariances for Gaussians with large condition number
    (#496), preventing GMMs from filling with NaNs during training (and also
    HMMs that use GMMs).

  * CMake fixes for finding LAPACK and BLAS as Armadillo dependencies when ATLAS
    is used.

  * CMake fix for projects using mlpack's CMake configuration from elsewhere
    (#512).

### mlpack 2.0.0
###### 2015-12-24
  * Removed overclustering support from k-means because it is not well-tested,
    may be buggy, and is (I think) unused.  If this was support you were using,
    open a bug or get in touch with us; it would not be hard for us to
    reimplement it.

  * Refactored KMeans to allow different types of Lloyd iterations.

  * Added implementations of k-means: Elkan's algorithm, Hamerly's algorithm,
    Pelleg-Moore's algorithm, and the DTNN (dual-tree nearest neighbor)
    algorithm.

  * Significant acceleration of LRSDP via the use of accu(a % b) instead of
    trace(a * b).

  * Added MatrixCompletion class (matrix_completion), which performs nuclear
    norm minimization to fill unknown values of an input matrix.

  * No more dependence on Boost.Random; now we use C++11 STL random support.

  * Add softmax regression, contributed by Siddharth Agrawal and QiaoAn Chen.

  * Changed NeighborSearch, RangeSearch, FastMKS, LSH, and RASearch API; these
    classes now take the query sets in the Search() method, instead of in the
    constructor.

  * Use OpenMP, if available.  For now OpenMP support is only available in the
    DET training code.

  * Add support for predicting new test point values to LARS and the
    command-line 'lars' program.

  * Add serialization support for Perceptron and LogisticRegression.

  * Refactor SoftmaxRegression to predict into an arma::Row<size_t> object, and
    add a softmax_regression program.

  * Refactor LSH to allow loading and saving of models.

  * ToString() is removed entirely (#487).

  * Add --input_model_file and --output_model_file options to appropriate
    machine learning algorithms.

  * Rename all executables to start with an "mlpack" prefix (#229).

  * Add HoeffdingTree and mlpack_hoeffding_tree, an implementation of the
    streaming decision tree methodology from Domingos and Hulten in 2000.

### mlpack 1.0.12
###### 2015-01-07
  * Switch to 3-clause BSD license (from LGPL).

### mlpack 1.0.11
###### 2014-12-11
  * Proper handling of dimension calculation in PCA.

  * Load parameter vectors properly for LinearRegression models.

  * Linker fixes for AugLagrangian specializations under Visual Studio.

  * Add support for observation weights to LinearRegression.

  * MahalanobisDistance<> now takes the root of the distance by default and
    therefore satisfies the triangle inequality (TakeRoot now defaults to true).

  * Better handling of optional Armadillo HDF5 dependency.

  * Fixes for numerous intermittent test failures.

  * math::RandomSeed() now sets the random seed for recent (>=3.930) Armadillo
    versions.

  * Handle Newton method convergence better for
    SparseCoding::OptimizeDictionary() and make maximum iterations a parameter.

  * Known bug: CosineTree construction may fail in some cases on i386 systems
    (#358).

### mlpack 1.0.10
###### 2014-08-29
  * Bugfix for NeighborSearch regression which caused very slow allknn/allkfn.
    Speeds are now restored to approximately 1.0.8 speeds, with significant
    improvement for the cover tree (#347).

  * Detect dependencies correctly when ARMA_USE_WRAPPER is not being defined
    (i.e., libarmadillo.so does not exist).

  * Bugfix for compilation under Visual Studio (#348).

### mlpack 1.0.9
###### 2014-07-28
  * GMM initialization is now safer and provides a working GMM when constructed
    with only the dimensionality and number of Gaussians (#301).

  * Check for division by 0 in Forward-Backward Algorithm in HMMs (#301).

  * Fix MaxVarianceNewCluster (used when re-initializing clusters for k-means)
    (#301).

  * Fixed implementation of Viterbi algorithm in HMM::Predict() (#303).

  * Significant speedups for dual-tree algorithms using the cover tree (#235,
    #314) including a faster implementation of FastMKS.

  * Fix for LRSDP optimizer so that it compiles and can be used (#312).

  * CF (collaborative filtering) now expects users and items to be zero-indexed,
    not one-indexed (#311).

  * CF::GetRecommendations() API change: now requires the number of
    recommendations as the first parameter.  The number of users in the local
    neighborhood should be specified with CF::NumUsersForSimilarity().

  * Removed incorrect PeriodicHRectBound (#58).

  * Refactor LRSDP into LRSDP class and standalone function to be optimized
    (#305).

  * Fix for centering in kernel PCA (#337).

  * Added simulated annealing (SA) optimizer, contributed by Zhihao Lou.

  * HMMs now support initial state probabilities; these can be set in the
    constructor, trained, or set manually with HMM::Initial() (#302).

  * Added Nyström method for kernel matrix approximation by Marcus Edel.

  * Kernel PCA now supports using Nyström method for approximation.

  * Ball trees now work with dual-tree algorithms, via the BallBound<> bound
    structure (#307); fixed by Yash Vadalia.

  * The NMF class is now AMF<>, and supports far more types of factorizations,
    by Sumedh Ghaisas.

  * A QUIC-SVD implementation has returned, written by Siddharth Agrawal and
    based on older code from Mudit Gupta.

  * Added perceptron and decision stump by Udit Saxena (these are weak learners
    for an eventual AdaBoost class).

  * Sparse autoencoder added by Siddharth Agrawal.

### mlpack 1.0.8
###### 2014-01-06
  * Memory leak in NeighborSearch index-mapping code fixed (#298).

  * GMMs can be trained using the existing model as a starting point by
    specifying an additional boolean parameter to GMM::Estimate() (#296).

  * Logistic regression implementation added in methods/logistic_regression (see
    also #293).

  * L-BFGS optimizer now returns its function via Function().

  * Version information is now obtainable via mlpack::util::GetVersion() or the
    __MLPACK_VERSION_MAJOR, __MLPACK_VERSION_MINOR, and  __MLPACK_VERSION_PATCH
    macros (#297).

  * Fix typos in allkfn and allkrann output.

### mlpack 1.0.7
###### 2013-10-04
  * Cover tree support for range search (range_search), rank-approximate nearest
    neighbors (allkrann), minimum spanning tree calculation (emst), and FastMKS
    (fastmks).

  * Dual-tree FastMKS implementation added and tested.

  * Added collaborative filtering package (cf) that can provide recommendations
    when given users and items.

  * Fix for correctness of Kernel PCA (kernel_pca) (#270).

  * Speedups for PCA and Kernel PCA (#198).

  * Fix for correctness of Neighborhood Components Analysis (NCA) (#279).

  * Minor speedups for dual-tree algorithms.

  * Fix for Naive Bayes Classifier (nbc) (#269).

  * Added a ridge regression option to LinearRegression (linear_regression)
    (#286).

  * Gaussian Mixture Models (gmm::GMM<>) now support arbitrary covariance matrix
    constraints (#283).

  * MVU (mvu) removed because it is known to not work (#183).

  * Minor updates and fixes for kernels (in mlpack::kernel).

### mlpack 1.0.6
###### 2013-06-13
  * Minor bugfix so that FastMKS gets built.

### mlpack 1.0.5
###### 2013-05-01
  * Speedups of cover tree traversers (#235).

  * Addition of rank-approximate nearest neighbors (RANN), found in
    src/mlpack/methods/rann/.

  * Addition of fast exact max-kernel search (FastMKS), found in
    src/mlpack/methods/fastmks/.

  * Fix for EM covariance estimation; this should improve GMM training time.

  * More parameters for GMM estimation.

  * Force GMM and GaussianDistribution covariance matrices to be positive
    definite, so that training converges much more often.

  * Add parameter for the tolerance of the Baum-Welch algorithm for HMM
    training.

  * Fix for compilation with clang compiler.

  * Fix for k-furthest-neighbor-search.

### mlpack 1.0.4
###### 2013-02-08
  * Force minimum Armadillo version to 2.4.2.

  * Better output of class types to streams; a class with a ToString() method
    implemented can be sent to a stream with operator<<.

  * Change return type of GMM::Estimate() to double (#257).

  * Style fixes for k-means and RADICAL.

  * Handle size_t support correctly with Armadillo 3.6.2 (#258).

  * Add locality-sensitive hashing (LSH), found in src/mlpack/methods/lsh/.

  * Better tests for SGD (stochastic gradient descent) and NCA (neighborhood
    components analysis).

### mlpack 1.0.3
###### 2012-09-16

  * Remove internal sparse matrix support because Armadillo 3.4.0 now includes
    it.  When using Armadillo versions older than 3.4.0, sparse matrix support
    is not available.

  * NCA (neighborhood components analysis) now support an arbitrary optimizer
    (#245), including stochastic gradient descent (#249).

### mlpack 1.0.2
###### 2012-08-15
  * Added density estimation trees, found in src/mlpack/methods/det/.

  * Added non-negative matrix factorization, found in src/mlpack/methods/nmf/.

  * Added experimental cover tree implementation, found in
    src/mlpack/core/tree/cover_tree/ (#157).

  * Better reporting of boost::program_options errors (#225).

  * Fix for timers on Windows (#212, #211).

  * Fix for allknn and allkfn output (#204).

  * Sparse coding dictionary initialization is now a template parameter (#220).

### mlpack 1.0.1
###### 2012-03-03
  * Added kernel principal components analysis (kernel PCA), found in
    src/mlpack/methods/kernel_pca/ (#74).

  * Fix for Lovasz-Theta AugLagrangian tests (#182).

  * Fixes for allknn output (#185, #186).

  * Added range search executable (#192).

  * Adapted citations in documentation to BibTeX; no citations in -h output
    (#195).

  * Stop use of 'const char*' and prefer 'std::string' (#176).

  * Support seeds for random numbers (#177).

### mlpack 1.0.0
###### 2011-12-17
  * Initial release.  See any resolved tickets numbered less than #196 or
    execute this query:
    http://www.mlpack.org/trac/query?status=closed&milestone=mlpack+1.0.0<|MERGE_RESOLUTION|>--- conflicted
+++ resolved
@@ -68,9 +68,6 @@
 
   * Add Valid and Same Padding for Transposed Convolution layer (#2163).
 
-<<<<<<< HEAD
-  * Add ISRU activation function (#2181).
-=======
   * Add CELU activation function (#2191)
 
   * Add Log-Hyperbolic-Cosine Loss function (#2207)
@@ -95,7 +92,6 @@
 
   * Bugfix for incorrect parameter vector sizes in logistic regression and
     softmax regression (#2359).
->>>>>>> 3ce835cb
 
 ### mlpack 3.2.2
 ###### 2019-11-26
