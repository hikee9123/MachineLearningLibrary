--- conflicted
+++ resolved
@@ -1,11 +1,8 @@
 ### mlpack ?.?.?
 ###### ????-??-??
-<<<<<<< HEAD
   * Added `Multi Label Soft Margin Loss` loss function for neural networks
    (#2345).
-=======
   * Added accessor methods for ANN layers (#2321).
->>>>>>> 85c3b9b5
 
   * Addition of `Elliot` activation function (#2268).
 
@@ -15,9 +12,9 @@
 
   * Add `MatType` parameter to `LSHSearch`, allowing sparse matrices to be used
     for search (#2395).
-    
+
   * Documentation fixes to resolve Doxygen warnings and issues (#2400).
-  
+
   * Add Load and Save of Sparse Matrix (#2344).
 
 ### mlpack 3.3.1
