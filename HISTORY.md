### mlpack ?.?.?
###### ????-??-??
  * Fix STB header search paths (#2104).

  * Add `DISABLE_DOWNLOADS` CMake configuration option (#2104).

  * Add padding layer in TransposedConvolutionLayer (#2082).

  * Fix pkgconfig generation on non-Linux systems (#2101).

<<<<<<< HEAD
  * Add functions to access parameters of `Convolution` and `AtrousConvolution`
    layers (#1985).
=======
  * Use log-space to represent HMM initial state and transition probabilities
    (#2081).
>>>>>>> 039ecb66

### mlpack 3.2.2
###### 2019-11-26
  * Add `valid` and `same` padding option in `Convolution` and `Atrous
    Convolution` layer (#1988).

  * Add Model() to the FFN class to access individual layers (#2043).

  * Update documentation for pip and conda installation packages (#2044).

  * Add bindings for linear SVM (#1935); `mlpack_linear_svm` from the
    command-line, `linear_svm()` from Python.

  * Add support to return the layer name as `std::string` (#1987).

  * Speed and memory improvements for the Transposed Convolution layer (#1493).

  * Fix Windows Python build configuration (#1885).

  * Validate md5 of STB library after download (#2087).

  * Add `__version__` to `__init__.py` (#2092).

### mlpack 3.2.1
###### 2019-10-01
  * Enforce CMake version check for ensmallen (#2032).

  * Fix CMake check for Armadillo version (#2029).

  * Better handling of when STB is not installed (#2033).

  * Fix Naive Bayes classifier computations in high dimensions (#2022).

### mlpack 3.2.0
###### 2019-09-25
  * Fix some potential infinity errors in Naive Bayes Classifier (#2022).

  * Fix occasionally-failing RADICAL test (#1924).

  * Fix gcc 9 OpenMP compilation issue (#1970).

  * Added support for loading and saving of images (#1903).

  * Add Multiple Pole Balancing Environment (#1901, #1951).

  * Added functionality for scaling of data (#1876); see the command-line
    binding `mlpack_preprocess_scale` or Python binding `preprocess_scale()`.

  * Add new parameter `maximum_depth` to decision tree and random forest
    bindings (#1916).

  * Fix prediction output of softmax regression when test set accuracy is
    calculated (#1922).

  * Pendulum environment now checks for termination. All RL environments now
    have an option to terminate after a set number of time steps (no limit
    by default) (#1941).

  * Add support for probabilistic KDE (kernel density estimation) error bounds
    when using the Gaussian kernel (#1934).

  * Fix negative distances for cover tree computation (#1979).

  * Fix cover tree building when all pairwise distances are 0 (#1986).

  * Improve KDE pruning by reclaiming not used error tolerance (#1954, #1984).

  * Optimizations for sparse matrix accesses in z-score normalization for CF
    (#1989).

  * Add `kmeans_max_iterations` option to GMM training binding `gmm_train_main`.

  * Bump minimum Armadillo version to 8.400.0 due to ensmallen dependency
    requirement (#2015).

### mlpack 3.1.1
###### 2019-05-26
  * Fix random forest bug for numerical-only data (#1887).

  * Significant speedups for random forest (#1887).

  * Random forest now has `minimum_gain_split` and `subspace_dim` parameters
    (#1887).

  * Decision tree parameter `print_training_error` deprecated in favor of
    `print_training_accuracy`.

  * `output` option changed to `predictions` for adaboost and perceptron
    binding. Old options are now deprecated and will be preserved until mlpack
    4.0.0 (#1882).

  * Concatenated ReLU layer (#1843).

  * Accelerate NormalizeLabels function using hashing instead of linear search
    (see `src/mlpack/core/data/normalize_labels_impl.hpp`) (#1780).

  * Add `ConfusionMatrix()` function for checking performance of classifiers
    (#1798).

  * Install ensmallen headers when it is downloaded during build (#1900).

### mlpack 3.1.0
###### 2019-04-25
  * Add DiagonalGaussianDistribution and DiagonalGMM classes to speed up the
    diagonal covariance computation and deprecate DiagonalConstraint (#1666).

  * Add kernel density estimation (KDE) implementation with bindings to other
    languages (#1301).

  * Where relevant, all models with a `Train()` method now return a `double`
    value representing the goodness of fit (i.e. final objective value, error,
    etc.) (#1678).

  * Add implementation for linear support vector machine (see
    `src/mlpack/methods/linear_svm`).

  * Change DBSCAN to use PointSelectionPolicy and add OrderedPointSelection (#1625).

  * Residual block support (#1594).

  * Bidirectional RNN (#1626).

  * Dice loss layer (#1674, #1714) and hard sigmoid layer (#1776).

  * `output` option changed to `predictions` and `output_probabilities` to
    `probabilities` for Naive Bayes binding (`mlpack_nbc`/`nbc()`).  Old options
    are now deprecated and will be preserved until mlpack 4.0.0 (#1616).

  * Add support for Diagonal GMMs to HMM code (#1658, #1666).  This can provide
    large speedup when a diagonal GMM is acceptable as an emission probability
    distribution.

  * Python binding improvements: check parameter type (#1717), avoid copying
    Pandas dataframes (#1711), handle Pandas Series objects (#1700).

### mlpack 3.0.4
###### 2018-11-13
  * Bump minimum CMake version to 3.3.2.

  * CMake fixes for Ninja generator by Marc Espie.

### mlpack 3.0.3
###### 2018-07-27
  * Fix Visual Studio compilation issue (#1443).

  * Allow running local_coordinate_coding binding with no initial_dictionary
    parameter when input_model is not specified (#1457).

  * Make use of OpenMP optional via the CMake 'USE_OPENMP' configuration
    variable (#1474).

  * Accelerate FNN training by 20-30% by avoiding redundant calculations
    (#1467).

  * Fix math::RandomSeed() usage in tests (#1462, #1440).

  * Generate better Python setup.py with documentation (#1460).

### mlpack 3.0.2
###### 2018-06-08
  * Documentation generation fixes for Python bindings (#1421).

  * Fix build error for man pages if command-line bindings are not being built
    (#1424).

  * Add 'shuffle' parameter and Shuffle() method to KFoldCV (#1412).  This will
    shuffle the data when the object is constructed, or when Shuffle() is
    called.

  * Added neural network layers: AtrousConvolution (#1390), Embedding (#1401),
    and LayerNorm (layer normalization) (#1389).

  * Add Pendulum environment for reinforcement learning (#1388) and update
    Mountain Car environment (#1394).

### mlpack 3.0.1
###### 2018-05-10
  * Fix intermittently failing tests (#1387).

  * Add big-batch SGD (BBSGD) optimizer in
    src/mlpack/core/optimizers/bigbatch_sgd/ (#1131).

  * Fix simple compiler warnings (#1380, #1373).

  * Simplify NeighborSearch constructor and Train() overloads (#1378).

  * Add warning for OpenMP setting differences (#1358/#1382).  When mlpack is
    compiled with OpenMP but another application is not (or vice versa), a
    compilation warning will now be issued.

  * Restructured loss functions in src/mlpack/methods/ann/ (#1365).

  * Add environments for reinforcement learning tests (#1368, #1370, #1329).

  * Allow single outputs for multiple timestep inputs for recurrent neural
    networks (#1348).

  * Add He and LeCun normal initializations for neural networks (#1342).
    Neural networks: add He and LeCun normal initializations (#1342), add FReLU
    and SELU activation functions (#1346, #1341), add alpha-dropout (#1349).

### mlpack 3.0.0
###### 2018-03-30
  * Speed and memory improvements for DBSCAN.  --single_mode can now be used for
    situations where previously RAM usage was too high.

  * Bump minimum required version of Armadillo to 6.500.0.

  * Add automatically generated Python bindings.  These have the same interface
    as the command-line programs.

  * Add deep learning infrastructure in src/mlpack/methods/ann/.

  * Add reinforcement learning infrastructure in
    src/mlpack/methods/reinforcement_learning/.

  * Add optimizers: AdaGrad, CMAES, CNE, FrankeWolfe, GradientDescent,
    GridSearch, IQN, Katyusha, LineSearch, ParallelSGD, SARAH, SCD, SGDR,
    SMORMS3, SPALeRA, SVRG.

  * Add hyperparameter tuning infrastructure and cross-validation infrastructure
    in src/mlpack/core/cv/ and src/mlpack/core/hpt/.

  * Fix bug in mean shift.

  * Add random forests (see src/mlpack/methods/random_forest).

  * Numerous other bugfixes and testing improvements.

  * Add randomized Krylov SVD and Block Krylov SVD.

### mlpack 2.2.5
###### 2017-08-25
  * Compilation fix for some systems (#1082).

  * Fix PARAM_INT_OUT() (#1100).

### mlpack 2.2.4
###### 2017-07-18
  * Speed and memory improvements for DBSCAN. --single_mode can now be used for
    situations where previously RAM usage was too high.

  * Fix bug in CF causing incorrect recommendations.

### mlpack 2.2.3
###### 2017-05-24
  * Bug fix for --predictions_file in mlpack_decision_tree program.

### mlpack 2.2.2
###### 2017-05-04
  * Install backwards-compatibility mlpack_allknn and mlpack_allkfn programs;
    note they are deprecated and will be removed in mlpack 3.0.0 (#992).

  * Fix RStarTree bug that surfaced on OS X only (#964).

  * Small fixes for MiniBatchSGD and SGD and tests.

### mlpack 2.2.1
###### 2017-04-13
  * Compilation fix for mlpack_nca and mlpack_test on older Armadillo versions
    (#984).

### mlpack 2.2.0
###### 2017-03-21
  * Bugfix for mlpack_knn program (#816).

  * Add decision tree implementation in methods/decision_tree/.  This is very
    similar to a C4.5 tree learner.

  * Add DBSCAN implementation in methods/dbscan/.

  * Add support for multidimensional discrete distributions (#810, #830).

  * Better output for Log::Debug/Log::Info/Log::Warn/Log::Fatal for Armadillo
    objects (#895, #928).

  * Refactor categorical CSV loading with boost::spirit for faster loading
    (#681).

### mlpack 2.1.1
###### 2016-12-22
  * HMMs now use random initialization; this should fix some convergence issues
    (#828).

  * HMMs now initialize emissions according to the distribution of observations
    (#833).

  * Minor fix for formatted output (#814).

  * Fix DecisionStump to properly work with any input type.

### mlpack 2.1.0
###### 2016-10-31
  * Fixed CoverTree to properly handle single-point datasets.

  * Fixed a bug in CosineTree (and thus QUIC-SVD) that caused split failures for
    some datasets (#717).

  * Added mlpack_preprocess_describe program, which can be used to print
    statistics on a given dataset (#742).

  * Fix prioritized recursion for k-furthest-neighbor search (mlpack_kfn and the
    KFN class), leading to orders-of-magnitude speedups in some cases.

  * Bump minimum required version of Armadillo to 4.200.0.

  * Added simple Gradient Descent optimizer, found in
    src/mlpack/core/optimizers/gradient_descent/ (#792).

  * Added approximate furthest neighbor search algorithms QDAFN and
    DrusillaSelect in src/mlpack/methods/approx_kfn/, with command-line program
    mlpack_approx_kfn.

### mlpack 2.0.3
###### 2016-07-21
  * Added multiprobe LSH (#691).  The parameter 'T' to LSHSearch::Search() can
    now be used to control the number of extra bins that are probed, as can the
    -T (--num_probes) option to mlpack_lsh.

  * Added the Hilbert R tree to src/mlpack/core/tree/rectangle_tree/ (#664).  It
    can be used as the typedef HilbertRTree, and it is now an option in the
    mlpack_knn, mlpack_kfn, mlpack_range_search, and mlpack_krann command-line
    programs.

  * Added the mlpack_preprocess_split and mlpack_preprocess_binarize programs,
    which can be used for preprocessing code (#650, #666).

  * Added OpenMP support to LSHSearch and mlpack_lsh (#700).

### mlpack 2.0.2
###### 2016-06-20
  * Added the function LSHSearch::Projections(), which returns an arma::cube
    with each projection table in a slice (#663).  Instead of Projection(i), you
    should now use Projections().slice(i).

  * A new constructor has been added to LSHSearch that creates objects using
    projection tables provided in an arma::cube (#663).

  * Handle zero-variance dimensions in DET (#515).

  * Add MiniBatchSGD optimizer (src/mlpack/core/optimizers/minibatch_sgd/) and
    allow its use in mlpack_logistic_regression and mlpack_nca programs.

  * Add better backtrace support from Grzegorz Krajewski for Log::Fatal messages
    when compiled with debugging and profiling symbols.  This requires libbfd
    and libdl to be present during compilation.

  * CosineTree test fix from Mikhail Lozhnikov (#358).

  * Fixed HMM initial state estimation (#600).

  * Changed versioning macros __MLPACK_VERSION_MAJOR, __MLPACK_VERSION_MINOR,
    and __MLPACK_VERSION_PATCH to MLPACK_VERSION_MAJOR, MLPACK_VERSION_MINOR,
    and MLPACK_VERSION_PATCH.  The old names will remain in place until
    mlpack 3.0.0.

  * Renamed mlpack_allknn, mlpack_allkfn, and mlpack_allkrann to mlpack_knn,
    mlpack_kfn, and mlpack_krann.  The mlpack_allknn, mlpack_allkfn, and
    mlpack_allkrann programs will remain as copies until mlpack 3.0.0.

  * Add --random_initialization option to mlpack_hmm_train, for use when no
    labels are provided.

  * Add --kill_empty_clusters option to mlpack_kmeans and KillEmptyClusters
    policy for the KMeans class (#595, #596).

### mlpack 2.0.1
###### 2016-02-04
  * Fix CMake to properly detect when MKL is being used with Armadillo.

  * Minor parameter handling fixes to mlpack_logistic_regression (#504, #505).

  * Properly install arma_config.hpp.

  * Memory handling fixes for Hoeffding tree code.

  * Add functions that allow changing training-time parameters to HoeffdingTree
    class.

  * Fix infinite loop in sparse coding test.

  * Documentation spelling fixes (#501).

  * Properly handle covariances for Gaussians with large condition number
    (#496), preventing GMMs from filling with NaNs during training (and also
    HMMs that use GMMs).

  * CMake fixes for finding LAPACK and BLAS as Armadillo dependencies when ATLAS
    is used.

  * CMake fix for projects using mlpack's CMake configuration from elsewhere
    (#512).

### mlpack 2.0.0
###### 2015-12-24
  * Removed overclustering support from k-means because it is not well-tested,
    may be buggy, and is (I think) unused.  If this was support you were using,
    open a bug or get in touch with us; it would not be hard for us to
    reimplement it.

  * Refactored KMeans to allow different types of Lloyd iterations.

  * Added implementations of k-means: Elkan's algorithm, Hamerly's algorithm,
    Pelleg-Moore's algorithm, and the DTNN (dual-tree nearest neighbor)
    algorithm.

  * Significant acceleration of LRSDP via the use of accu(a % b) instead of
    trace(a * b).

  * Added MatrixCompletion class (matrix_completion), which performs nuclear
    norm minimization to fill unknown values of an input matrix.

  * No more dependence on Boost.Random; now we use C++11 STL random support.

  * Add softmax regression, contributed by Siddharth Agrawal and QiaoAn Chen.

  * Changed NeighborSearch, RangeSearch, FastMKS, LSH, and RASearch API; these
    classes now take the query sets in the Search() method, instead of in the
    constructor.

  * Use OpenMP, if available.  For now OpenMP support is only available in the
    DET training code.

  * Add support for predicting new test point values to LARS and the
    command-line 'lars' program.

  * Add serialization support for Perceptron and LogisticRegression.

  * Refactor SoftmaxRegression to predict into an arma::Row<size_t> object, and
    add a softmax_regression program.

  * Refactor LSH to allow loading and saving of models.

  * ToString() is removed entirely (#487).

  * Add --input_model_file and --output_model_file options to appropriate
    machine learning algorithms.

  * Rename all executables to start with an "mlpack" prefix (#229).

  * Add HoeffdingTree and mlpack_hoeffding_tree, an implementation of the
    streaming decision tree methodology from Domingos and Hulten in 2000.

### mlpack 1.0.12
###### 2015-01-07
  * Switch to 3-clause BSD license (from LGPL).

### mlpack 1.0.11
###### 2014-12-11
  * Proper handling of dimension calculation in PCA.

  * Load parameter vectors properly for LinearRegression models.

  * Linker fixes for AugLagrangian specializations under Visual Studio.

  * Add support for observation weights to LinearRegression.

  * MahalanobisDistance<> now takes the root of the distance by default and
    therefore satisfies the triangle inequality (TakeRoot now defaults to true).

  * Better handling of optional Armadillo HDF5 dependency.

  * Fixes for numerous intermittent test failures.

  * math::RandomSeed() now sets the random seed for recent (>=3.930) Armadillo
    versions.

  * Handle Newton method convergence better for
    SparseCoding::OptimizeDictionary() and make maximum iterations a parameter.

  * Known bug: CosineTree construction may fail in some cases on i386 systems
    (#358).

### mlpack 1.0.10
###### 2014-08-29
  * Bugfix for NeighborSearch regression which caused very slow allknn/allkfn.
    Speeds are now restored to approximately 1.0.8 speeds, with significant
    improvement for the cover tree (#347).

  * Detect dependencies correctly when ARMA_USE_WRAPPER is not being defined
    (i.e., libarmadillo.so does not exist).

  * Bugfix for compilation under Visual Studio (#348).

### mlpack 1.0.9
###### 2014-07-28
  * GMM initialization is now safer and provides a working GMM when constructed
    with only the dimensionality and number of Gaussians (#301).

  * Check for division by 0 in Forward-Backward Algorithm in HMMs (#301).

  * Fix MaxVarianceNewCluster (used when re-initializing clusters for k-means)
    (#301).

  * Fixed implementation of Viterbi algorithm in HMM::Predict() (#303).

  * Significant speedups for dual-tree algorithms using the cover tree (#235,
    #314) including a faster implementation of FastMKS.

  * Fix for LRSDP optimizer so that it compiles and can be used (#312).

  * CF (collaborative filtering) now expects users and items to be zero-indexed,
    not one-indexed (#311).

  * CF::GetRecommendations() API change: now requires the number of
    recommendations as the first parameter.  The number of users in the local
    neighborhood should be specified with CF::NumUsersForSimilarity().

  * Removed incorrect PeriodicHRectBound (#58).

  * Refactor LRSDP into LRSDP class and standalone function to be optimized
    (#305).

  * Fix for centering in kernel PCA (#337).

  * Added simulated annealing (SA) optimizer, contributed by Zhihao Lou.

  * HMMs now support initial state probabilities; these can be set in the
    constructor, trained, or set manually with HMM::Initial() (#302).

  * Added Nyström method for kernel matrix approximation by Marcus Edel.

  * Kernel PCA now supports using Nyström method for approximation.

  * Ball trees now work with dual-tree algorithms, via the BallBound<> bound
    structure (#307); fixed by Yash Vadalia.

  * The NMF class is now AMF<>, and supports far more types of factorizations,
    by Sumedh Ghaisas.

  * A QUIC-SVD implementation has returned, written by Siddharth Agrawal and
    based on older code from Mudit Gupta.

  * Added perceptron and decision stump by Udit Saxena (these are weak learners
    for an eventual AdaBoost class).

  * Sparse autoencoder added by Siddharth Agrawal.

### mlpack 1.0.8
###### 2014-01-06
  * Memory leak in NeighborSearch index-mapping code fixed (#298).

  * GMMs can be trained using the existing model as a starting point by
    specifying an additional boolean parameter to GMM::Estimate() (#296).

  * Logistic regression implementation added in methods/logistic_regression (see
    also #293).

  * L-BFGS optimizer now returns its function via Function().

  * Version information is now obtainable via mlpack::util::GetVersion() or the
    __MLPACK_VERSION_MAJOR, __MLPACK_VERSION_MINOR, and  __MLPACK_VERSION_PATCH
    macros (#297).

  * Fix typos in allkfn and allkrann output.

### mlpack 1.0.7
###### 2013-10-04
  * Cover tree support for range search (range_search), rank-approximate nearest
    neighbors (allkrann), minimum spanning tree calculation (emst), and FastMKS
    (fastmks).

  * Dual-tree FastMKS implementation added and tested.

  * Added collaborative filtering package (cf) that can provide recommendations
    when given users and items.

  * Fix for correctness of Kernel PCA (kernel_pca) (#270).

  * Speedups for PCA and Kernel PCA (#198).

  * Fix for correctness of Neighborhood Components Analysis (NCA) (#279).

  * Minor speedups for dual-tree algorithms.

  * Fix for Naive Bayes Classifier (nbc) (#269).

  * Added a ridge regression option to LinearRegression (linear_regression)
    (#286).

  * Gaussian Mixture Models (gmm::GMM<>) now support arbitrary covariance matrix
    constraints (#283).

  * MVU (mvu) removed because it is known to not work (#183).

  * Minor updates and fixes for kernels (in mlpack::kernel).

### mlpack 1.0.6
###### 2013-06-13
  * Minor bugfix so that FastMKS gets built.

### mlpack 1.0.5
###### 2013-05-01
  * Speedups of cover tree traversers (#235).

  * Addition of rank-approximate nearest neighbors (RANN), found in
    src/mlpack/methods/rann/.

  * Addition of fast exact max-kernel search (FastMKS), found in
    src/mlpack/methods/fastmks/.

  * Fix for EM covariance estimation; this should improve GMM training time.

  * More parameters for GMM estimation.

  * Force GMM and GaussianDistribution covariance matrices to be positive
    definite, so that training converges much more often.

  * Add parameter for the tolerance of the Baum-Welch algorithm for HMM
    training.

  * Fix for compilation with clang compiler.

  * Fix for k-furthest-neighbor-search.

### mlpack 1.0.4
###### 2013-02-08
  * Force minimum Armadillo version to 2.4.2.

  * Better output of class types to streams; a class with a ToString() method
    implemented can be sent to a stream with operator<<.

  * Change return type of GMM::Estimate() to double (#257).

  * Style fixes for k-means and RADICAL.

  * Handle size_t support correctly with Armadillo 3.6.2 (#258).

  * Add locality-sensitive hashing (LSH), found in src/mlpack/methods/lsh/.

  * Better tests for SGD (stochastic gradient descent) and NCA (neighborhood
    components analysis).

### mlpack 1.0.3
###### 2012-09-16

  * Remove internal sparse matrix support because Armadillo 3.4.0 now includes
    it.  When using Armadillo versions older than 3.4.0, sparse matrix support
    is not available.

  * NCA (neighborhood components analysis) now support an arbitrary optimizer
    (#245), including stochastic gradient descent (#249).

### mlpack 1.0.2
###### 2012-08-15
  * Added density estimation trees, found in src/mlpack/methods/det/.

  * Added non-negative matrix factorization, found in src/mlpack/methods/nmf/.

  * Added experimental cover tree implementation, found in
    src/mlpack/core/tree/cover_tree/ (#157).

  * Better reporting of boost::program_options errors (#225).

  * Fix for timers on Windows (#212, #211).

  * Fix for allknn and allkfn output (#204).

  * Sparse coding dictionary initialization is now a template parameter (#220).

### mlpack 1.0.1
###### 2012-03-03
  * Added kernel principal components analysis (kernel PCA), found in
    src/mlpack/methods/kernel_pca/ (#74).

  * Fix for Lovasz-Theta AugLagrangian tests (#182).

  * Fixes for allknn output (#185, #186).

  * Added range search executable (#192).

  * Adapted citations in documentation to BibTeX; no citations in -h output
    (#195).

  * Stop use of 'const char*' and prefer 'std::string' (#176).

  * Support seeds for random numbers (#177).

### mlpack 1.0.0
###### 2011-12-17
  * Initial release.  See any resolved tickets numbered less than #196 or
    execute this query:
    http://www.mlpack.org/trac/query?status=closed&milestone=mlpack+1.0.0<|MERGE_RESOLUTION|>--- conflicted
+++ resolved
@@ -8,13 +8,11 @@
 
   * Fix pkgconfig generation on non-Linux systems (#2101).
 
-<<<<<<< HEAD
+  * Use log-space to represent HMM initial state and transition probabilities
+    (#2081).
+
   * Add functions to access parameters of `Convolution` and `AtrousConvolution`
     layers (#1985).
-=======
-  * Use log-space to represent HMM initial state and transition probabilities
-    (#2081).
->>>>>>> 039ecb66
 
 ### mlpack 3.2.2
 ###### 2019-11-26
