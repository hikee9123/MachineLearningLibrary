### mlpack ?.?.?
###### ????-??-??
<<<<<<< HEAD
  * Added `Multi Label Soft Margin Loss` loss function for neural networks
   (#2345).

  * Updated terminal state for Pendulum environment (#2354).
=======
  * Add adaptive max pooling and adaptive mean pooling layers (#2195).

### mlpack 3.3.1
###### 2020-04-29
>>>>>>> 944f1504
  * Minor Julia and Python documentation fixes (#2373).

  * Updated terminal state and fixed bugs for Pendulum environment (#2354, #2369).

  * Added `EliSH` activation function (#2323).

  * Add L1 Loss function (#2203).

  * Pass CMAKE_CXX_FLAGS (compilation options) correctly to Python build
    (#2367).

  * Expose ensmallen Callbacks for sparseautoencoder (#2198).

  * Bugfix for LARS class causing invalid read (#2374).

  * Add serialization support from Julia; use `mlpack.serialize()` and
    `mlpack.deserialize()` to save and load from `IOBuffer`s.

### mlpack 3.3.0
###### 2020-04-07
  * Templated return type of `Forward function` of loss functions (#2339).

  * Added `R2 Score` regression metric (#2323).

  * Added `mean squared logarithmic error` loss function for neural networks
    (#2210).

  * Added `mean bias loss function` for neural networks (#2210).

  * The DecisionStump class has been marked deprecated; use the `DecisionTree`
    class with `NoRecursion=true` or use `ID3DecisionStump` instead (#2099).

  * Added `probabilities_file` parameter to get the probabilities matrix of
    AdaBoost classifier (#2050).

  * Fix STB header search paths (#2104).

  * Add `DISABLE_DOWNLOADS` CMake configuration option (#2104).

  * Add padding layer in TransposedConvolutionLayer (#2082).

  * Fix pkgconfig generation on non-Linux systems (#2101).

  * Use log-space to represent HMM initial state and transition probabilities
    (#2081).

  * Add functions to access parameters of `Convolution` and `AtrousConvolution`
    layers (#1985).

  * Add Compute Error function in lars regression and changing Train function to
    return computed error (#2139).

  * Add Julia bindings (#1949).  Build settings can be controlled with the
    `BUILD_JULIA_BINDINGS=(ON/OFF)` and `JULIA_EXECUTABLE=/path/to/julia` CMake
    parameters.

  * CMake fix for finding STB include directory (#2145).

  * Add bindings for loading and saving images (#2019); `mlpack_image_converter`
    from the command-line, `mlpack.image_converter()` from Python.

  * Add normalization support for CF binding (#2136).

  * Add Mish activation function (#2158).

  * Update `init_rules` in AMF to allow users to merge two initialization
    rules (#2151).

  * Add GELU activation function (#2183).

  * Better error handling of eigendecompositions and Cholesky decompositions
    (#2088, #1840).

  * Add LiSHT activation function (#2182).

  * Add Valid and Same Padding for Transposed Convolution layer (#2163).

  * Add CELU activation function (#2191)

  * Add Log-Hyperbolic-Cosine Loss function (#2207).

  * Change neural network types to avoid unnecessary use of rvalue references
    (#2259).

  * Bump minimum Boost version to 1.58 (#2305).

  * Refactor STB support so `HAS_STB` macro is not needed when compiling against
    mlpack (#2312).

  * Add Hard Shrink Activation Function (#2186).

  * Add Soft Shrink Activation Function (#2174).

  * Add Hinge Embedding Loss Function (#2229).

  * Add Cosine Embedding Loss Function (#2209).

  * Add Margin Ranking Loss Function (#2264).

  * Bugfix for incorrect parameter vector sizes in logistic regression and
    softmax regression (#2359).

### mlpack 3.2.2
###### 2019-11-26
  * Add `valid` and `same` padding option in `Convolution` and `Atrous
    Convolution` layer (#1988).

  * Add Model() to the FFN class to access individual layers (#2043).

  * Update documentation for pip and conda installation packages (#2044).

  * Add bindings for linear SVM (#1935); `mlpack_linear_svm` from the
    command-line, `linear_svm()` from Python.

  * Add support to return the layer name as `std::string` (#1987).

  * Speed and memory improvements for the Transposed Convolution layer (#1493).

  * Fix Windows Python build configuration (#1885).

  * Validate md5 of STB library after download (#2087).

  * Add `__version__` to `__init__.py` (#2092).

  * Correctly handle RNN sequences that are shorter than the value of rho (#2102).

### mlpack 3.2.1
###### 2019-10-01
  * Enforce CMake version check for ensmallen (#2032).

  * Fix CMake check for Armadillo version (#2029).

  * Better handling of when STB is not installed (#2033).

  * Fix Naive Bayes classifier computations in high dimensions (#2022).

### mlpack 3.2.0
###### 2019-09-25
  * Fix some potential infinity errors in Naive Bayes Classifier (#2022).

  * Fix occasionally-failing RADICAL test (#1924).

  * Fix gcc 9 OpenMP compilation issue (#1970).

  * Added support for loading and saving of images (#1903).

  * Add Multiple Pole Balancing Environment (#1901, #1951).

  * Added functionality for scaling of data (#1876); see the command-line
    binding `mlpack_preprocess_scale` or Python binding `preprocess_scale()`.

  * Add new parameter `maximum_depth` to decision tree and random forest
    bindings (#1916).

  * Fix prediction output of softmax regression when test set accuracy is
    calculated (#1922).

  * Pendulum environment now checks for termination. All RL environments now
    have an option to terminate after a set number of time steps (no limit
    by default) (#1941).

  * Add support for probabilistic KDE (kernel density estimation) error bounds
    when using the Gaussian kernel (#1934).

  * Fix negative distances for cover tree computation (#1979).

  * Fix cover tree building when all pairwise distances are 0 (#1986).

  * Improve KDE pruning by reclaiming not used error tolerance (#1954, #1984).

  * Optimizations for sparse matrix accesses in z-score normalization for CF
    (#1989).

  * Add `kmeans_max_iterations` option to GMM training binding `gmm_train_main`.

  * Bump minimum Armadillo version to 8.400.0 due to ensmallen dependency
    requirement (#2015).

### mlpack 3.1.1
###### 2019-05-26
  * Fix random forest bug for numerical-only data (#1887).

  * Significant speedups for random forest (#1887).

  * Random forest now has `minimum_gain_split` and `subspace_dim` parameters
    (#1887).

  * Decision tree parameter `print_training_error` deprecated in favor of
    `print_training_accuracy`.

  * `output` option changed to `predictions` for adaboost and perceptron
    binding. Old options are now deprecated and will be preserved until mlpack
    4.0.0 (#1882).

  * Concatenated ReLU layer (#1843).

  * Accelerate NormalizeLabels function using hashing instead of linear search
    (see `src/mlpack/core/data/normalize_labels_impl.hpp`) (#1780).

  * Add `ConfusionMatrix()` function for checking performance of classifiers
    (#1798).

  * Install ensmallen headers when it is downloaded during build (#1900).

### mlpack 3.1.0
###### 2019-04-25
  * Add DiagonalGaussianDistribution and DiagonalGMM classes to speed up the
    diagonal covariance computation and deprecate DiagonalConstraint (#1666).

  * Add kernel density estimation (KDE) implementation with bindings to other
    languages (#1301).

  * Where relevant, all models with a `Train()` method now return a `double`
    value representing the goodness of fit (i.e. final objective value, error,
    etc.) (#1678).

  * Add implementation for linear support vector machine (see
    `src/mlpack/methods/linear_svm`).

  * Change DBSCAN to use PointSelectionPolicy and add OrderedPointSelection (#1625).

  * Residual block support (#1594).

  * Bidirectional RNN (#1626).

  * Dice loss layer (#1674, #1714) and hard sigmoid layer (#1776).

  * `output` option changed to `predictions` and `output_probabilities` to
    `probabilities` for Naive Bayes binding (`mlpack_nbc`/`nbc()`).  Old options
    are now deprecated and will be preserved until mlpack 4.0.0 (#1616).

  * Add support for Diagonal GMMs to HMM code (#1658, #1666).  This can provide
    large speedup when a diagonal GMM is acceptable as an emission probability
    distribution.

  * Python binding improvements: check parameter type (#1717), avoid copying
    Pandas dataframes (#1711), handle Pandas Series objects (#1700).

### mlpack 3.0.4
###### 2018-11-13
  * Bump minimum CMake version to 3.3.2.

  * CMake fixes for Ninja generator by Marc Espie.

### mlpack 3.0.3
###### 2018-07-27
  * Fix Visual Studio compilation issue (#1443).

  * Allow running local_coordinate_coding binding with no initial_dictionary
    parameter when input_model is not specified (#1457).

  * Make use of OpenMP optional via the CMake 'USE_OPENMP' configuration
    variable (#1474).

  * Accelerate FNN training by 20-30% by avoiding redundant calculations
    (#1467).

  * Fix math::RandomSeed() usage in tests (#1462, #1440).

  * Generate better Python setup.py with documentation (#1460).

### mlpack 3.0.2
###### 2018-06-08
  * Documentation generation fixes for Python bindings (#1421).

  * Fix build error for man pages if command-line bindings are not being built
    (#1424).

  * Add 'shuffle' parameter and Shuffle() method to KFoldCV (#1412).  This will
    shuffle the data when the object is constructed, or when Shuffle() is
    called.

  * Added neural network layers: AtrousConvolution (#1390), Embedding (#1401),
    and LayerNorm (layer normalization) (#1389).

  * Add Pendulum environment for reinforcement learning (#1388) and update
    Mountain Car environment (#1394).

### mlpack 3.0.1
###### 2018-05-10
  * Fix intermittently failing tests (#1387).

  * Add big-batch SGD (BBSGD) optimizer in
    src/mlpack/core/optimizers/bigbatch_sgd/ (#1131).

  * Fix simple compiler warnings (#1380, #1373).

  * Simplify NeighborSearch constructor and Train() overloads (#1378).

  * Add warning for OpenMP setting differences (#1358/#1382).  When mlpack is
    compiled with OpenMP but another application is not (or vice versa), a
    compilation warning will now be issued.

  * Restructured loss functions in src/mlpack/methods/ann/ (#1365).

  * Add environments for reinforcement learning tests (#1368, #1370, #1329).

  * Allow single outputs for multiple timestep inputs for recurrent neural
    networks (#1348).

  * Add He and LeCun normal initializations for neural networks (#1342).
    Neural networks: add He and LeCun normal initializations (#1342), add FReLU
    and SELU activation functions (#1346, #1341), add alpha-dropout (#1349).

### mlpack 3.0.0
###### 2018-03-30
  * Speed and memory improvements for DBSCAN.  --single_mode can now be used for
    situations where previously RAM usage was too high.

  * Bump minimum required version of Armadillo to 6.500.0.

  * Add automatically generated Python bindings.  These have the same interface
    as the command-line programs.

  * Add deep learning infrastructure in src/mlpack/methods/ann/.

  * Add reinforcement learning infrastructure in
    src/mlpack/methods/reinforcement_learning/.

  * Add optimizers: AdaGrad, CMAES, CNE, FrankeWolfe, GradientDescent,
    GridSearch, IQN, Katyusha, LineSearch, ParallelSGD, SARAH, SCD, SGDR,
    SMORMS3, SPALeRA, SVRG.

  * Add hyperparameter tuning infrastructure and cross-validation infrastructure
    in src/mlpack/core/cv/ and src/mlpack/core/hpt/.

  * Fix bug in mean shift.

  * Add random forests (see src/mlpack/methods/random_forest).

  * Numerous other bugfixes and testing improvements.

  * Add randomized Krylov SVD and Block Krylov SVD.

### mlpack 2.2.5
###### 2017-08-25
  * Compilation fix for some systems (#1082).

  * Fix PARAM_INT_OUT() (#1100).

### mlpack 2.2.4
###### 2017-07-18
  * Speed and memory improvements for DBSCAN. --single_mode can now be used for
    situations where previously RAM usage was too high.

  * Fix bug in CF causing incorrect recommendations.

### mlpack 2.2.3
###### 2017-05-24
  * Bug fix for --predictions_file in mlpack_decision_tree program.

### mlpack 2.2.2
###### 2017-05-04
  * Install backwards-compatibility mlpack_allknn and mlpack_allkfn programs;
    note they are deprecated and will be removed in mlpack 3.0.0 (#992).

  * Fix RStarTree bug that surfaced on OS X only (#964).

  * Small fixes for MiniBatchSGD and SGD and tests.

### mlpack 2.2.1
###### 2017-04-13
  * Compilation fix for mlpack_nca and mlpack_test on older Armadillo versions
    (#984).

### mlpack 2.2.0
###### 2017-03-21
  * Bugfix for mlpack_knn program (#816).

  * Add decision tree implementation in methods/decision_tree/.  This is very
    similar to a C4.5 tree learner.

  * Add DBSCAN implementation in methods/dbscan/.

  * Add support for multidimensional discrete distributions (#810, #830).

  * Better output for Log::Debug/Log::Info/Log::Warn/Log::Fatal for Armadillo
    objects (#895, #928).

  * Refactor categorical CSV loading with boost::spirit for faster loading
    (#681).

### mlpack 2.1.1
###### 2016-12-22
  * HMMs now use random initialization; this should fix some convergence issues
    (#828).

  * HMMs now initialize emissions according to the distribution of observations
    (#833).

  * Minor fix for formatted output (#814).

  * Fix DecisionStump to properly work with any input type.

### mlpack 2.1.0
###### 2016-10-31
  * Fixed CoverTree to properly handle single-point datasets.

  * Fixed a bug in CosineTree (and thus QUIC-SVD) that caused split failures for
    some datasets (#717).

  * Added mlpack_preprocess_describe program, which can be used to print
    statistics on a given dataset (#742).

  * Fix prioritized recursion for k-furthest-neighbor search (mlpack_kfn and the
    KFN class), leading to orders-of-magnitude speedups in some cases.

  * Bump minimum required version of Armadillo to 4.200.0.

  * Added simple Gradient Descent optimizer, found in
    src/mlpack/core/optimizers/gradient_descent/ (#792).

  * Added approximate furthest neighbor search algorithms QDAFN and
    DrusillaSelect in src/mlpack/methods/approx_kfn/, with command-line program
    mlpack_approx_kfn.

### mlpack 2.0.3
###### 2016-07-21
  * Added multiprobe LSH (#691).  The parameter 'T' to LSHSearch::Search() can
    now be used to control the number of extra bins that are probed, as can the
    -T (--num_probes) option to mlpack_lsh.

  * Added the Hilbert R tree to src/mlpack/core/tree/rectangle_tree/ (#664).  It
    can be used as the typedef HilbertRTree, and it is now an option in the
    mlpack_knn, mlpack_kfn, mlpack_range_search, and mlpack_krann command-line
    programs.

  * Added the mlpack_preprocess_split and mlpack_preprocess_binarize programs,
    which can be used for preprocessing code (#650, #666).

  * Added OpenMP support to LSHSearch and mlpack_lsh (#700).

### mlpack 2.0.2
###### 2016-06-20
  * Added the function LSHSearch::Projections(), which returns an arma::cube
    with each projection table in a slice (#663).  Instead of Projection(i), you
    should now use Projections().slice(i).

  * A new constructor has been added to LSHSearch that creates objects using
    projection tables provided in an arma::cube (#663).

  * Handle zero-variance dimensions in DET (#515).

  * Add MiniBatchSGD optimizer (src/mlpack/core/optimizers/minibatch_sgd/) and
    allow its use in mlpack_logistic_regression and mlpack_nca programs.

  * Add better backtrace support from Grzegorz Krajewski for Log::Fatal messages
    when compiled with debugging and profiling symbols.  This requires libbfd
    and libdl to be present during compilation.

  * CosineTree test fix from Mikhail Lozhnikov (#358).

  * Fixed HMM initial state estimation (#600).

  * Changed versioning macros __MLPACK_VERSION_MAJOR, __MLPACK_VERSION_MINOR,
    and __MLPACK_VERSION_PATCH to MLPACK_VERSION_MAJOR, MLPACK_VERSION_MINOR,
    and MLPACK_VERSION_PATCH.  The old names will remain in place until
    mlpack 3.0.0.

  * Renamed mlpack_allknn, mlpack_allkfn, and mlpack_allkrann to mlpack_knn,
    mlpack_kfn, and mlpack_krann.  The mlpack_allknn, mlpack_allkfn, and
    mlpack_allkrann programs will remain as copies until mlpack 3.0.0.

  * Add --random_initialization option to mlpack_hmm_train, for use when no
    labels are provided.

  * Add --kill_empty_clusters option to mlpack_kmeans and KillEmptyClusters
    policy for the KMeans class (#595, #596).

### mlpack 2.0.1
###### 2016-02-04
  * Fix CMake to properly detect when MKL is being used with Armadillo.

  * Minor parameter handling fixes to mlpack_logistic_regression (#504, #505).

  * Properly install arma_config.hpp.

  * Memory handling fixes for Hoeffding tree code.

  * Add functions that allow changing training-time parameters to HoeffdingTree
    class.

  * Fix infinite loop in sparse coding test.

  * Documentation spelling fixes (#501).

  * Properly handle covariances for Gaussians with large condition number
    (#496), preventing GMMs from filling with NaNs during training (and also
    HMMs that use GMMs).

  * CMake fixes for finding LAPACK and BLAS as Armadillo dependencies when ATLAS
    is used.

  * CMake fix for projects using mlpack's CMake configuration from elsewhere
    (#512).

### mlpack 2.0.0
###### 2015-12-24
  * Removed overclustering support from k-means because it is not well-tested,
    may be buggy, and is (I think) unused.  If this was support you were using,
    open a bug or get in touch with us; it would not be hard for us to
    reimplement it.

  * Refactored KMeans to allow different types of Lloyd iterations.

  * Added implementations of k-means: Elkan's algorithm, Hamerly's algorithm,
    Pelleg-Moore's algorithm, and the DTNN (dual-tree nearest neighbor)
    algorithm.

  * Significant acceleration of LRSDP via the use of accu(a % b) instead of
    trace(a * b).

  * Added MatrixCompletion class (matrix_completion), which performs nuclear
    norm minimization to fill unknown values of an input matrix.

  * No more dependence on Boost.Random; now we use C++11 STL random support.

  * Add softmax regression, contributed by Siddharth Agrawal and QiaoAn Chen.

  * Changed NeighborSearch, RangeSearch, FastMKS, LSH, and RASearch API; these
    classes now take the query sets in the Search() method, instead of in the
    constructor.

  * Use OpenMP, if available.  For now OpenMP support is only available in the
    DET training code.

  * Add support for predicting new test point values to LARS and the
    command-line 'lars' program.

  * Add serialization support for Perceptron and LogisticRegression.

  * Refactor SoftmaxRegression to predict into an arma::Row<size_t> object, and
    add a softmax_regression program.

  * Refactor LSH to allow loading and saving of models.

  * ToString() is removed entirely (#487).

  * Add --input_model_file and --output_model_file options to appropriate
    machine learning algorithms.

  * Rename all executables to start with an "mlpack" prefix (#229).

  * Add HoeffdingTree and mlpack_hoeffding_tree, an implementation of the
    streaming decision tree methodology from Domingos and Hulten in 2000.

### mlpack 1.0.12
###### 2015-01-07
  * Switch to 3-clause BSD license (from LGPL).

### mlpack 1.0.11
###### 2014-12-11
  * Proper handling of dimension calculation in PCA.

  * Load parameter vectors properly for LinearRegression models.

  * Linker fixes for AugLagrangian specializations under Visual Studio.

  * Add support for observation weights to LinearRegression.

  * MahalanobisDistance<> now takes the root of the distance by default and
    therefore satisfies the triangle inequality (TakeRoot now defaults to true).

  * Better handling of optional Armadillo HDF5 dependency.

  * Fixes for numerous intermittent test failures.

  * math::RandomSeed() now sets the random seed for recent (>=3.930) Armadillo
    versions.

  * Handle Newton method convergence better for
    SparseCoding::OptimizeDictionary() and make maximum iterations a parameter.

  * Known bug: CosineTree construction may fail in some cases on i386 systems
    (#358).

### mlpack 1.0.10
###### 2014-08-29
  * Bugfix for NeighborSearch regression which caused very slow allknn/allkfn.
    Speeds are now restored to approximately 1.0.8 speeds, with significant
    improvement for the cover tree (#347).

  * Detect dependencies correctly when ARMA_USE_WRAPPER is not being defined
    (i.e., libarmadillo.so does not exist).

  * Bugfix for compilation under Visual Studio (#348).

### mlpack 1.0.9
###### 2014-07-28
  * GMM initialization is now safer and provides a working GMM when constructed
    with only the dimensionality and number of Gaussians (#301).

  * Check for division by 0 in Forward-Backward Algorithm in HMMs (#301).

  * Fix MaxVarianceNewCluster (used when re-initializing clusters for k-means)
    (#301).

  * Fixed implementation of Viterbi algorithm in HMM::Predict() (#303).

  * Significant speedups for dual-tree algorithms using the cover tree (#235,
    #314) including a faster implementation of FastMKS.

  * Fix for LRSDP optimizer so that it compiles and can be used (#312).

  * CF (collaborative filtering) now expects users and items to be zero-indexed,
    not one-indexed (#311).

  * CF::GetRecommendations() API change: now requires the number of
    recommendations as the first parameter.  The number of users in the local
    neighborhood should be specified with CF::NumUsersForSimilarity().

  * Removed incorrect PeriodicHRectBound (#58).

  * Refactor LRSDP into LRSDP class and standalone function to be optimized
    (#305).

  * Fix for centering in kernel PCA (#337).

  * Added simulated annealing (SA) optimizer, contributed by Zhihao Lou.

  * HMMs now support initial state probabilities; these can be set in the
    constructor, trained, or set manually with HMM::Initial() (#302).

  * Added Nyström method for kernel matrix approximation by Marcus Edel.

  * Kernel PCA now supports using Nyström method for approximation.

  * Ball trees now work with dual-tree algorithms, via the BallBound<> bound
    structure (#307); fixed by Yash Vadalia.

  * The NMF class is now AMF<>, and supports far more types of factorizations,
    by Sumedh Ghaisas.

  * A QUIC-SVD implementation has returned, written by Siddharth Agrawal and
    based on older code from Mudit Gupta.

  * Added perceptron and decision stump by Udit Saxena (these are weak learners
    for an eventual AdaBoost class).

  * Sparse autoencoder added by Siddharth Agrawal.

### mlpack 1.0.8
###### 2014-01-06
  * Memory leak in NeighborSearch index-mapping code fixed (#298).

  * GMMs can be trained using the existing model as a starting point by
    specifying an additional boolean parameter to GMM::Estimate() (#296).

  * Logistic regression implementation added in methods/logistic_regression (see
    also #293).

  * L-BFGS optimizer now returns its function via Function().

  * Version information is now obtainable via mlpack::util::GetVersion() or the
    __MLPACK_VERSION_MAJOR, __MLPACK_VERSION_MINOR, and  __MLPACK_VERSION_PATCH
    macros (#297).

  * Fix typos in allkfn and allkrann output.

### mlpack 1.0.7
###### 2013-10-04
  * Cover tree support for range search (range_search), rank-approximate nearest
    neighbors (allkrann), minimum spanning tree calculation (emst), and FastMKS
    (fastmks).

  * Dual-tree FastMKS implementation added and tested.

  * Added collaborative filtering package (cf) that can provide recommendations
    when given users and items.

  * Fix for correctness of Kernel PCA (kernel_pca) (#270).

  * Speedups for PCA and Kernel PCA (#198).

  * Fix for correctness of Neighborhood Components Analysis (NCA) (#279).

  * Minor speedups for dual-tree algorithms.

  * Fix for Naive Bayes Classifier (nbc) (#269).

  * Added a ridge regression option to LinearRegression (linear_regression)
    (#286).

  * Gaussian Mixture Models (gmm::GMM<>) now support arbitrary covariance matrix
    constraints (#283).

  * MVU (mvu) removed because it is known to not work (#183).

  * Minor updates and fixes for kernels (in mlpack::kernel).

### mlpack 1.0.6
###### 2013-06-13
  * Minor bugfix so that FastMKS gets built.

### mlpack 1.0.5
###### 2013-05-01
  * Speedups of cover tree traversers (#235).

  * Addition of rank-approximate nearest neighbors (RANN), found in
    src/mlpack/methods/rann/.

  * Addition of fast exact max-kernel search (FastMKS), found in
    src/mlpack/methods/fastmks/.

  * Fix for EM covariance estimation; this should improve GMM training time.

  * More parameters for GMM estimation.

  * Force GMM and GaussianDistribution covariance matrices to be positive
    definite, so that training converges much more often.

  * Add parameter for the tolerance of the Baum-Welch algorithm for HMM
    training.

  * Fix for compilation with clang compiler.

  * Fix for k-furthest-neighbor-search.

### mlpack 1.0.4
###### 2013-02-08
  * Force minimum Armadillo version to 2.4.2.

  * Better output of class types to streams; a class with a ToString() method
    implemented can be sent to a stream with operator<<.

  * Change return type of GMM::Estimate() to double (#257).

  * Style fixes for k-means and RADICAL.

  * Handle size_t support correctly with Armadillo 3.6.2 (#258).

  * Add locality-sensitive hashing (LSH), found in src/mlpack/methods/lsh/.

  * Better tests for SGD (stochastic gradient descent) and NCA (neighborhood
    components analysis).

### mlpack 1.0.3
###### 2012-09-16

  * Remove internal sparse matrix support because Armadillo 3.4.0 now includes
    it.  When using Armadillo versions older than 3.4.0, sparse matrix support
    is not available.

  * NCA (neighborhood components analysis) now support an arbitrary optimizer
    (#245), including stochastic gradient descent (#249).

### mlpack 1.0.2
###### 2012-08-15
  * Added density estimation trees, found in src/mlpack/methods/det/.

  * Added non-negative matrix factorization, found in src/mlpack/methods/nmf/.

  * Added experimental cover tree implementation, found in
    src/mlpack/core/tree/cover_tree/ (#157).

  * Better reporting of boost::program_options errors (#225).

  * Fix for timers on Windows (#212, #211).

  * Fix for allknn and allkfn output (#204).

  * Sparse coding dictionary initialization is now a template parameter (#220).

### mlpack 1.0.1
###### 2012-03-03
  * Added kernel principal components analysis (kernel PCA), found in
    src/mlpack/methods/kernel_pca/ (#74).

  * Fix for Lovasz-Theta AugLagrangian tests (#182).

  * Fixes for allknn output (#185, #186).

  * Added range search executable (#192).

  * Adapted citations in documentation to BibTeX; no citations in -h output
    (#195).

  * Stop use of 'const char*' and prefer 'std::string' (#176).

  * Support seeds for random numbers (#177).

### mlpack 1.0.0
###### 2011-12-17
  * Initial release.  See any resolved tickets numbered less than #196 or
    execute this query:
    http://www.mlpack.org/trac/query?status=closed&milestone=mlpack+1.0.0<|MERGE_RESOLUTION|>--- conflicted
+++ resolved
@@ -1,16 +1,12 @@
 ### mlpack ?.?.?
 ###### ????-??-??
-<<<<<<< HEAD
   * Added `Multi Label Soft Margin Loss` loss function for neural networks
    (#2345).
 
-  * Updated terminal state for Pendulum environment (#2354).
-=======
   * Add adaptive max pooling and adaptive mean pooling layers (#2195).
 
 ### mlpack 3.3.1
 ###### 2020-04-29
->>>>>>> 944f1504
   * Minor Julia and Python documentation fixes (#2373).
 
   * Updated terminal state and fixed bugs for Pendulum environment (#2354, #2369).
