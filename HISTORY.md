### mlpack ?.?.?
###### ????-??-??
<<<<<<< HEAD
  * Added `mean squared logarithmic error` loss function for neural networks
    (#2210).

=======
  * Added `mean bias loss function` for neural networks (#2210).
  
>>>>>>> cfaab787
  * The DecisionStump class has been marked deprecated; use the `DecisionTree`
    class with `NoRecursion=true` or use `ID3DecisionStump` instead (#2099).

  * Added `probabilities_file` parameter to get the probabilities matrix of
    AdaBoost classifier (#2050).

  * Fix STB header search paths (#2104).

  * Add `DISABLE_DOWNLOADS` CMake configuration option (#2104).

  * Add padding layer in TransposedConvolutionLayer (#2082).

  * Fix pkgconfig generation on non-Linux systems (#2101).

  * Use log-space to represent HMM initial state and transition probabilities
    (#2081).

  * Add functions to access parameters of `Convolution` and `AtrousConvolution`
    layers (#1985).

  * Add Julia bindings (#1949).  Build settings can be controlled with the
    `BUILD_JULIA_BINDINGS=(ON/OFF)` and `JULIA_EXECUTABLE=/path/to/julia` CMake
    parameters.

  * CMake fix for finding STB include directory (#2145).

  * Add normalization support for CF binding (#2136).

  * Add Mish activation function (#2158).

  * Update `init_rules` in AMF to allow users to merge two initialization
    rules (#2151).

  * Add GELU activation function (#2183).

  * Better error handling of eigendecompositions and Cholesky decompositions
    (#2088, #1840).
  
  * Add LiSHT activation function (#2182).

  * Add Valid and Same Padding for Transposed Convolution layer (#2163).

### mlpack 3.2.2
###### 2019-11-26
  * Add `valid` and `same` padding option in `Convolution` and `Atrous
    Convolution` layer (#1988).

  * Add Model() to the FFN class to access individual layers (#2043).

  * Update documentation for pip and conda installation packages (#2044).

  * Add bindings for linear SVM (#1935); `mlpack_linear_svm` from the
    command-line, `linear_svm()` from Python.

  * Add support to return the layer name as `std::string` (#1987).

  * Speed and memory improvements for the Transposed Convolution layer (#1493).

  * Fix Windows Python build configuration (#1885).

  * Validate md5 of STB library after download (#2087).

  * Add `__version__` to `__init__.py` (#2092).

  * Correctly handle RNN sequences that are shorter than the value of rho (#2102).

### mlpack 3.2.1
###### 2019-10-01
  * Enforce CMake version check for ensmallen (#2032).

  * Fix CMake check for Armadillo version (#2029).

  * Better handling of when STB is not installed (#2033).

  * Fix Naive Bayes classifier computations in high dimensions (#2022).

### mlpack 3.2.0
###### 2019-09-25
  * Fix some potential infinity errors in Naive Bayes Classifier (#2022).

  * Fix occasionally-failing RADICAL test (#1924).

  * Fix gcc 9 OpenMP compilation issue (#1970).

  * Added support for loading and saving of images (#1903).

  * Add Multiple Pole Balancing Environment (#1901, #1951).

  * Added functionality for scaling of data (#1876); see the command-line
    binding `mlpack_preprocess_scale` or Python binding `preprocess_scale()`.

  * Add new parameter `maximum_depth` to decision tree and random forest
    bindings (#1916).

  * Fix prediction output of softmax regression when test set accuracy is
    calculated (#1922).

  * Pendulum environment now checks for termination. All RL environments now
    have an option to terminate after a set number of time steps (no limit
    by default) (#1941).

  * Add support for probabilistic KDE (kernel density estimation) error bounds
    when using the Gaussian kernel (#1934).

  * Fix negative distances for cover tree computation (#1979).

  * Fix cover tree building when all pairwise distances are 0 (#1986).

  * Improve KDE pruning by reclaiming not used error tolerance (#1954, #1984).

  * Optimizations for sparse matrix accesses in z-score normalization for CF
    (#1989).

  * Add `kmeans_max_iterations` option to GMM training binding `gmm_train_main`.

  * Bump minimum Armadillo version to 8.400.0 due to ensmallen dependency
    requirement (#2015).

### mlpack 3.1.1
###### 2019-05-26
  * Fix random forest bug for numerical-only data (#1887).

  * Significant speedups for random forest (#1887).

  * Random forest now has `minimum_gain_split` and `subspace_dim` parameters
    (#1887).

  * Decision tree parameter `print_training_error` deprecated in favor of
    `print_training_accuracy`.

  * `output` option changed to `predictions` for adaboost and perceptron
    binding. Old options are now deprecated and will be preserved until mlpack
    4.0.0 (#1882).

  * Concatenated ReLU layer (#1843).

  * Accelerate NormalizeLabels function using hashing instead of linear search
    (see `src/mlpack/core/data/normalize_labels_impl.hpp`) (#1780).

  * Add `ConfusionMatrix()` function for checking performance of classifiers
    (#1798).

  * Install ensmallen headers when it is downloaded during build (#1900).

### mlpack 3.1.0
###### 2019-04-25
  * Add DiagonalGaussianDistribution and DiagonalGMM classes to speed up the
    diagonal covariance computation and deprecate DiagonalConstraint (#1666).

  * Add kernel density estimation (KDE) implementation with bindings to other
    languages (#1301).

  * Where relevant, all models with a `Train()` method now return a `double`
    value representing the goodness of fit (i.e. final objective value, error,
    etc.) (#1678).

  * Add implementation for linear support vector machine (see
    `src/mlpack/methods/linear_svm`).

  * Change DBSCAN to use PointSelectionPolicy and add OrderedPointSelection (#1625).

  * Residual block support (#1594).

  * Bidirectional RNN (#1626).

  * Dice loss layer (#1674, #1714) and hard sigmoid layer (#1776).

  * `output` option changed to `predictions` and `output_probabilities` to
    `probabilities` for Naive Bayes binding (`mlpack_nbc`/`nbc()`).  Old options
    are now deprecated and will be preserved until mlpack 4.0.0 (#1616).

  * Add support for Diagonal GMMs to HMM code (#1658, #1666).  This can provide
    large speedup when a diagonal GMM is acceptable as an emission probability
    distribution.

  * Python binding improvements: check parameter type (#1717), avoid copying
    Pandas dataframes (#1711), handle Pandas Series objects (#1700).

### mlpack 3.0.4
###### 2018-11-13
  * Bump minimum CMake version to 3.3.2.

  * CMake fixes for Ninja generator by Marc Espie.

### mlpack 3.0.3
###### 2018-07-27
  * Fix Visual Studio compilation issue (#1443).

  * Allow running local_coordinate_coding binding with no initial_dictionary
    parameter when input_model is not specified (#1457).

  * Make use of OpenMP optional via the CMake 'USE_OPENMP' configuration
    variable (#1474).

  * Accelerate FNN training by 20-30% by avoiding redundant calculations
    (#1467).

  * Fix math::RandomSeed() usage in tests (#1462, #1440).

  * Generate better Python setup.py with documentation (#1460).

### mlpack 3.0.2
###### 2018-06-08
  * Documentation generation fixes for Python bindings (#1421).

  * Fix build error for man pages if command-line bindings are not being built
    (#1424).

  * Add 'shuffle' parameter and Shuffle() method to KFoldCV (#1412).  This will
    shuffle the data when the object is constructed, or when Shuffle() is
    called.

  * Added neural network layers: AtrousConvolution (#1390), Embedding (#1401),
    and LayerNorm (layer normalization) (#1389).

  * Add Pendulum environment for reinforcement learning (#1388) and update
    Mountain Car environment (#1394).

### mlpack 3.0.1
###### 2018-05-10
  * Fix intermittently failing tests (#1387).

  * Add big-batch SGD (BBSGD) optimizer in
    src/mlpack/core/optimizers/bigbatch_sgd/ (#1131).

  * Fix simple compiler warnings (#1380, #1373).

  * Simplify NeighborSearch constructor and Train() overloads (#1378).

  * Add warning for OpenMP setting differences (#1358/#1382).  When mlpack is
    compiled with OpenMP but another application is not (or vice versa), a
    compilation warning will now be issued.

  * Restructured loss functions in src/mlpack/methods/ann/ (#1365).

  * Add environments for reinforcement learning tests (#1368, #1370, #1329).

  * Allow single outputs for multiple timestep inputs for recurrent neural
    networks (#1348).

  * Add He and LeCun normal initializations for neural networks (#1342).
    Neural networks: add He and LeCun normal initializations (#1342), add FReLU
    and SELU activation functions (#1346, #1341), add alpha-dropout (#1349).

### mlpack 3.0.0
###### 2018-03-30
  * Speed and memory improvements for DBSCAN.  --single_mode can now be used for
    situations where previously RAM usage was too high.

  * Bump minimum required version of Armadillo to 6.500.0.

  * Add automatically generated Python bindings.  These have the same interface
    as the command-line programs.

  * Add deep learning infrastructure in src/mlpack/methods/ann/.

  * Add reinforcement learning infrastructure in
    src/mlpack/methods/reinforcement_learning/.

  * Add optimizers: AdaGrad, CMAES, CNE, FrankeWolfe, GradientDescent,
    GridSearch, IQN, Katyusha, LineSearch, ParallelSGD, SARAH, SCD, SGDR,
    SMORMS3, SPALeRA, SVRG.

  * Add hyperparameter tuning infrastructure and cross-validation infrastructure
    in src/mlpack/core/cv/ and src/mlpack/core/hpt/.

  * Fix bug in mean shift.

  * Add random forests (see src/mlpack/methods/random_forest).

  * Numerous other bugfixes and testing improvements.

  * Add randomized Krylov SVD and Block Krylov SVD.

### mlpack 2.2.5
###### 2017-08-25
  * Compilation fix for some systems (#1082).

  * Fix PARAM_INT_OUT() (#1100).

### mlpack 2.2.4
###### 2017-07-18
  * Speed and memory improvements for DBSCAN. --single_mode can now be used for
    situations where previously RAM usage was too high.

  * Fix bug in CF causing incorrect recommendations.

### mlpack 2.2.3
###### 2017-05-24
  * Bug fix for --predictions_file in mlpack_decision_tree program.

### mlpack 2.2.2
###### 2017-05-04
  * Install backwards-compatibility mlpack_allknn and mlpack_allkfn programs;
    note they are deprecated and will be removed in mlpack 3.0.0 (#992).

  * Fix RStarTree bug that surfaced on OS X only (#964).

  * Small fixes for MiniBatchSGD and SGD and tests.

### mlpack 2.2.1
###### 2017-04-13
  * Compilation fix for mlpack_nca and mlpack_test on older Armadillo versions
    (#984).

### mlpack 2.2.0
###### 2017-03-21
  * Bugfix for mlpack_knn program (#816).

  * Add decision tree implementation in methods/decision_tree/.  This is very
    similar to a C4.5 tree learner.

  * Add DBSCAN implementation in methods/dbscan/.

  * Add support for multidimensional discrete distributions (#810, #830).

  * Better output for Log::Debug/Log::Info/Log::Warn/Log::Fatal for Armadillo
    objects (#895, #928).

  * Refactor categorical CSV loading with boost::spirit for faster loading
    (#681).

### mlpack 2.1.1
###### 2016-12-22
  * HMMs now use random initialization; this should fix some convergence issues
    (#828).

  * HMMs now initialize emissions according to the distribution of observations
    (#833).

  * Minor fix for formatted output (#814).

  * Fix DecisionStump to properly work with any input type.

### mlpack 2.1.0
###### 2016-10-31
  * Fixed CoverTree to properly handle single-point datasets.

  * Fixed a bug in CosineTree (and thus QUIC-SVD) that caused split failures for
    some datasets (#717).

  * Added mlpack_preprocess_describe program, which can be used to print
    statistics on a given dataset (#742).

  * Fix prioritized recursion for k-furthest-neighbor search (mlpack_kfn and the
    KFN class), leading to orders-of-magnitude speedups in some cases.

  * Bump minimum required version of Armadillo to 4.200.0.

  * Added simple Gradient Descent optimizer, found in
    src/mlpack/core/optimizers/gradient_descent/ (#792).

  * Added approximate furthest neighbor search algorithms QDAFN and
    DrusillaSelect in src/mlpack/methods/approx_kfn/, with command-line program
    mlpack_approx_kfn.

### mlpack 2.0.3
###### 2016-07-21
  * Added multiprobe LSH (#691).  The parameter 'T' to LSHSearch::Search() can
    now be used to control the number of extra bins that are probed, as can the
    -T (--num_probes) option to mlpack_lsh.

  * Added the Hilbert R tree to src/mlpack/core/tree/rectangle_tree/ (#664).  It
    can be used as the typedef HilbertRTree, and it is now an option in the
    mlpack_knn, mlpack_kfn, mlpack_range_search, and mlpack_krann command-line
    programs.

  * Added the mlpack_preprocess_split and mlpack_preprocess_binarize programs,
    which can be used for preprocessing code (#650, #666).

  * Added OpenMP support to LSHSearch and mlpack_lsh (#700).

### mlpack 2.0.2
###### 2016-06-20
  * Added the function LSHSearch::Projections(), which returns an arma::cube
    with each projection table in a slice (#663).  Instead of Projection(i), you
    should now use Projections().slice(i).

  * A new constructor has been added to LSHSearch that creates objects using
    projection tables provided in an arma::cube (#663).

  * Handle zero-variance dimensions in DET (#515).

  * Add MiniBatchSGD optimizer (src/mlpack/core/optimizers/minibatch_sgd/) and
    allow its use in mlpack_logistic_regression and mlpack_nca programs.

  * Add better backtrace support from Grzegorz Krajewski for Log::Fatal messages
    when compiled with debugging and profiling symbols.  This requires libbfd
    and libdl to be present during compilation.

  * CosineTree test fix from Mikhail Lozhnikov (#358).

  * Fixed HMM initial state estimation (#600).

  * Changed versioning macros __MLPACK_VERSION_MAJOR, __MLPACK_VERSION_MINOR,
    and __MLPACK_VERSION_PATCH to MLPACK_VERSION_MAJOR, MLPACK_VERSION_MINOR,
    and MLPACK_VERSION_PATCH.  The old names will remain in place until
    mlpack 3.0.0.

  * Renamed mlpack_allknn, mlpack_allkfn, and mlpack_allkrann to mlpack_knn,
    mlpack_kfn, and mlpack_krann.  The mlpack_allknn, mlpack_allkfn, and
    mlpack_allkrann programs will remain as copies until mlpack 3.0.0.

  * Add --random_initialization option to mlpack_hmm_train, for use when no
    labels are provided.

  * Add --kill_empty_clusters option to mlpack_kmeans and KillEmptyClusters
    policy for the KMeans class (#595, #596).

### mlpack 2.0.1
###### 2016-02-04
  * Fix CMake to properly detect when MKL is being used with Armadillo.

  * Minor parameter handling fixes to mlpack_logistic_regression (#504, #505).

  * Properly install arma_config.hpp.

  * Memory handling fixes for Hoeffding tree code.

  * Add functions that allow changing training-time parameters to HoeffdingTree
    class.

  * Fix infinite loop in sparse coding test.

  * Documentation spelling fixes (#501).

  * Properly handle covariances for Gaussians with large condition number
    (#496), preventing GMMs from filling with NaNs during training (and also
    HMMs that use GMMs).

  * CMake fixes for finding LAPACK and BLAS as Armadillo dependencies when ATLAS
    is used.

  * CMake fix for projects using mlpack's CMake configuration from elsewhere
    (#512).

### mlpack 2.0.0
###### 2015-12-24
  * Removed overclustering support from k-means because it is not well-tested,
    may be buggy, and is (I think) unused.  If this was support you were using,
    open a bug or get in touch with us; it would not be hard for us to
    reimplement it.

  * Refactored KMeans to allow different types of Lloyd iterations.

  * Added implementations of k-means: Elkan's algorithm, Hamerly's algorithm,
    Pelleg-Moore's algorithm, and the DTNN (dual-tree nearest neighbor)
    algorithm.

  * Significant acceleration of LRSDP via the use of accu(a % b) instead of
    trace(a * b).

  * Added MatrixCompletion class (matrix_completion), which performs nuclear
    norm minimization to fill unknown values of an input matrix.

  * No more dependence on Boost.Random; now we use C++11 STL random support.

  * Add softmax regression, contributed by Siddharth Agrawal and QiaoAn Chen.

  * Changed NeighborSearch, RangeSearch, FastMKS, LSH, and RASearch API; these
    classes now take the query sets in the Search() method, instead of in the
    constructor.

  * Use OpenMP, if available.  For now OpenMP support is only available in the
    DET training code.

  * Add support for predicting new test point values to LARS and the
    command-line 'lars' program.

  * Add serialization support for Perceptron and LogisticRegression.

  * Refactor SoftmaxRegression to predict into an arma::Row<size_t> object, and
    add a softmax_regression program.

  * Refactor LSH to allow loading and saving of models.

  * ToString() is removed entirely (#487).

  * Add --input_model_file and --output_model_file options to appropriate
    machine learning algorithms.

  * Rename all executables to start with an "mlpack" prefix (#229).

  * Add HoeffdingTree and mlpack_hoeffding_tree, an implementation of the
    streaming decision tree methodology from Domingos and Hulten in 2000.

### mlpack 1.0.12
###### 2015-01-07
  * Switch to 3-clause BSD license (from LGPL).

### mlpack 1.0.11
###### 2014-12-11
  * Proper handling of dimension calculation in PCA.

  * Load parameter vectors properly for LinearRegression models.

  * Linker fixes for AugLagrangian specializations under Visual Studio.

  * Add support for observation weights to LinearRegression.

  * MahalanobisDistance<> now takes the root of the distance by default and
    therefore satisfies the triangle inequality (TakeRoot now defaults to true).

  * Better handling of optional Armadillo HDF5 dependency.

  * Fixes for numerous intermittent test failures.

  * math::RandomSeed() now sets the random seed for recent (>=3.930) Armadillo
    versions.

  * Handle Newton method convergence better for
    SparseCoding::OptimizeDictionary() and make maximum iterations a parameter.

  * Known bug: CosineTree construction may fail in some cases on i386 systems
    (#358).

### mlpack 1.0.10
###### 2014-08-29
  * Bugfix for NeighborSearch regression which caused very slow allknn/allkfn.
    Speeds are now restored to approximately 1.0.8 speeds, with significant
    improvement for the cover tree (#347).

  * Detect dependencies correctly when ARMA_USE_WRAPPER is not being defined
    (i.e., libarmadillo.so does not exist).

  * Bugfix for compilation under Visual Studio (#348).

### mlpack 1.0.9
###### 2014-07-28
  * GMM initialization is now safer and provides a working GMM when constructed
    with only the dimensionality and number of Gaussians (#301).

  * Check for division by 0 in Forward-Backward Algorithm in HMMs (#301).

  * Fix MaxVarianceNewCluster (used when re-initializing clusters for k-means)
    (#301).

  * Fixed implementation of Viterbi algorithm in HMM::Predict() (#303).

  * Significant speedups for dual-tree algorithms using the cover tree (#235,
    #314) including a faster implementation of FastMKS.

  * Fix for LRSDP optimizer so that it compiles and can be used (#312).

  * CF (collaborative filtering) now expects users and items to be zero-indexed,
    not one-indexed (#311).

  * CF::GetRecommendations() API change: now requires the number of
    recommendations as the first parameter.  The number of users in the local
    neighborhood should be specified with CF::NumUsersForSimilarity().

  * Removed incorrect PeriodicHRectBound (#58).

  * Refactor LRSDP into LRSDP class and standalone function to be optimized
    (#305).

  * Fix for centering in kernel PCA (#337).

  * Added simulated annealing (SA) optimizer, contributed by Zhihao Lou.

  * HMMs now support initial state probabilities; these can be set in the
    constructor, trained, or set manually with HMM::Initial() (#302).

  * Added Nyström method for kernel matrix approximation by Marcus Edel.

  * Kernel PCA now supports using Nyström method for approximation.

  * Ball trees now work with dual-tree algorithms, via the BallBound<> bound
    structure (#307); fixed by Yash Vadalia.

  * The NMF class is now AMF<>, and supports far more types of factorizations,
    by Sumedh Ghaisas.

  * A QUIC-SVD implementation has returned, written by Siddharth Agrawal and
    based on older code from Mudit Gupta.

  * Added perceptron and decision stump by Udit Saxena (these are weak learners
    for an eventual AdaBoost class).

  * Sparse autoencoder added by Siddharth Agrawal.

### mlpack 1.0.8
###### 2014-01-06
  * Memory leak in NeighborSearch index-mapping code fixed (#298).

  * GMMs can be trained using the existing model as a starting point by
    specifying an additional boolean parameter to GMM::Estimate() (#296).

  * Logistic regression implementation added in methods/logistic_regression (see
    also #293).

  * L-BFGS optimizer now returns its function via Function().

  * Version information is now obtainable via mlpack::util::GetVersion() or the
    __MLPACK_VERSION_MAJOR, __MLPACK_VERSION_MINOR, and  __MLPACK_VERSION_PATCH
    macros (#297).

  * Fix typos in allkfn and allkrann output.

### mlpack 1.0.7
###### 2013-10-04
  * Cover tree support for range search (range_search), rank-approximate nearest
    neighbors (allkrann), minimum spanning tree calculation (emst), and FastMKS
    (fastmks).

  * Dual-tree FastMKS implementation added and tested.

  * Added collaborative filtering package (cf) that can provide recommendations
    when given users and items.

  * Fix for correctness of Kernel PCA (kernel_pca) (#270).

  * Speedups for PCA and Kernel PCA (#198).

  * Fix for correctness of Neighborhood Components Analysis (NCA) (#279).

  * Minor speedups for dual-tree algorithms.

  * Fix for Naive Bayes Classifier (nbc) (#269).

  * Added a ridge regression option to LinearRegression (linear_regression)
    (#286).

  * Gaussian Mixture Models (gmm::GMM<>) now support arbitrary covariance matrix
    constraints (#283).

  * MVU (mvu) removed because it is known to not work (#183).

  * Minor updates and fixes for kernels (in mlpack::kernel).

### mlpack 1.0.6
###### 2013-06-13
  * Minor bugfix so that FastMKS gets built.

### mlpack 1.0.5
###### 2013-05-01
  * Speedups of cover tree traversers (#235).

  * Addition of rank-approximate nearest neighbors (RANN), found in
    src/mlpack/methods/rann/.

  * Addition of fast exact max-kernel search (FastMKS), found in
    src/mlpack/methods/fastmks/.

  * Fix for EM covariance estimation; this should improve GMM training time.

  * More parameters for GMM estimation.

  * Force GMM and GaussianDistribution covariance matrices to be positive
    definite, so that training converges much more often.

  * Add parameter for the tolerance of the Baum-Welch algorithm for HMM
    training.

  * Fix for compilation with clang compiler.

  * Fix for k-furthest-neighbor-search.

### mlpack 1.0.4
###### 2013-02-08
  * Force minimum Armadillo version to 2.4.2.

  * Better output of class types to streams; a class with a ToString() method
    implemented can be sent to a stream with operator<<.

  * Change return type of GMM::Estimate() to double (#257).

  * Style fixes for k-means and RADICAL.

  * Handle size_t support correctly with Armadillo 3.6.2 (#258).

  * Add locality-sensitive hashing (LSH), found in src/mlpack/methods/lsh/.

  * Better tests for SGD (stochastic gradient descent) and NCA (neighborhood
    components analysis).

### mlpack 1.0.3
###### 2012-09-16

  * Remove internal sparse matrix support because Armadillo 3.4.0 now includes
    it.  When using Armadillo versions older than 3.4.0, sparse matrix support
    is not available.

  * NCA (neighborhood components analysis) now support an arbitrary optimizer
    (#245), including stochastic gradient descent (#249).

### mlpack 1.0.2
###### 2012-08-15
  * Added density estimation trees, found in src/mlpack/methods/det/.

  * Added non-negative matrix factorization, found in src/mlpack/methods/nmf/.

  * Added experimental cover tree implementation, found in
    src/mlpack/core/tree/cover_tree/ (#157).

  * Better reporting of boost::program_options errors (#225).

  * Fix for timers on Windows (#212, #211).

  * Fix for allknn and allkfn output (#204).

  * Sparse coding dictionary initialization is now a template parameter (#220).

### mlpack 1.0.1
###### 2012-03-03
  * Added kernel principal components analysis (kernel PCA), found in
    src/mlpack/methods/kernel_pca/ (#74).

  * Fix for Lovasz-Theta AugLagrangian tests (#182).

  * Fixes for allknn output (#185, #186).

  * Added range search executable (#192).

  * Adapted citations in documentation to BibTeX; no citations in -h output
    (#195).

  * Stop use of 'const char*' and prefer 'std::string' (#176).

  * Support seeds for random numbers (#177).

### mlpack 1.0.0
###### 2011-12-17
  * Initial release.  See any resolved tickets numbered less than #196 or
    execute this query:
    http://www.mlpack.org/trac/query?status=closed&milestone=mlpack+1.0.0<|MERGE_RESOLUTION|>--- conflicted
+++ resolved
@@ -1,13 +1,10 @@
 ### mlpack ?.?.?
 ###### ????-??-??
-<<<<<<< HEAD
   * Added `mean squared logarithmic error` loss function for neural networks
     (#2210).
-
-=======
+    
   * Added `mean bias loss function` for neural networks (#2210).
   
->>>>>>> cfaab787
   * The DecisionStump class has been marked deprecated; use the `DecisionTree`
     class with `NoRecursion=true` or use `ID3DecisionStump` instead (#2099).
 
