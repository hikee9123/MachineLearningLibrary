### mlpack ?.?.?
###### ????-??-??
  * Fix include ordering issue for `LinearRegression` (#3541).

  * Fix L1 regularization in case where weight is zero (#3545).

  * Use HTTPS for all auto-downloaded dependencies (#3550).

<<<<<<< HEAD
  * Fix setting number of classes correctly in `SoftmaxRegression::Train()`
    (#3553).
=======
  * More robust detection of C++17 mode in the MSVC "compiler" (#3555).
>>>>>>> 4df75cca

### mlpack 4.2.1
###### 2023-09-05
  * Reinforcement Learning: Gaussian noise (#3515).

  * Reinforcement Learning: Twin Delayed Deep Deterministic
    Policy Gradient (#3512).

  * Reinforcement Learning: Ornstein-Uhlenbeck noise (#3499).

  * Reinforcement Learning: Deep Deterministic Policy Gradient (#3494).

  * Add `ClassProbabilities()` member to `DecisionTree` so that the internal
    details of trees can be more easily inspected (#3511).

  * Bipolar sigmoid activation function added and invertible functions 
    fixed (#3506).

  * Add auto-configured `mlpack/config.hpp` to contain configuration details of
    mlpack that are required at compile time.  STB detection is now done in this
    file with the `MLPACK_HAS_STB` macro (#3519).

  * Fix CRAN package alias for R bindings (#3543).

### mlpack 4.2.0
###### 2023-06-14
  * Adapt C_ReLU, ReLU6, FlexibleReLU layer for new neural network API (#3445).

  * Fix PReLU, add integration test to it (#3473).

  * Fix bug in LogSoftMax derivative (#3469).

  * Add `serialize` method to `GaussianInitialization`,
    `LecunNormalInitialization`,
    `KathirvalavakumarSubavathiInitialization`, `NguyenWidrowInitialization`,
    and `OrthogonalInitialization` (#3483).

  * Allow categorical features to `preprocess_one_hot_encode` (#3487).

  * Install mlpack and cereal headers as part of R package (#3488).

  * Add intercept and normalization support to LARS (#3493).

  * Allow adding two features simultaneously to LARS models (#3493).

  * Adapt FTSwish activation function (#3485).

  * Adapt Hyper-Sinh activation function (#3491).

### mlpack 4.1.0
###### 2023-04-26
  * Adapt HardTanH layer (#3454).

  * Adapt Softmin layer for new neural network API (#3437).

  * Adapt PReLU layer for new neural network API (#3420).

  * Add CF decomposition methods: `QUIC_SVDPolicy` and `BlockKrylovSVDPolicy`
    (#3413, #3404).

  * Update outdated code in tutorials (#3398, #3401).

  * Bugfix for non-square convolution kernels (#3376).

  * Fix a few missing includes in `<mlpack.hpp>` (#3374).

  * Fix DBSCAN handling of non-core points (#3346).

  * Avoid deprecation warnings in Armadillo 11.4.4+ (#3405).

  * Issue runtime error when serialization of neural networks is attempted but
    `MLPACK_ENABLE_ANN_SERIALIZATION` is not defined (#3451).

### mlpack 4.0.1
###### 2022-12-23
  * Fix mapping of categorical data for Julia bindings (#3305).

  * Bugfix: catch all exceptions when running bindings from Julia, instead of
    crashing (#3304).

  * Various Python configuration fixes for Windows and OS X (#3312, #3313,
    #3311, #3309, #3308, #3297, #3302).

  * Optimize and strip compiled Python bindings when possible, resulting in
    significant size minimization (#3310).

  * The `/std:c++17` and `/Zc:__cplusplus` options are now required when using
    Visual Studio (#3318).  Documentation and compile-time checks added.

  * Set `BUILD_TESTS` to `OFF` by default.  If you want to build tests, like
    `mlpack_test`, manually set `BUILD_TESTS` to `ON` in your CMake
    configuration step (#3316).

  * Fix handling of transposed matrix parameters in Python, Julia, R, and Go
    bindings (#3327).

  * Comment out definition of ARMA_NO DEBUG. This allows various Armadillo
    run-time checks such as non-conforming matrices and out-of-bounds
    element access. In turn this helps tracking down bugs and incorrect
    usage (#3322).

### mlpack 4.0.0
###### 2022-10-23
  * Bump C++ standard requirement to C++14 (#3233).

  * Fix `Perceptron` to work with cross-validation framework (#3190).

  * Migrate from boost tests to Catch2 framework (#2523), (#2584).

  * Bump minimum armadillo version from 8.400 to 9.800 (#3043), (#3048).

  * Adding a copy constructor in the Convolution layer (#3067).

  * Replace `boost::spirit` parser by a local efficient implementation (#2942).

  * Disable correctly the autodownloader + fix tests stability (#3076).

  * Replace `boost::any` with `core::v2::any` or `std::any` if available (#3006).

  * Remove old non used Boost headers (#3005).

  * Replace `boost::enable_if` with `std::enable_if` (#2998).

  * Replace `boost::is_same` with `std::is_same` (#2993).

  * Remove invalid option for emsmallen and STB (#2960).

  * Check for armadillo dependencies before downloading armadillo (#2954).

  * Disable the usage of autodownloader by default (#2953).

  * Install dependencies downloaded with the autodownloader (#2952).

  * Download older Boost if the compiler is old (#2940).

  * Add support for embedded systems (#2531).

  * Build mlpack executable statically if the library is statically linked (#2931).

  * Fix cover tree loop bug on embedded arm systems (#2869).

  * Fix a LAPACK bug in `FindArmadillo.cmake` (#2929).

  * Add an autodownloader to get mlpack dependencies (#2927).

  * Remove Coverage files and configurations from CMakeLists (#2866).

  * Added `Multi Label Soft Margin Loss` loss function for neural networks
   (#2345).

  * Added Decision Tree Regressor (#2905). It can be used using the class
    `mlpack::tree::DecisionTreeRegressor`. It is accessible only though C++.

  * Added dict-style inspection of mlpack models in python bindings (#2868).

  * Added Extra Trees Algorithm (#2883). Currently, it can be used using the
    class `mlpack::tree::ExtraTrees`, but only through C++.

  * Add Flatten T Swish activation function (`flatten-t-swish.hpp`)

  * Added warm start feature to Random Forest (#2881); this feature is
    accessible from mlpack's bindings to different languages.

  * Added Pixel Shuffle layer (#2563).

  * Add "check_input_matrices" option to python bindings that checks
    for NaN and inf values in all the input matrices (#2787).

  * Add Adjusted R squared functionality to R2Score::Evaluate (#2624).

  * Disabled all the bindings by default in CMake (#2782).

  * Added an implementation to Stratify Data (#2671).

  * Add `BUILD_DOCS` CMake option to control whether Doxygen documentation is
    built (default ON) (#2730).

  * Add Triplet Margin Loss function (#2762).

  * Add finalizers to Julia binding model types to fix memory handling (#2756).

  * HMM: add functions to calculate likelihood for data stream with/without
    pre-calculated emission probability (#2142).

  * Replace Boost serialization library with Cereal (#2458).

  * Add `PYTHON_INSTALL_PREFIX` CMake option to specify installation root for
    Python bindings (#2797).

  * Removed `boost::visitor` from model classes for `knn`, `kfn`, `cf`,
    `range_search`, `krann`, and `kde` bindings (#2803).

  * Add k-means++ initialization strategy (#2813).

  * `NegativeLogLikelihood<>` now expects classes in the range `0` to
    `numClasses - 1` (#2534).

  * Add `Lambda1()`, `Lambda2()`, `UseCholesky()`, and `Tolerance()` members to
    `LARS` so parameters for training can be modified (#2861).

  * Remove unused `ElemType` template parameter from `DecisionTree` and
    `RandomForest` (#2874).

  * Fix Python binding build when the CMake variable `USE_OPENMP` is set to
    `OFF` (#2884).

  * The `mlpack_test` target is no longer built as part of `make all`.  Use
    `make mlpack_test` to build the tests.

  * Fixes to `HoeffdingTree`: ensure that training still works when empty
    constructor is used (#2964).

  * Fix Julia model serialization bug (#2970).

  * Fix `LoadCSV()` to use pre-populated `DatasetInfo` objects (#2980).

  * Add `probabilities` option to softmax regression binding, to get class
    probabilities for test points (#3001).

  * Fix thread safety issues in mlpack bindings to other languages (#2995).

  * Fix double-free of model pointers in R bindings (#3034).

  * Fix Julia, Python, R, and Go handling of categorical data for
    `decision_tree()` and `hoeffding_tree()` (#2971).

  * Depend on `pkgbuild` for R bindings (#3081).

  * Replaced Numpy deprecated code in Python bindings (#3126).

### mlpack 3.4.2
###### 2020-10-26
  * Added Mean Absolute Percentage Error.

  * Added Softmin activation function as layer in ann/layer.

  * Fix spurious ARMA_64BIT_WORD compilation warnings on 32-bit systems (#2665).

### mlpack 3.4.1
###### 2020-09-07
  * Fix incorrect parsing of required matrix/model parameters for command-line
    bindings (#2600).

  * Add manual type specification support to `data::Load()` and `data::Save()`
    (#2084, #2135, #2602).

  * Remove use of internal Armadillo functionality (#2596, #2601, #2602).

### mlpack 3.4.0
###### 2020-09-01
  * Issue warnings when metrics produce NaNs in KFoldCV (#2595).

  * Added bindings for _R_ during Google Summer of Code (#2556).

  * Added common striptype function for all bindings (#2556).

  * Refactored common utility function of bindings to bindings/util (#2556).

  * Renamed InformationGain to HoeffdingInformationGain in
    methods/hoeffding_trees/information_gain.hpp (#2556).

  * Added macro for changing stream of printing and warnings/errors (#2556).

  * Added Spatial Dropout layer (#2564).

  * Force CMake to show error when it didn't find Python/modules (#2568).

  * Refactor `ProgramInfo()` to separate out all the different
    information (#2558).

  * Add bindings for one-hot encoding (#2325).

  * Added Soft Actor-Critic to RL methods (#2487).

  * Added Categorical DQN to q_networks (#2454).

  * Added N-step DQN to q_networks (#2461).

  * Add Silhoutte Score metric and Pairwise Distances (#2406).

  * Add Go bindings for some missed models (#2460).

  * Replace boost program_options dependency with CLI11 (#2459).

  * Additional functionality for the ARFF loader (#2486); use case sensitive
    categories (#2516).

  * Add `bayesian_linear_regression` binding for the command-line, Python,
    Julia, and Go.  Also called "Bayesian Ridge", this is equivalent to a
    version of linear regression where the regularization parameter is
    automatically tuned (#2030).

  * Fix defeatist search for spill tree traversals (#2566, #1269).

  * Fix incremental training of logistic regression models (#2560).

  * Change default configuration of `BUILD_PYTHON_BINDINGS` to `OFF` (#2575).

### mlpack 3.3.2
###### 2020-06-18
  * Added Noisy DQN to q_networks (#2446).

  * Add Go bindings (#1884).

  * Added Dueling DQN to q_networks, Noisy linear layer to ann/layer
    and Empty loss to ann/loss_functions (#2414).

  * Storing and adding accessor method for action in q_learning (#2413).

  * Added accessor methods for ANN layers (#2321).

  * Addition of `Elliot` activation function (#2268).

  * Add adaptive max pooling and adaptive mean pooling layers (#2195).

  * Add parameter to avoid shuffling of data in preprocess_split (#2293).

  * Add `MatType` parameter to `LSHSearch`, allowing sparse matrices to be used
    for search (#2395).

  * Documentation fixes to resolve Doxygen warnings and issues (#2400).

  * Add Load and Save of Sparse Matrix (#2344).

  * Add Intersection over Union (IoU) metric for bounding boxes (#2402).

  * Add Non Maximal Supression (NMS) metric for bounding boxes (#2410).

  * Fix `no_intercept` and probability computation for linear SVM bindings
    (#2419).

  * Fix incorrect neighbors for `k > 1` searches in `approx_kfn` binding, for
    the `QDAFN` algorithm (#2448).

  * Fix serialization of kernels with state for FastMKS (#2452).

  * Add `RBF` layer in ann module to make `RBFN` architecture (#2261).

### mlpack 3.3.1
###### 2020-04-29
  * Minor Julia and Python documentation fixes (#2373).

  * Updated terminal state and fixed bugs for Pendulum environment (#2354,
    #2369).

  * Added `EliSH` activation function (#2323).

  * Add L1 Loss function (#2203).

  * Pass CMAKE_CXX_FLAGS (compilation options) correctly to Python build
    (#2367).

  * Expose ensmallen Callbacks for sparseautoencoder (#2198).

  * Bugfix for LARS class causing invalid read (#2374).

  * Add serialization support from Julia; use `mlpack.serialize()` and
    `mlpack.deserialize()` to save and load from `IOBuffer`s.

### mlpack 3.3.0
###### 2020-04-07
  * Added `Normal Distribution` to `ann/dists` (#2382).

  * Templated return type of `Forward function` of loss functions (#2339).

  * Added `R2 Score` regression metric (#2323).

  * Added `poisson negative log likelihood` loss function (#2196).

  * Added `huber` loss function (#2199).

  * Added `mean squared logarithmic error` loss function for neural networks
    (#2210).

  * Added `mean bias loss function` for neural networks (#2210).

  * The DecisionStump class has been marked deprecated; use the `DecisionTree`
    class with `NoRecursion=true` or use `ID3DecisionStump` instead (#2099).

  * Added `probabilities_file` parameter to get the probabilities matrix of
    AdaBoost classifier (#2050).

  * Fix STB header search paths (#2104).

  * Add `DISABLE_DOWNLOADS` CMake configuration option (#2104).

  * Add padding layer in TransposedConvolutionLayer (#2082).

  * Fix pkgconfig generation on non-Linux systems (#2101).

  * Use log-space to represent HMM initial state and transition probabilities
    (#2081).

  * Add functions to access parameters of `Convolution` and `AtrousConvolution`
    layers (#1985).

  * Add Compute Error function in lars regression and changing Train function to
    return computed error (#2139).

  * Add Julia bindings (#1949).  Build settings can be controlled with the
    `BUILD_JULIA_BINDINGS=(ON/OFF)` and `JULIA_EXECUTABLE=/path/to/julia` CMake
    parameters.

  * CMake fix for finding STB include directory (#2145).

  * Add bindings for loading and saving images (#2019); `mlpack_image_converter`
    from the command-line, `mlpack.image_converter()` from Python.

  * Add normalization support for CF binding (#2136).

  * Add Mish activation function (#2158).

  * Update `init_rules` in AMF to allow users to merge two initialization
    rules (#2151).

  * Add GELU activation function (#2183).

  * Better error handling of eigendecompositions and Cholesky decompositions
    (#2088, #1840).

  * Add LiSHT activation function (#2182).

  * Add Valid and Same Padding for Transposed Convolution layer (#2163).

  * Add CELU activation function (#2191)

  * Add Log-Hyperbolic-Cosine Loss function (#2207).

  * Change neural network types to avoid unnecessary use of rvalue references
    (#2259).

  * Bump minimum Boost version to 1.58 (#2305).

  * Refactor STB support so `HAS_STB` macro is not needed when compiling against
    mlpack (#2312).

  * Add Hard Shrink Activation Function (#2186).

  * Add Soft Shrink Activation Function (#2174).

  * Add Hinge Embedding Loss Function (#2229).

  * Add Cosine Embedding Loss Function (#2209).

  * Add Margin Ranking Loss Function (#2264).

  * Bugfix for incorrect parameter vector sizes in logistic regression and
    softmax regression (#2359).

### mlpack 3.2.2
###### 2019-11-26
  * Add `valid` and `same` padding option in `Convolution` and `Atrous
    Convolution` layer (#1988).

  * Add Model() to the FFN class to access individual layers (#2043).

  * Update documentation for pip and conda installation packages (#2044).

  * Add bindings for linear SVM (#1935); `mlpack_linear_svm` from the
    command-line, `linear_svm()` from Python.

  * Add support to return the layer name as `std::string` (#1987).

  * Speed and memory improvements for the Transposed Convolution layer (#1493).

  * Fix Windows Python build configuration (#1885).

  * Validate md5 of STB library after download (#2087).

  * Add `__version__` to `__init__.py` (#2092).

  * Correctly handle RNN sequences that are shorter than the value of rho (#2102).

### mlpack 3.2.1
###### 2019-10-01
  * Enforce CMake version check for ensmallen (#2032).

  * Fix CMake check for Armadillo version (#2029).

  * Better handling of when STB is not installed (#2033).

  * Fix Naive Bayes classifier computations in high dimensions (#2022).

### mlpack 3.2.0
###### 2019-09-25
  * Fix some potential infinity errors in Naive Bayes Classifier (#2022).

  * Fix occasionally-failing RADICAL test (#1924).

  * Fix gcc 9 OpenMP compilation issue (#1970).

  * Added support for loading and saving of images (#1903).

  * Add Multiple Pole Balancing Environment (#1901, #1951).

  * Added functionality for scaling of data (#1876); see the command-line
    binding `mlpack_preprocess_scale` or Python binding `preprocess_scale()`.

  * Add new parameter `maximum_depth` to decision tree and random forest
    bindings (#1916).

  * Fix prediction output of softmax regression when test set accuracy is
    calculated (#1922).

  * Pendulum environment now checks for termination. All RL environments now
    have an option to terminate after a set number of time steps (no limit
    by default) (#1941).

  * Add support for probabilistic KDE (kernel density estimation) error bounds
    when using the Gaussian kernel (#1934).

  * Fix negative distances for cover tree computation (#1979).

  * Fix cover tree building when all pairwise distances are 0 (#1986).

  * Improve KDE pruning by reclaiming not used error tolerance (#1954, #1984).

  * Optimizations for sparse matrix accesses in z-score normalization for CF
    (#1989).

  * Add `kmeans_max_iterations` option to GMM training binding `gmm_train_main`.

  * Bump minimum Armadillo version to 8.400.0 due to ensmallen dependency
    requirement (#2015).

### mlpack 3.1.1
###### 2019-05-26
  * Fix random forest bug for numerical-only data (#1887).

  * Significant speedups for random forest (#1887).

  * Random forest now has `minimum_gain_split` and `subspace_dim` parameters
    (#1887).

  * Decision tree parameter `print_training_error` deprecated in favor of
    `print_training_accuracy`.

  * `output` option changed to `predictions` for adaboost and perceptron
    binding. Old options are now deprecated and will be preserved until mlpack
    4.0.0 (#1882).

  * Concatenated ReLU layer (#1843).

  * Accelerate NormalizeLabels function using hashing instead of linear search
    (see `src/mlpack/core/data/normalize_labels_impl.hpp`) (#1780).

  * Add `ConfusionMatrix()` function for checking performance of classifiers
    (#1798).

  * Install ensmallen headers when it is downloaded during build (#1900).

### mlpack 3.1.0
###### 2019-04-25
  * Add DiagonalGaussianDistribution and DiagonalGMM classes to speed up the
    diagonal covariance computation and deprecate DiagonalConstraint (#1666).

  * Add kernel density estimation (KDE) implementation with bindings to other
    languages (#1301).

  * Where relevant, all models with a `Train()` method now return a `double`
    value representing the goodness of fit (i.e. final objective value, error,
    etc.) (#1678).

  * Add implementation for linear support vector machine (see
    `src/mlpack/methods/linear_svm`).

  * Change DBSCAN to use PointSelectionPolicy and add OrderedPointSelection (#1625).

  * Residual block support (#1594).

  * Bidirectional RNN (#1626).

  * Dice loss layer (#1674, #1714) and hard sigmoid layer (#1776).

  * `output` option changed to `predictions` and `output_probabilities` to
    `probabilities` for Naive Bayes binding (`mlpack_nbc`/`nbc()`).  Old options
    are now deprecated and will be preserved until mlpack 4.0.0 (#1616).

  * Add support for Diagonal GMMs to HMM code (#1658, #1666).  This can provide
    large speedup when a diagonal GMM is acceptable as an emission probability
    distribution.

  * Python binding improvements: check parameter type (#1717), avoid copying
    Pandas dataframes (#1711), handle Pandas Series objects (#1700).

### mlpack 3.0.4
###### 2018-11-13
  * Bump minimum CMake version to 3.3.2.

  * CMake fixes for Ninja generator by Marc Espie.

### mlpack 3.0.3
###### 2018-07-27
  * Fix Visual Studio compilation issue (#1443).

  * Allow running local_coordinate_coding binding with no initial_dictionary
    parameter when input_model is not specified (#1457).

  * Make use of OpenMP optional via the CMake 'USE_OPENMP' configuration
    variable (#1474).

  * Accelerate FNN training by 20-30% by avoiding redundant calculations
    (#1467).

  * Fix math::RandomSeed() usage in tests (#1462, #1440).

  * Generate better Python setup.py with documentation (#1460).

### mlpack 3.0.2
###### 2018-06-08
  * Documentation generation fixes for Python bindings (#1421).

  * Fix build error for man pages if command-line bindings are not being built
    (#1424).

  * Add 'shuffle' parameter and Shuffle() method to KFoldCV (#1412).  This will
    shuffle the data when the object is constructed, or when Shuffle() is
    called.

  * Added neural network layers: AtrousConvolution (#1390), Embedding (#1401),
    and LayerNorm (layer normalization) (#1389).

  * Add Pendulum environment for reinforcement learning (#1388) and update
    Mountain Car environment (#1394).

### mlpack 3.0.1
###### 2018-05-10
  * Fix intermittently failing tests (#1387).

  * Add big-batch SGD (BBSGD) optimizer in
    src/mlpack/core/optimizers/bigbatch_sgd/ (#1131).

  * Fix simple compiler warnings (#1380, #1373).

  * Simplify NeighborSearch constructor and Train() overloads (#1378).

  * Add warning for OpenMP setting differences (#1358/#1382).  When mlpack is
    compiled with OpenMP but another application is not (or vice versa), a
    compilation warning will now be issued.

  * Restructured loss functions in src/mlpack/methods/ann/ (#1365).

  * Add environments for reinforcement learning tests (#1368, #1370, #1329).

  * Allow single outputs for multiple timestep inputs for recurrent neural
    networks (#1348).

  * Add He and LeCun normal initializations for neural networks (#1342).
    Neural networks: add He and LeCun normal initializations (#1342), add FReLU
    and SELU activation functions (#1346, #1341), add alpha-dropout (#1349).

### mlpack 3.0.0
###### 2018-03-30
  * Speed and memory improvements for DBSCAN.  --single_mode can now be used for
    situations where previously RAM usage was too high.

  * Bump minimum required version of Armadillo to 6.500.0.

  * Add automatically generated Python bindings.  These have the same interface
    as the command-line programs.

  * Add deep learning infrastructure in src/mlpack/methods/ann/.

  * Add reinforcement learning infrastructure in
    src/mlpack/methods/reinforcement_learning/.

  * Add optimizers: AdaGrad, CMAES, CNE, FrankeWolfe, GradientDescent,
    GridSearch, IQN, Katyusha, LineSearch, ParallelSGD, SARAH, SCD, SGDR,
    SMORMS3, SPALeRA, SVRG.

  * Add hyperparameter tuning infrastructure and cross-validation infrastructure
    in src/mlpack/core/cv/ and src/mlpack/core/hpt/.

  * Fix bug in mean shift.

  * Add random forests (see src/mlpack/methods/random_forest).

  * Numerous other bugfixes and testing improvements.

  * Add randomized Krylov SVD and Block Krylov SVD.

### mlpack 2.2.5
###### 2017-08-25
  * Compilation fix for some systems (#1082).

  * Fix PARAM_INT_OUT() (#1100).

### mlpack 2.2.4
###### 2017-07-18
  * Speed and memory improvements for DBSCAN. --single_mode can now be used for
    situations where previously RAM usage was too high.

  * Fix bug in CF causing incorrect recommendations.

### mlpack 2.2.3
###### 2017-05-24
  * Bug fix for --predictions_file in mlpack_decision_tree program.

### mlpack 2.2.2
###### 2017-05-04
  * Install backwards-compatibility mlpack_allknn and mlpack_allkfn programs;
    note they are deprecated and will be removed in mlpack 3.0.0 (#992).

  * Fix RStarTree bug that surfaced on OS X only (#964).

  * Small fixes for MiniBatchSGD and SGD and tests.

### mlpack 2.2.1
###### 2017-04-13
  * Compilation fix for mlpack_nca and mlpack_test on older Armadillo versions
    (#984).

### mlpack 2.2.0
###### 2017-03-21
  * Bugfix for mlpack_knn program (#816).

  * Add decision tree implementation in methods/decision_tree/.  This is very
    similar to a C4.5 tree learner.

  * Add DBSCAN implementation in methods/dbscan/.

  * Add support for multidimensional discrete distributions (#810, #830).

  * Better output for Log::Debug/Log::Info/Log::Warn/Log::Fatal for Armadillo
    objects (#895, #928).

  * Refactor categorical CSV loading with boost::spirit for faster loading
    (#681).

### mlpack 2.1.1
###### 2016-12-22
  * HMMs now use random initialization; this should fix some convergence issues
    (#828).

  * HMMs now initialize emissions according to the distribution of observations
    (#833).

  * Minor fix for formatted output (#814).

  * Fix DecisionStump to properly work with any input type.

### mlpack 2.1.0
###### 2016-10-31
  * Fixed CoverTree to properly handle single-point datasets.

  * Fixed a bug in CosineTree (and thus QUIC-SVD) that caused split failures for
    some datasets (#717).

  * Added mlpack_preprocess_describe program, which can be used to print
    statistics on a given dataset (#742).

  * Fix prioritized recursion for k-furthest-neighbor search (mlpack_kfn and the
    KFN class), leading to orders-of-magnitude speedups in some cases.

  * Bump minimum required version of Armadillo to 4.200.0.

  * Added simple Gradient Descent optimizer, found in
    src/mlpack/core/optimizers/gradient_descent/ (#792).

  * Added approximate furthest neighbor search algorithms QDAFN and
    DrusillaSelect in src/mlpack/methods/approx_kfn/, with command-line program
    mlpack_approx_kfn.

### mlpack 2.0.3
###### 2016-07-21
  * Added multiprobe LSH (#691).  The parameter 'T' to LSHSearch::Search() can
    now be used to control the number of extra bins that are probed, as can the
    -T (--num_probes) option to mlpack_lsh.

  * Added the Hilbert R tree to src/mlpack/core/tree/rectangle_tree/ (#664).  It
    can be used as the typedef HilbertRTree, and it is now an option in the
    mlpack_knn, mlpack_kfn, mlpack_range_search, and mlpack_krann command-line
    programs.

  * Added the mlpack_preprocess_split and mlpack_preprocess_binarize programs,
    which can be used for preprocessing code (#650, #666).

  * Added OpenMP support to LSHSearch and mlpack_lsh (#700).

### mlpack 2.0.2
###### 2016-06-20
  * Added the function LSHSearch::Projections(), which returns an arma::cube
    with each projection table in a slice (#663).  Instead of Projection(i), you
    should now use Projections().slice(i).

  * A new constructor has been added to LSHSearch that creates objects using
    projection tables provided in an arma::cube (#663).

  * Handle zero-variance dimensions in DET (#515).

  * Add MiniBatchSGD optimizer (src/mlpack/core/optimizers/minibatch_sgd/) and
    allow its use in mlpack_logistic_regression and mlpack_nca programs.

  * Add better backtrace support from Grzegorz Krajewski for Log::Fatal messages
    when compiled with debugging and profiling symbols.  This requires libbfd
    and libdl to be present during compilation.

  * CosineTree test fix from Mikhail Lozhnikov (#358).

  * Fixed HMM initial state estimation (#600).

  * Changed versioning macros __MLPACK_VERSION_MAJOR, __MLPACK_VERSION_MINOR,
    and __MLPACK_VERSION_PATCH to MLPACK_VERSION_MAJOR, MLPACK_VERSION_MINOR,
    and MLPACK_VERSION_PATCH.  The old names will remain in place until
    mlpack 3.0.0.

  * Renamed mlpack_allknn, mlpack_allkfn, and mlpack_allkrann to mlpack_knn,
    mlpack_kfn, and mlpack_krann.  The mlpack_allknn, mlpack_allkfn, and
    mlpack_allkrann programs will remain as copies until mlpack 3.0.0.

  * Add --random_initialization option to mlpack_hmm_train, for use when no
    labels are provided.

  * Add --kill_empty_clusters option to mlpack_kmeans and KillEmptyClusters
    policy for the KMeans class (#595, #596).

### mlpack 2.0.1
###### 2016-02-04
  * Fix CMake to properly detect when MKL is being used with Armadillo.

  * Minor parameter handling fixes to mlpack_logistic_regression (#504, #505).

  * Properly install arma_config.hpp.

  * Memory handling fixes for Hoeffding tree code.

  * Add functions that allow changing training-time parameters to HoeffdingTree
    class.

  * Fix infinite loop in sparse coding test.

  * Documentation spelling fixes (#501).

  * Properly handle covariances for Gaussians with large condition number
    (#496), preventing GMMs from filling with NaNs during training (and also
    HMMs that use GMMs).

  * CMake fixes for finding LAPACK and BLAS as Armadillo dependencies when ATLAS
    is used.

  * CMake fix for projects using mlpack's CMake configuration from elsewhere
    (#512).

### mlpack 2.0.0
###### 2015-12-24
  * Removed overclustering support from k-means because it is not well-tested,
    may be buggy, and is (I think) unused.  If this was support you were using,
    open a bug or get in touch with us; it would not be hard for us to
    reimplement it.

  * Refactored KMeans to allow different types of Lloyd iterations.

  * Added implementations of k-means: Elkan's algorithm, Hamerly's algorithm,
    Pelleg-Moore's algorithm, and the DTNN (dual-tree nearest neighbor)
    algorithm.

  * Significant acceleration of LRSDP via the use of accu(a % b) instead of
    trace(a * b).

  * Added MatrixCompletion class (matrix_completion), which performs nuclear
    norm minimization to fill unknown values of an input matrix.

  * No more dependence on Boost.Random; now we use C++11 STL random support.

  * Add softmax regression, contributed by Siddharth Agrawal and QiaoAn Chen.

  * Changed NeighborSearch, RangeSearch, FastMKS, LSH, and RASearch API; these
    classes now take the query sets in the Search() method, instead of in the
    constructor.

  * Use OpenMP, if available.  For now OpenMP support is only available in the
    DET training code.

  * Add support for predicting new test point values to LARS and the
    command-line 'lars' program.

  * Add serialization support for Perceptron and LogisticRegression.

  * Refactor SoftmaxRegression to predict into an arma::Row<size_t> object, and
    add a softmax_regression program.

  * Refactor LSH to allow loading and saving of models.

  * ToString() is removed entirely (#487).

  * Add --input_model_file and --output_model_file options to appropriate
    machine learning algorithms.

  * Rename all executables to start with an "mlpack" prefix (#229).

  * Add HoeffdingTree and mlpack_hoeffding_tree, an implementation of the
    streaming decision tree methodology from Domingos and Hulten in 2000.

### mlpack 1.0.12
###### 2015-01-07
  * Switch to 3-clause BSD license (from LGPL).

### mlpack 1.0.11
###### 2014-12-11
  * Proper handling of dimension calculation in PCA.

  * Load parameter vectors properly for LinearRegression models.

  * Linker fixes for AugLagrangian specializations under Visual Studio.

  * Add support for observation weights to LinearRegression.

  * MahalanobisDistance<> now takes the root of the distance by default and
    therefore satisfies the triangle inequality (TakeRoot now defaults to true).

  * Better handling of optional Armadillo HDF5 dependency.

  * Fixes for numerous intermittent test failures.

  * math::RandomSeed() now sets the random seed for recent (>=3.930) Armadillo
    versions.

  * Handle Newton method convergence better for
    SparseCoding::OptimizeDictionary() and make maximum iterations a parameter.

  * Known bug: CosineTree construction may fail in some cases on i386 systems
    (#358).

### mlpack 1.0.10
###### 2014-08-29
  * Bugfix for NeighborSearch regression which caused very slow allknn/allkfn.
    Speeds are now restored to approximately 1.0.8 speeds, with significant
    improvement for the cover tree (#347).

  * Detect dependencies correctly when ARMA_USE_WRAPPER is not being defined
    (i.e., libarmadillo.so does not exist).

  * Bugfix for compilation under Visual Studio (#348).

### mlpack 1.0.9
###### 2014-07-28
  * GMM initialization is now safer and provides a working GMM when constructed
    with only the dimensionality and number of Gaussians (#301).

  * Check for division by 0 in Forward-Backward Algorithm in HMMs (#301).

  * Fix MaxVarianceNewCluster (used when re-initializing clusters for k-means)
    (#301).

  * Fixed implementation of Viterbi algorithm in HMM::Predict() (#303).

  * Significant speedups for dual-tree algorithms using the cover tree (#235,
    #314) including a faster implementation of FastMKS.

  * Fix for LRSDP optimizer so that it compiles and can be used (#312).

  * CF (collaborative filtering) now expects users and items to be zero-indexed,
    not one-indexed (#311).

  * CF::GetRecommendations() API change: now requires the number of
    recommendations as the first parameter.  The number of users in the local
    neighborhood should be specified with CF::NumUsersForSimilarity().

  * Removed incorrect PeriodicHRectBound (#58).

  * Refactor LRSDP into LRSDP class and standalone function to be optimized
    (#305).

  * Fix for centering in kernel PCA (#337).

  * Added simulated annealing (SA) optimizer, contributed by Zhihao Lou.

  * HMMs now support initial state probabilities; these can be set in the
    constructor, trained, or set manually with HMM::Initial() (#302).

  * Added Nyström method for kernel matrix approximation by Marcus Edel.

  * Kernel PCA now supports using Nyström method for approximation.

  * Ball trees now work with dual-tree algorithms, via the BallBound<> bound
    structure (#307); fixed by Yash Vadalia.

  * The NMF class is now AMF<>, and supports far more types of factorizations,
    by Sumedh Ghaisas.

  * A QUIC-SVD implementation has returned, written by Siddharth Agrawal and
    based on older code from Mudit Gupta.

  * Added perceptron and decision stump by Udit Saxena (these are weak learners
    for an eventual AdaBoost class).

  * Sparse autoencoder added by Siddharth Agrawal.

### mlpack 1.0.8
###### 2014-01-06
  * Memory leak in NeighborSearch index-mapping code fixed (#298).

  * GMMs can be trained using the existing model as a starting point by
    specifying an additional boolean parameter to GMM::Estimate() (#296).

  * Logistic regression implementation added in methods/logistic_regression (see
    also #293).

  * L-BFGS optimizer now returns its function via Function().

  * Version information is now obtainable via mlpack::util::GetVersion() or the
    __MLPACK_VERSION_MAJOR, __MLPACK_VERSION_MINOR, and  __MLPACK_VERSION_PATCH
    macros (#297).

  * Fix typos in allkfn and allkrann output.

### mlpack 1.0.7
###### 2013-10-04
  * Cover tree support for range search (range_search), rank-approximate nearest
    neighbors (allkrann), minimum spanning tree calculation (emst), and FastMKS
    (fastmks).

  * Dual-tree FastMKS implementation added and tested.

  * Added collaborative filtering package (cf) that can provide recommendations
    when given users and items.

  * Fix for correctness of Kernel PCA (kernel_pca) (#270).

  * Speedups for PCA and Kernel PCA (#198).

  * Fix for correctness of Neighborhood Components Analysis (NCA) (#279).

  * Minor speedups for dual-tree algorithms.

  * Fix for Naive Bayes Classifier (nbc) (#269).

  * Added a ridge regression option to LinearRegression (linear_regression)
    (#286).

  * Gaussian Mixture Models (gmm::GMM<>) now support arbitrary covariance matrix
    constraints (#283).

  * MVU (mvu) removed because it is known to not work (#183).

  * Minor updates and fixes for kernels (in mlpack::kernel).

### mlpack 1.0.6
###### 2013-06-13
  * Minor bugfix so that FastMKS gets built.

### mlpack 1.0.5
###### 2013-05-01
  * Speedups of cover tree traversers (#235).

  * Addition of rank-approximate nearest neighbors (RANN), found in
    src/mlpack/methods/rann/.

  * Addition of fast exact max-kernel search (FastMKS), found in
    src/mlpack/methods/fastmks/.

  * Fix for EM covariance estimation; this should improve GMM training time.

  * More parameters for GMM estimation.

  * Force GMM and GaussianDistribution covariance matrices to be positive
    definite, so that training converges much more often.

  * Add parameter for the tolerance of the Baum-Welch algorithm for HMM
    training.

  * Fix for compilation with clang compiler.

  * Fix for k-furthest-neighbor-search.

### mlpack 1.0.4
###### 2013-02-08
  * Force minimum Armadillo version to 2.4.2.

  * Better output of class types to streams; a class with a ToString() method
    implemented can be sent to a stream with operator<<.

  * Change return type of GMM::Estimate() to double (#257).

  * Style fixes for k-means and RADICAL.

  * Handle size_t support correctly with Armadillo 3.6.2 (#258).

  * Add locality-sensitive hashing (LSH), found in src/mlpack/methods/lsh/.

  * Better tests for SGD (stochastic gradient descent) and NCA (neighborhood
    components analysis).

### mlpack 1.0.3
###### 2012-09-16

  * Remove internal sparse matrix support because Armadillo 3.4.0 now includes
    it.  When using Armadillo versions older than 3.4.0, sparse matrix support
    is not available.

  * NCA (neighborhood components analysis) now support an arbitrary optimizer
    (#245), including stochastic gradient descent (#249).

### mlpack 1.0.2
###### 2012-08-15
  * Added density estimation trees, found in src/mlpack/methods/det/.

  * Added non-negative matrix factorization, found in src/mlpack/methods/nmf/.

  * Added experimental cover tree implementation, found in
    src/mlpack/core/tree/cover_tree/ (#157).

  * Better reporting of boost::program_options errors (#225).

  * Fix for timers on Windows (#212, #211).

  * Fix for allknn and allkfn output (#204).

  * Sparse coding dictionary initialization is now a template parameter (#220).

### mlpack 1.0.1
###### 2012-03-03
  * Added kernel principal components analysis (kernel PCA), found in
    src/mlpack/methods/kernel_pca/ (#74).

  * Fix for Lovasz-Theta AugLagrangian tests (#182).

  * Fixes for allknn output (#185, #186).

  * Added range search executable (#192).

  * Adapted citations in documentation to BibTeX; no citations in -h output
    (#195).

  * Stop use of 'const char*' and prefer 'std::string' (#176).

  * Support seeds for random numbers (#177).

### mlpack 1.0.0
###### 2011-12-17
  * Initial release.  See any resolved tickets numbered less than #196 or
    execute this query:
    http://www.mlpack.org/trac/query?status=closed&milestone=mlpack+1.0.0<|MERGE_RESOLUTION|>--- conflicted
+++ resolved
@@ -6,12 +6,10 @@
 
   * Use HTTPS for all auto-downloaded dependencies (#3550).
 
-<<<<<<< HEAD
+  * More robust detection of C++17 mode in the MSVC "compiler" (#3555).
+
   * Fix setting number of classes correctly in `SoftmaxRegression::Train()`
     (#3553).
-=======
-  * More robust detection of C++17 mode in the MSVC "compiler" (#3555).
->>>>>>> 4df75cca
 
 ### mlpack 4.2.1
 ###### 2023-09-05
