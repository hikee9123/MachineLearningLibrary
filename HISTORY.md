### mlpack ?.?.?
###### ????-??-??
<<<<<<< HEAD
  * Added Binary Cross Entropy Logits Loss
=======
  * Added warm start feature to Random Forest (#2881); this feature is
    accessible from mlpack's bindings to different languages.
>>>>>>> 83e70110

  * Added Pixel Shuffle layer (#2563).

  * Add "check_input_matrices" option to python bindings that checks
    for NaN and inf values in all the input matrices (#2787).

  * Add Adjusted R squared functionality to R2Score::Evaluate (#2624).

  * Disabled all the bindings by default in CMake (#2782).

  * Added an implementation to Stratify Data (#2671).

  * Add `BUILD_DOCS` CMake option to control whether Doxygen documentation is
    built (default ON) (#2730).

  * Add Triplet Margin Loss function (#2762).

  * Add finalizers to Julia binding model types to fix memory handling (#2756).

  * HMM: add functions to calculate likelihood for data stream with/without
    pre-calculated emission probability (#2142).

  * Replace Boost serialization library with Cereal (#2458).

  * Add `PYTHON_INSTALL_PREFIX` CMake option to specify installation root for
    Python bindings (#2797).

  * Removed `boost::visitor` from model classes for `knn`, `kfn`, `cf`,
    `range_search`, `krann`, and `kde` bindings (#2803).

  * Add k-means++ initialization strategy (#2813).

  * `NegativeLogLikelihood<>` now expects classes in the range `0` to
    `numClasses - 1` (#2534).

  * Add `Lambda1()`, `Lambda2()`, `UseCholesky()`, and `Tolerance()` members to
    `LARS` so parameters for training can be modified (#2861).

  * Remove unused `ElemType` template parameter from `DecisionTree` and
    `RandomForest` (#2874).

  * Fix Python binding build when the CMake variable `USE_OPENMP` is set to
    `OFF` (#2884).

### mlpack 3.4.2
###### 2020-10-26
  * Added Mean Absolute Percentage Error.

  * Added Softmin activation function as layer in ann/layer.

  * Fix spurious ARMA_64BIT_WORD compilation warnings on 32-bit systems (#2665).

### mlpack 3.4.1
###### 2020-09-07
  * Fix incorrect parsing of required matrix/model parameters for command-line
    bindings (#2600).

  * Add manual type specification support to `data::Load()` and `data::Save()`
    (#2084, #2135, #2602).

  * Remove use of internal Armadillo functionality (#2596, #2601, #2602).

### mlpack 3.4.0
###### 2020-09-01
  * Issue warnings when metrics produce NaNs in KFoldCV (#2595).

  * Added bindings for _R_ during Google Summer of Code (#2556).

  * Added common striptype function for all bindings (#2556).

  * Refactored common utility function of bindings to bindings/util (#2556).

  * Renamed InformationGain to HoeffdingInformationGain in
    methods/hoeffding_trees/information_gain.hpp (#2556).

  * Added macro for changing stream of printing and warnings/errors (#2556).

  * Added Spatial Dropout layer (#2564).

  * Force CMake to show error when it didn't find Python/modules (#2568).

  * Refactor `ProgramInfo()` to separate out all the different
    information (#2558).

  * Add bindings for one-hot encoding (#2325).

  * Added Soft Actor-Critic to RL methods (#2487).

  * Added Categorical DQN to q_networks (#2454).

  * Added N-step DQN to q_networks (#2461).

  * Add Silhoutte Score metric and Pairwise Distances (#2406).

  * Add Go bindings for some missed models (#2460).

  * Replace boost program_options dependency with CLI11 (#2459).

  * Additional functionality for the ARFF loader (#2486); use case sensitive
    categories (#2516).

  * Add `bayesian_linear_regression` binding for the command-line, Python,
    Julia, and Go.  Also called "Bayesian Ridge", this is equivalent to a
    version of linear regression where the regularization parameter is
    automatically tuned (#2030).

  * Fix defeatist search for spill tree traversals (#2566, #1269).

  * Fix incremental training of logistic regression models (#2560).

  * Change default configuration of `BUILD_PYTHON_BINDINGS` to `OFF` (#2575).

### mlpack 3.3.2
###### 2020-06-18
  * Added Noisy DQN to q_networks (#2446).

  * Add Go bindings (#1884).

  * Added Dueling DQN to q_networks, Noisy linear layer to ann/layer
    and Empty loss to ann/loss_functions (#2414).

  * Storing and adding accessor method for action in q_learning (#2413).

  * Added accessor methods for ANN layers (#2321).

  * Addition of `Elliot` activation function (#2268).

  * Add adaptive max pooling and adaptive mean pooling layers (#2195).

  * Add parameter to avoid shuffling of data in preprocess_split (#2293).

  * Add `MatType` parameter to `LSHSearch`, allowing sparse matrices to be used
    for search (#2395).

  * Documentation fixes to resolve Doxygen warnings and issues (#2400).

  * Add Load and Save of Sparse Matrix (#2344).

  * Add Intersection over Union (IoU) metric for bounding boxes (#2402).

  * Add Non Maximal Supression (NMS) metric for bounding boxes (#2410).

  * Fix `no_intercept` and probability computation for linear SVM bindings
    (#2419).

  * Fix incorrect neighbors for `k > 1` searches in `approx_kfn` binding, for
    the `QDAFN` algorithm (#2448).

  * Fix serialization of kernels with state for FastMKS (#2452).

  * Add `RBF` layer in ann module to make `RBFN` architecture (#2261).

### mlpack 3.3.1
###### 2020-04-29
  * Minor Julia and Python documentation fixes (#2373).

  * Updated terminal state and fixed bugs for Pendulum environment (#2354,
    #2369).

  * Added `EliSH` activation function (#2323).

  * Add L1 Loss function (#2203).

  * Pass CMAKE_CXX_FLAGS (compilation options) correctly to Python build
    (#2367).

  * Expose ensmallen Callbacks for sparseautoencoder (#2198).

  * Bugfix for LARS class causing invalid read (#2374).

  * Add serialization support from Julia; use `mlpack.serialize()` and
    `mlpack.deserialize()` to save and load from `IOBuffer`s.

### mlpack 3.3.0
###### 2020-04-07
  * Added `Normal Distribution` to `ann/dists` (#2382).

  * Templated return type of `Forward function` of loss functions (#2339).

  * Added `R2 Score` regression metric (#2323).

  * Added `poisson negative log likelihood` loss function (#2196).

  * Added `huber` loss function (#2199).

  * Added `mean squared logarithmic error` loss function for neural networks
    (#2210).

  * Added `mean bias loss function` for neural networks (#2210).

  * The DecisionStump class has been marked deprecated; use the `DecisionTree`
    class with `NoRecursion=true` or use `ID3DecisionStump` instead (#2099).

  * Added `probabilities_file` parameter to get the probabilities matrix of
    AdaBoost classifier (#2050).

  * Fix STB header search paths (#2104).

  * Add `DISABLE_DOWNLOADS` CMake configuration option (#2104).

  * Add padding layer in TransposedConvolutionLayer (#2082).

  * Fix pkgconfig generation on non-Linux systems (#2101).

  * Use log-space to represent HMM initial state and transition probabilities
    (#2081).

  * Add functions to access parameters of `Convolution` and `AtrousConvolution`
    layers (#1985).

  * Add Compute Error function in lars regression and changing Train function to
    return computed error (#2139).

  * Add Julia bindings (#1949).  Build settings can be controlled with the
    `BUILD_JULIA_BINDINGS=(ON/OFF)` and `JULIA_EXECUTABLE=/path/to/julia` CMake
    parameters.

  * CMake fix for finding STB include directory (#2145).

  * Add bindings for loading and saving images (#2019); `mlpack_image_converter`
    from the command-line, `mlpack.image_converter()` from Python.

  * Add normalization support for CF binding (#2136).

  * Add Mish activation function (#2158).

  * Update `init_rules` in AMF to allow users to merge two initialization
    rules (#2151).

  * Add GELU activation function (#2183).

  * Better error handling of eigendecompositions and Cholesky decompositions
    (#2088, #1840).

  * Add LiSHT activation function (#2182).

  * Add Valid and Same Padding for Transposed Convolution layer (#2163).

  * Add CELU activation function (#2191)

  * Add Log-Hyperbolic-Cosine Loss function (#2207).

  * Change neural network types to avoid unnecessary use of rvalue references
    (#2259).

  * Bump minimum Boost version to 1.58 (#2305).

  * Refactor STB support so `HAS_STB` macro is not needed when compiling against
    mlpack (#2312).

  * Add Hard Shrink Activation Function (#2186).

  * Add Soft Shrink Activation Function (#2174).

  * Add Hinge Embedding Loss Function (#2229).

  * Add Cosine Embedding Loss Function (#2209).

  * Add Margin Ranking Loss Function (#2264).

  * Bugfix for incorrect parameter vector sizes in logistic regression and
    softmax regression (#2359).

### mlpack 3.2.2
###### 2019-11-26
  * Add `valid` and `same` padding option in `Convolution` and `Atrous
    Convolution` layer (#1988).

  * Add Model() to the FFN class to access individual layers (#2043).

  * Update documentation for pip and conda installation packages (#2044).

  * Add bindings for linear SVM (#1935); `mlpack_linear_svm` from the
    command-line, `linear_svm()` from Python.

  * Add support to return the layer name as `std::string` (#1987).

  * Speed and memory improvements for the Transposed Convolution layer (#1493).

  * Fix Windows Python build configuration (#1885).

  * Validate md5 of STB library after download (#2087).

  * Add `__version__` to `__init__.py` (#2092).

  * Correctly handle RNN sequences that are shorter than the value of rho (#2102).

### mlpack 3.2.1
###### 2019-10-01
  * Enforce CMake version check for ensmallen (#2032).

  * Fix CMake check for Armadillo version (#2029).

  * Better handling of when STB is not installed (#2033).

  * Fix Naive Bayes classifier computations in high dimensions (#2022).

### mlpack 3.2.0
###### 2019-09-25
  * Fix some potential infinity errors in Naive Bayes Classifier (#2022).

  * Fix occasionally-failing RADICAL test (#1924).

  * Fix gcc 9 OpenMP compilation issue (#1970).

  * Added support for loading and saving of images (#1903).

  * Add Multiple Pole Balancing Environment (#1901, #1951).

  * Added functionality for scaling of data (#1876); see the command-line
    binding `mlpack_preprocess_scale` or Python binding `preprocess_scale()`.

  * Add new parameter `maximum_depth` to decision tree and random forest
    bindings (#1916).

  * Fix prediction output of softmax regression when test set accuracy is
    calculated (#1922).

  * Pendulum environment now checks for termination. All RL environments now
    have an option to terminate after a set number of time steps (no limit
    by default) (#1941).

  * Add support for probabilistic KDE (kernel density estimation) error bounds
    when using the Gaussian kernel (#1934).

  * Fix negative distances for cover tree computation (#1979).

  * Fix cover tree building when all pairwise distances are 0 (#1986).

  * Improve KDE pruning by reclaiming not used error tolerance (#1954, #1984).

  * Optimizations for sparse matrix accesses in z-score normalization for CF
    (#1989).

  * Add `kmeans_max_iterations` option to GMM training binding `gmm_train_main`.

  * Bump minimum Armadillo version to 8.400.0 due to ensmallen dependency
    requirement (#2015).

### mlpack 3.1.1
###### 2019-05-26
  * Fix random forest bug for numerical-only data (#1887).

  * Significant speedups for random forest (#1887).

  * Random forest now has `minimum_gain_split` and `subspace_dim` parameters
    (#1887).

  * Decision tree parameter `print_training_error` deprecated in favor of
    `print_training_accuracy`.

  * `output` option changed to `predictions` for adaboost and perceptron
    binding. Old options are now deprecated and will be preserved until mlpack
    4.0.0 (#1882).

  * Concatenated ReLU layer (#1843).

  * Accelerate NormalizeLabels function using hashing instead of linear search
    (see `src/mlpack/core/data/normalize_labels_impl.hpp`) (#1780).

  * Add `ConfusionMatrix()` function for checking performance of classifiers
    (#1798).

  * Install ensmallen headers when it is downloaded during build (#1900).

### mlpack 3.1.0
###### 2019-04-25
  * Add DiagonalGaussianDistribution and DiagonalGMM classes to speed up the
    diagonal covariance computation and deprecate DiagonalConstraint (#1666).

  * Add kernel density estimation (KDE) implementation with bindings to other
    languages (#1301).

  * Where relevant, all models with a `Train()` method now return a `double`
    value representing the goodness of fit (i.e. final objective value, error,
    etc.) (#1678).

  * Add implementation for linear support vector machine (see
    `src/mlpack/methods/linear_svm`).

  * Change DBSCAN to use PointSelectionPolicy and add OrderedPointSelection (#1625).

  * Residual block support (#1594).

  * Bidirectional RNN (#1626).

  * Dice loss layer (#1674, #1714) and hard sigmoid layer (#1776).

  * `output` option changed to `predictions` and `output_probabilities` to
    `probabilities` for Naive Bayes binding (`mlpack_nbc`/`nbc()`).  Old options
    are now deprecated and will be preserved until mlpack 4.0.0 (#1616).

  * Add support for Diagonal GMMs to HMM code (#1658, #1666).  This can provide
    large speedup when a diagonal GMM is acceptable as an emission probability
    distribution.

  * Python binding improvements: check parameter type (#1717), avoid copying
    Pandas dataframes (#1711), handle Pandas Series objects (#1700).

### mlpack 3.0.4
###### 2018-11-13
  * Bump minimum CMake version to 3.3.2.

  * CMake fixes for Ninja generator by Marc Espie.

### mlpack 3.0.3
###### 2018-07-27
  * Fix Visual Studio compilation issue (#1443).

  * Allow running local_coordinate_coding binding with no initial_dictionary
    parameter when input_model is not specified (#1457).

  * Make use of OpenMP optional via the CMake 'USE_OPENMP' configuration
    variable (#1474).

  * Accelerate FNN training by 20-30% by avoiding redundant calculations
    (#1467).

  * Fix math::RandomSeed() usage in tests (#1462, #1440).

  * Generate better Python setup.py with documentation (#1460).

### mlpack 3.0.2
###### 2018-06-08
  * Documentation generation fixes for Python bindings (#1421).

  * Fix build error for man pages if command-line bindings are not being built
    (#1424).

  * Add 'shuffle' parameter and Shuffle() method to KFoldCV (#1412).  This will
    shuffle the data when the object is constructed, or when Shuffle() is
    called.

  * Added neural network layers: AtrousConvolution (#1390), Embedding (#1401),
    and LayerNorm (layer normalization) (#1389).

  * Add Pendulum environment for reinforcement learning (#1388) and update
    Mountain Car environment (#1394).

### mlpack 3.0.1
###### 2018-05-10
  * Fix intermittently failing tests (#1387).

  * Add big-batch SGD (BBSGD) optimizer in
    src/mlpack/core/optimizers/bigbatch_sgd/ (#1131).

  * Fix simple compiler warnings (#1380, #1373).

  * Simplify NeighborSearch constructor and Train() overloads (#1378).

  * Add warning for OpenMP setting differences (#1358/#1382).  When mlpack is
    compiled with OpenMP but another application is not (or vice versa), a
    compilation warning will now be issued.

  * Restructured loss functions in src/mlpack/methods/ann/ (#1365).

  * Add environments for reinforcement learning tests (#1368, #1370, #1329).

  * Allow single outputs for multiple timestep inputs for recurrent neural
    networks (#1348).

  * Add He and LeCun normal initializations for neural networks (#1342).
    Neural networks: add He and LeCun normal initializations (#1342), add FReLU
    and SELU activation functions (#1346, #1341), add alpha-dropout (#1349).

### mlpack 3.0.0
###### 2018-03-30
  * Speed and memory improvements for DBSCAN.  --single_mode can now be used for
    situations where previously RAM usage was too high.

  * Bump minimum required version of Armadillo to 6.500.0.

  * Add automatically generated Python bindings.  These have the same interface
    as the command-line programs.

  * Add deep learning infrastructure in src/mlpack/methods/ann/.

  * Add reinforcement learning infrastructure in
    src/mlpack/methods/reinforcement_learning/.

  * Add optimizers: AdaGrad, CMAES, CNE, FrankeWolfe, GradientDescent,
    GridSearch, IQN, Katyusha, LineSearch, ParallelSGD, SARAH, SCD, SGDR,
    SMORMS3, SPALeRA, SVRG.

  * Add hyperparameter tuning infrastructure and cross-validation infrastructure
    in src/mlpack/core/cv/ and src/mlpack/core/hpt/.

  * Fix bug in mean shift.

  * Add random forests (see src/mlpack/methods/random_forest).

  * Numerous other bugfixes and testing improvements.

  * Add randomized Krylov SVD and Block Krylov SVD.

### mlpack 2.2.5
###### 2017-08-25
  * Compilation fix for some systems (#1082).

  * Fix PARAM_INT_OUT() (#1100).

### mlpack 2.2.4
###### 2017-07-18
  * Speed and memory improvements for DBSCAN. --single_mode can now be used for
    situations where previously RAM usage was too high.

  * Fix bug in CF causing incorrect recommendations.

### mlpack 2.2.3
###### 2017-05-24
  * Bug fix for --predictions_file in mlpack_decision_tree program.

### mlpack 2.2.2
###### 2017-05-04
  * Install backwards-compatibility mlpack_allknn and mlpack_allkfn programs;
    note they are deprecated and will be removed in mlpack 3.0.0 (#992).

  * Fix RStarTree bug that surfaced on OS X only (#964).

  * Small fixes for MiniBatchSGD and SGD and tests.

### mlpack 2.2.1
###### 2017-04-13
  * Compilation fix for mlpack_nca and mlpack_test on older Armadillo versions
    (#984).

### mlpack 2.2.0
###### 2017-03-21
  * Bugfix for mlpack_knn program (#816).

  * Add decision tree implementation in methods/decision_tree/.  This is very
    similar to a C4.5 tree learner.

  * Add DBSCAN implementation in methods/dbscan/.

  * Add support for multidimensional discrete distributions (#810, #830).

  * Better output for Log::Debug/Log::Info/Log::Warn/Log::Fatal for Armadillo
    objects (#895, #928).

  * Refactor categorical CSV loading with boost::spirit for faster loading
    (#681).

### mlpack 2.1.1
###### 2016-12-22
  * HMMs now use random initialization; this should fix some convergence issues
    (#828).

  * HMMs now initialize emissions according to the distribution of observations
    (#833).

  * Minor fix for formatted output (#814).

  * Fix DecisionStump to properly work with any input type.

### mlpack 2.1.0
###### 2016-10-31
  * Fixed CoverTree to properly handle single-point datasets.

  * Fixed a bug in CosineTree (and thus QUIC-SVD) that caused split failures for
    some datasets (#717).

  * Added mlpack_preprocess_describe program, which can be used to print
    statistics on a given dataset (#742).

  * Fix prioritized recursion for k-furthest-neighbor search (mlpack_kfn and the
    KFN class), leading to orders-of-magnitude speedups in some cases.

  * Bump minimum required version of Armadillo to 4.200.0.

  * Added simple Gradient Descent optimizer, found in
    src/mlpack/core/optimizers/gradient_descent/ (#792).

  * Added approximate furthest neighbor search algorithms QDAFN and
    DrusillaSelect in src/mlpack/methods/approx_kfn/, with command-line program
    mlpack_approx_kfn.

### mlpack 2.0.3
###### 2016-07-21
  * Added multiprobe LSH (#691).  The parameter 'T' to LSHSearch::Search() can
    now be used to control the number of extra bins that are probed, as can the
    -T (--num_probes) option to mlpack_lsh.

  * Added the Hilbert R tree to src/mlpack/core/tree/rectangle_tree/ (#664).  It
    can be used as the typedef HilbertRTree, and it is now an option in the
    mlpack_knn, mlpack_kfn, mlpack_range_search, and mlpack_krann command-line
    programs.

  * Added the mlpack_preprocess_split and mlpack_preprocess_binarize programs,
    which can be used for preprocessing code (#650, #666).

  * Added OpenMP support to LSHSearch and mlpack_lsh (#700).

### mlpack 2.0.2
###### 2016-06-20
  * Added the function LSHSearch::Projections(), which returns an arma::cube
    with each projection table in a slice (#663).  Instead of Projection(i), you
    should now use Projections().slice(i).

  * A new constructor has been added to LSHSearch that creates objects using
    projection tables provided in an arma::cube (#663).

  * Handle zero-variance dimensions in DET (#515).

  * Add MiniBatchSGD optimizer (src/mlpack/core/optimizers/minibatch_sgd/) and
    allow its use in mlpack_logistic_regression and mlpack_nca programs.

  * Add better backtrace support from Grzegorz Krajewski for Log::Fatal messages
    when compiled with debugging and profiling symbols.  This requires libbfd
    and libdl to be present during compilation.

  * CosineTree test fix from Mikhail Lozhnikov (#358).

  * Fixed HMM initial state estimation (#600).

  * Changed versioning macros __MLPACK_VERSION_MAJOR, __MLPACK_VERSION_MINOR,
    and __MLPACK_VERSION_PATCH to MLPACK_VERSION_MAJOR, MLPACK_VERSION_MINOR,
    and MLPACK_VERSION_PATCH.  The old names will remain in place until
    mlpack 3.0.0.

  * Renamed mlpack_allknn, mlpack_allkfn, and mlpack_allkrann to mlpack_knn,
    mlpack_kfn, and mlpack_krann.  The mlpack_allknn, mlpack_allkfn, and
    mlpack_allkrann programs will remain as copies until mlpack 3.0.0.

  * Add --random_initialization option to mlpack_hmm_train, for use when no
    labels are provided.

  * Add --kill_empty_clusters option to mlpack_kmeans and KillEmptyClusters
    policy for the KMeans class (#595, #596).

### mlpack 2.0.1
###### 2016-02-04
  * Fix CMake to properly detect when MKL is being used with Armadillo.

  * Minor parameter handling fixes to mlpack_logistic_regression (#504, #505).

  * Properly install arma_config.hpp.

  * Memory handling fixes for Hoeffding tree code.

  * Add functions that allow changing training-time parameters to HoeffdingTree
    class.

  * Fix infinite loop in sparse coding test.

  * Documentation spelling fixes (#501).

  * Properly handle covariances for Gaussians with large condition number
    (#496), preventing GMMs from filling with NaNs during training (and also
    HMMs that use GMMs).

  * CMake fixes for finding LAPACK and BLAS as Armadillo dependencies when ATLAS
    is used.

  * CMake fix for projects using mlpack's CMake configuration from elsewhere
    (#512).

### mlpack 2.0.0
###### 2015-12-24
  * Removed overclustering support from k-means because it is not well-tested,
    may be buggy, and is (I think) unused.  If this was support you were using,
    open a bug or get in touch with us; it would not be hard for us to
    reimplement it.

  * Refactored KMeans to allow different types of Lloyd iterations.

  * Added implementations of k-means: Elkan's algorithm, Hamerly's algorithm,
    Pelleg-Moore's algorithm, and the DTNN (dual-tree nearest neighbor)
    algorithm.

  * Significant acceleration of LRSDP via the use of accu(a % b) instead of
    trace(a * b).

  * Added MatrixCompletion class (matrix_completion), which performs nuclear
    norm minimization to fill unknown values of an input matrix.

  * No more dependence on Boost.Random; now we use C++11 STL random support.

  * Add softmax regression, contributed by Siddharth Agrawal and QiaoAn Chen.

  * Changed NeighborSearch, RangeSearch, FastMKS, LSH, and RASearch API; these
    classes now take the query sets in the Search() method, instead of in the
    constructor.

  * Use OpenMP, if available.  For now OpenMP support is only available in the
    DET training code.

  * Add support for predicting new test point values to LARS and the
    command-line 'lars' program.

  * Add serialization support for Perceptron and LogisticRegression.

  * Refactor SoftmaxRegression to predict into an arma::Row<size_t> object, and
    add a softmax_regression program.

  * Refactor LSH to allow loading and saving of models.

  * ToString() is removed entirely (#487).

  * Add --input_model_file and --output_model_file options to appropriate
    machine learning algorithms.

  * Rename all executables to start with an "mlpack" prefix (#229).

  * Add HoeffdingTree and mlpack_hoeffding_tree, an implementation of the
    streaming decision tree methodology from Domingos and Hulten in 2000.

### mlpack 1.0.12
###### 2015-01-07
  * Switch to 3-clause BSD license (from LGPL).

### mlpack 1.0.11
###### 2014-12-11
  * Proper handling of dimension calculation in PCA.

  * Load parameter vectors properly for LinearRegression models.

  * Linker fixes for AugLagrangian specializations under Visual Studio.

  * Add support for observation weights to LinearRegression.

  * MahalanobisDistance<> now takes the root of the distance by default and
    therefore satisfies the triangle inequality (TakeRoot now defaults to true).

  * Better handling of optional Armadillo HDF5 dependency.

  * Fixes for numerous intermittent test failures.

  * math::RandomSeed() now sets the random seed for recent (>=3.930) Armadillo
    versions.

  * Handle Newton method convergence better for
    SparseCoding::OptimizeDictionary() and make maximum iterations a parameter.

  * Known bug: CosineTree construction may fail in some cases on i386 systems
    (#358).

### mlpack 1.0.10
###### 2014-08-29
  * Bugfix for NeighborSearch regression which caused very slow allknn/allkfn.
    Speeds are now restored to approximately 1.0.8 speeds, with significant
    improvement for the cover tree (#347).

  * Detect dependencies correctly when ARMA_USE_WRAPPER is not being defined
    (i.e., libarmadillo.so does not exist).

  * Bugfix for compilation under Visual Studio (#348).

### mlpack 1.0.9
###### 2014-07-28
  * GMM initialization is now safer and provides a working GMM when constructed
    with only the dimensionality and number of Gaussians (#301).

  * Check for division by 0 in Forward-Backward Algorithm in HMMs (#301).

  * Fix MaxVarianceNewCluster (used when re-initializing clusters for k-means)
    (#301).

  * Fixed implementation of Viterbi algorithm in HMM::Predict() (#303).

  * Significant speedups for dual-tree algorithms using the cover tree (#235,
    #314) including a faster implementation of FastMKS.

  * Fix for LRSDP optimizer so that it compiles and can be used (#312).

  * CF (collaborative filtering) now expects users and items to be zero-indexed,
    not one-indexed (#311).

  * CF::GetRecommendations() API change: now requires the number of
    recommendations as the first parameter.  The number of users in the local
    neighborhood should be specified with CF::NumUsersForSimilarity().

  * Removed incorrect PeriodicHRectBound (#58).

  * Refactor LRSDP into LRSDP class and standalone function to be optimized
    (#305).

  * Fix for centering in kernel PCA (#337).

  * Added simulated annealing (SA) optimizer, contributed by Zhihao Lou.

  * HMMs now support initial state probabilities; these can be set in the
    constructor, trained, or set manually with HMM::Initial() (#302).

  * Added Nyström method for kernel matrix approximation by Marcus Edel.

  * Kernel PCA now supports using Nyström method for approximation.

  * Ball trees now work with dual-tree algorithms, via the BallBound<> bound
    structure (#307); fixed by Yash Vadalia.

  * The NMF class is now AMF<>, and supports far more types of factorizations,
    by Sumedh Ghaisas.

  * A QUIC-SVD implementation has returned, written by Siddharth Agrawal and
    based on older code from Mudit Gupta.

  * Added perceptron and decision stump by Udit Saxena (these are weak learners
    for an eventual AdaBoost class).

  * Sparse autoencoder added by Siddharth Agrawal.

### mlpack 1.0.8
###### 2014-01-06
  * Memory leak in NeighborSearch index-mapping code fixed (#298).

  * GMMs can be trained using the existing model as a starting point by
    specifying an additional boolean parameter to GMM::Estimate() (#296).

  * Logistic regression implementation added in methods/logistic_regression (see
    also #293).

  * L-BFGS optimizer now returns its function via Function().

  * Version information is now obtainable via mlpack::util::GetVersion() or the
    __MLPACK_VERSION_MAJOR, __MLPACK_VERSION_MINOR, and  __MLPACK_VERSION_PATCH
    macros (#297).

  * Fix typos in allkfn and allkrann output.

### mlpack 1.0.7
###### 2013-10-04
  * Cover tree support for range search (range_search), rank-approximate nearest
    neighbors (allkrann), minimum spanning tree calculation (emst), and FastMKS
    (fastmks).

  * Dual-tree FastMKS implementation added and tested.

  * Added collaborative filtering package (cf) that can provide recommendations
    when given users and items.

  * Fix for correctness of Kernel PCA (kernel_pca) (#270).

  * Speedups for PCA and Kernel PCA (#198).

  * Fix for correctness of Neighborhood Components Analysis (NCA) (#279).

  * Minor speedups for dual-tree algorithms.

  * Fix for Naive Bayes Classifier (nbc) (#269).

  * Added a ridge regression option to LinearRegression (linear_regression)
    (#286).

  * Gaussian Mixture Models (gmm::GMM<>) now support arbitrary covariance matrix
    constraints (#283).

  * MVU (mvu) removed because it is known to not work (#183).

  * Minor updates and fixes for kernels (in mlpack::kernel).

### mlpack 1.0.6
###### 2013-06-13
  * Minor bugfix so that FastMKS gets built.

### mlpack 1.0.5
###### 2013-05-01
  * Speedups of cover tree traversers (#235).

  * Addition of rank-approximate nearest neighbors (RANN), found in
    src/mlpack/methods/rann/.

  * Addition of fast exact max-kernel search (FastMKS), found in
    src/mlpack/methods/fastmks/.

  * Fix for EM covariance estimation; this should improve GMM training time.

  * More parameters for GMM estimation.

  * Force GMM and GaussianDistribution covariance matrices to be positive
    definite, so that training converges much more often.

  * Add parameter for the tolerance of the Baum-Welch algorithm for HMM
    training.

  * Fix for compilation with clang compiler.

  * Fix for k-furthest-neighbor-search.

### mlpack 1.0.4
###### 2013-02-08
  * Force minimum Armadillo version to 2.4.2.

  * Better output of class types to streams; a class with a ToString() method
    implemented can be sent to a stream with operator<<.

  * Change return type of GMM::Estimate() to double (#257).

  * Style fixes for k-means and RADICAL.

  * Handle size_t support correctly with Armadillo 3.6.2 (#258).

  * Add locality-sensitive hashing (LSH), found in src/mlpack/methods/lsh/.

  * Better tests for SGD (stochastic gradient descent) and NCA (neighborhood
    components analysis).

### mlpack 1.0.3
###### 2012-09-16

  * Remove internal sparse matrix support because Armadillo 3.4.0 now includes
    it.  When using Armadillo versions older than 3.4.0, sparse matrix support
    is not available.

  * NCA (neighborhood components analysis) now support an arbitrary optimizer
    (#245), including stochastic gradient descent (#249).

### mlpack 1.0.2
###### 2012-08-15
  * Added density estimation trees, found in src/mlpack/methods/det/.

  * Added non-negative matrix factorization, found in src/mlpack/methods/nmf/.

  * Added experimental cover tree implementation, found in
    src/mlpack/core/tree/cover_tree/ (#157).

  * Better reporting of boost::program_options errors (#225).

  * Fix for timers on Windows (#212, #211).

  * Fix for allknn and allkfn output (#204).

  * Sparse coding dictionary initialization is now a template parameter (#220).

### mlpack 1.0.1
###### 2012-03-03
  * Added kernel principal components analysis (kernel PCA), found in
    src/mlpack/methods/kernel_pca/ (#74).

  * Fix for Lovasz-Theta AugLagrangian tests (#182).

  * Fixes for allknn output (#185, #186).

  * Added range search executable (#192).

  * Adapted citations in documentation to BibTeX; no citations in -h output
    (#195).

  * Stop use of 'const char*' and prefer 'std::string' (#176).

  * Support seeds for random numbers (#177).

### mlpack 1.0.0
###### 2011-12-17
  * Initial release.  See any resolved tickets numbered less than #196 or
    execute this query:
    http://www.mlpack.org/trac/query?status=closed&milestone=mlpack+1.0.0<|MERGE_RESOLUTION|>--- conflicted
+++ resolved
@@ -1,11 +1,9 @@
 ### mlpack ?.?.?
 ###### ????-??-??
-<<<<<<< HEAD
   * Added Binary Cross Entropy Logits Loss
-=======
+  
   * Added warm start feature to Random Forest (#2881); this feature is
     accessible from mlpack's bindings to different languages.
->>>>>>> 83e70110
 
   * Added Pixel Shuffle layer (#2563).
 
